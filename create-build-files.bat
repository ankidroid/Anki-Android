--- conflicted
+++ resolved
@@ -4,8 +4,4 @@
 ::  - Have installed the Android SDK,
 ::  - Have added android to the PATH system variable.
 
-<<<<<<< HEAD
-android update project -p . -n AnkiDroid --target android-17
-=======
-android update project -p . -n AnkiDroid -s
->>>>>>> 4ceead95
+android update project -p . -n AnkiDroid -s --target android-17