/****************************************************************************************
 * Copyright (c) 2011 Norbert Nagold <norbert.nagold@gmail.com>                         *
 *                                                                                      *
 * based on custom Dialog windows by antoine vianey                                     *
 *                                                                                      *
 * This program is free software; you can redistribute it and/or modify it under        *
 * the terms of the GNU General Public License as published by the Free Software        *
 * Foundation; either version 3 of the License, or (at your option) any later           *
 * version.                                                                             *
 *                                                                                      *
 * This program is distributed in the hope that it will be useful, but WITHOUT ANY      *
 * WARRANTY; without even the implied warranty of MERCHANTABILITY or FITNESS FOR A      *
 * PARTICULAR PURPOSE. See the GNU General Public License for more details.             *
 *                                                                                      *
 * You should have received a copy of the GNU General Public License along with         *
 * this program.  If not, see <http://www.gnu.org/licenses/>.                           *
 ****************************************************************************************/

package com.ichi2.themes;

import android.app.Dialog;
import android.content.Context;
import android.content.DialogInterface;
import android.view.LayoutInflater;
import android.view.View;
import android.view.ViewGroup.LayoutParams;
import android.widget.AdapterView;
import android.widget.AdapterView.OnItemClickListener;
import android.widget.ArrayAdapter;
import android.widget.Button;
import android.widget.FrameLayout;
import android.widget.ImageView;
import android.widget.LinearLayout;
import android.widget.ListView;
import android.widget.TextView;

import com.ichi2.anki.R;
import com.ichi2.anki.StudyOptions;

import java.util.ArrayList;
import java.util.List;
 

public class StyledDialog extends Dialog {

	private Context mContext;
	private List<String> mItemList;
	private boolean[] mCheckedItems;
	private ArrayAdapter mListAdapter;
	private OnClickListener mListener;
	private ListView mListView;
	private boolean mDoNotShow = false;


    public StyledDialog(Context context) {
        super(context, R.style.StyledDialog);
        mContext = context;
    }

    @Override
<<<<<<< HEAD
    public void onAttachedToWindow() {
        if(StudyOptions.getApiLevel() >= 5) {
            super.onAttachedToWindow();
        }
=======
    public void onResume() {
>>>>>>> a3151102
    	if (mDoNotShow) {
        	this.dismiss();
    	}
    }
    

//    @Override
//    public void onAttachedToWindow() {
//    	super.onAttachedToWindow();
//    	if (mDoNotShow) {
//        	this.dismiss();    		
//    	}
//    }
    

    public void setMessage(CharSequence message) {
    	View main = super.getWindow().getDecorView();
    	((TextView) main.findViewById(R.id.message)).setText(message);
        ((View) main.findViewById(R.id.contentPanel)).setVisibility(View.VISIBLE);
    }


    public void setTitle(String message) {
    	View main = super.getWindow().getDecorView();
    	((TextView) main.findViewById(R.id.alertTitle)).setText(message);
    }


    public void setMessage(String message) {
    	View main = super.getWindow().getDecorView();
    	((TextView) main.findViewById(R.id.message)).setText(message);
        ((View) main.findViewById(R.id.contentPanel)).setVisibility(View.VISIBLE);
    }


    public void setEnabled(boolean enabled) {
    	mDoNotShow = !enabled;
    }


    public void setItems(int type, ListView listview, String[] values, int checkedItem, boolean[] checked, DialogInterface.OnClickListener listener) {
    	mListView = listview;
    	mItemList = new ArrayList<String>();
        for (String titel : values) {
        	mItemList.add(titel);
        }
        mListener = listener;
    	if (type == 3) {
	        mListView.setOnItemClickListener(new OnItemClickListener() {
    				@Override    
    				public void onItemClick(AdapterView<?> parent, View view, int position, long id) {
    						mListener.onClick(StyledDialog.this, position);
    			    	}
			    });
    	} else {
	        mListView.setOnItemClickListener(new OnItemClickListener() {
    				@Override    
    				public void onItemClick(AdapterView<?> parent, View view, int position, long id) {
    						mListener.onClick(StyledDialog.this, position);
						StyledDialog.this.dismiss();
    			    	}
			    });
    	}
    	switch (type) {
    	case 1:
    		mListAdapter = new ArrayAdapter(mContext, R.layout.select_dialog_nochoice, 0, mItemList);
    		mListView.setAdapter(mListAdapter);
    		mListView.setChoiceMode(ListView.CHOICE_MODE_NONE);
	    	break;
    	case 2:
    		mListAdapter = new ArrayAdapter(mContext, R.layout.select_dialog_singlechoice, 0, mItemList);
    		mListView.setAdapter(mListAdapter);
    		mListView.setChoiceMode(ListView.CHOICE_MODE_SINGLE);
    		mListView.setItemChecked(checkedItem, true);
        	break;
    	case 3:
    		mListAdapter = new ArrayAdapter(mContext, R.layout.select_dialog_multichoice, 0, mItemList);
    		mListView.setAdapter(mListAdapter);
    		mListView.setChoiceMode(ListView.CHOICE_MODE_MULTIPLE);
	    	for (int i = 0; i < checked.length; i++) {
	    		listview.setItemChecked(i, checked[i]);
	    	}
	    	break;
    	}
    }


    public Button getButton(int which) {
    	switch (which) {
    	case Dialog.BUTTON_POSITIVE:
    		return (Button) super.getWindow().getDecorView().findViewById(R.id.button1);
    	case Dialog.BUTTON_NEGATIVE:
    		return (Button) super.getWindow().getDecorView().findViewById(R.id.button2);
    	case Dialog.BUTTON_NEUTRAL:
    		return (Button) super.getWindow().getDecorView().findViewById(R.id.button3);
		default:
    		return null;
    	}
    }


    public void addMultiChoiceItems(String value, boolean checked) {
    	mItemList.add(0, value);
    	mListView.setItemChecked(0, checked);
    	boolean[] newChecked = new boolean[mItemList.size()];
    	newChecked[0] = checked;
    	for (int i = 1; i < mItemList.size(); i++) {
    		boolean c = mCheckedItems[i-1];
    		mListView.setItemChecked(i, c);
    		newChecked[i] = c;
    	}
    	mCheckedItems = newChecked;
    	mListAdapter.notifyDataSetChanged();
    }


    public void setMultiChoiceItems(String[] values, boolean[] checked, DialogInterface.OnClickListener listener) {
    	View main = super.getWindow().getDecorView();
    	mCheckedItems = checked;
        ((View) main.findViewById(R.id.listViewPanel)).setVisibility(View.VISIBLE);
    	setItems(3, (ListView) super.getWindow().getDecorView().findViewById(R.id.listview), values, 0, mCheckedItems, listener);
	}


    public void changeListItem(int position, String text) {
    	mItemList.remove(position);
    	mItemList.add(position, text);
    	mListAdapter.notifyDataSetChanged();
    }


    public static class Builder {
 
        private Context context;
        private String title;
        private String message;
        private String positiveButtonText;
        private String negativeButtonText;
        private String neutralButtonText;
        private View contentView;
        private int bottomMargin = 0;
        private boolean brightViewBackground = false;
        private int icon = 0;
 
        private DialogInterface.OnClickListener positiveButtonClickListener;
        private DialogInterface.OnClickListener negativeButtonClickListener;
        private DialogInterface.OnClickListener neutralButtonClickListener;
        private DialogInterface.OnCancelListener cancelListener;
        private DialogInterface.OnDismissListener dismissListener;
        private boolean cancelable = true;

        private String[] itemTitels;
        private int checkedItem;
        private boolean[] multipleCheckedItems;
        private int listStyle = 0;
        private DialogInterface.OnClickListener itemClickListener;
 

        public Builder(Context context) {
            this.context = context;
        }


        /**
         * Set the Dialog message from String
         * @param title
         * @return
         */
        public Builder setMessage(String message) {
            this.message = message;
            return this;
        }


        /**
         * Set the Dialog message from resource
         * @param title
         * @return
         */
        public Builder setMessage(int message) {
            this.message = (String) context.getText(message);
            return this;
        }
 

        public Builder setIcon(int icon) {
            this.icon = icon;
            return this;
        }


        /**
         * Set the Dialog title from resource
         * @param title
         * @return
         */
        public Builder setTitle(int title) {
            this.title = (String) context.getText(title);
            return this;
        }


        /**
         * Set the Dialog title from String
         * @param title
         * @return
         */
        public Builder setTitle(String title) {
            this.title = title;
            return this;
        }


        /**
         * Set a custom content view for the Dialog.
         * If a message is set, the contentView is not
         * added to the Dialog...
         * @param v
         * @return
         */
        public Builder setContentView(View v) {
            this.contentView = v;
            return this;
        }
 

        public Builder setView(View v) {
        	return setView(v, false);
        }
        public Builder setView(View v, boolean isSingleView) {
        	return setView(v, isSingleView, false);
        }
        public Builder setView(View v, boolean isSingleView, boolean bright) {
            this.contentView = v;
        	this.bottomMargin = isSingleView ? 5 : 0;
            this.brightViewBackground = bright;
            return this;
        }


        /**
         * Set the positive button resource and it's listener
         * @param positiveButtonText
         * @param listener
         * @return
         */
        public Builder setPositiveButton(int positiveButtonText,
                DialogInterface.OnClickListener listener) {
            this.positiveButtonText = (String) context
                    .getText(positiveButtonText);
            this.positiveButtonClickListener = listener;
            return this;
        }


        /**
         * Set the positive button text and it's listener
         * @param positiveButtonText
         * @param listener
         * @return
         */
        public Builder setPositiveButton(String positiveButtonText,
                DialogInterface.OnClickListener listener) {
            this.positiveButtonText = positiveButtonText;
            this.positiveButtonClickListener = listener;
            return this;
        }


        /**
         * Set the negative button resource and it's listener
         * @param negativeButtonText
         * @param listener
         * @return
         */
        public Builder setNegativeButton(int negativeButtonText,
                DialogInterface.OnClickListener listener) {
            this.negativeButtonText = (String) context
                    .getText(negativeButtonText);
            this.negativeButtonClickListener = listener;
            return this;
        }


        /**
         * Set the negative button text and it's listener
         * @param negativeButtonText
         * @param listener
         * @return
         */
        public Builder setNegativeButton(String negativeButtonText,
                DialogInterface.OnClickListener listener) {
            this.negativeButtonText = negativeButtonText;
            this.negativeButtonClickListener = listener;
            return this;
        }


        /**
         * Set the neutral button resource and it's listener
         * @param neutralButtonText
         * @param listener
         * @return
         */
        public Builder setNeutralButton(int neutralButtonText,
                DialogInterface.OnClickListener listener) {
            this.neutralButtonText = (String) context
                    .getText(neutralButtonText);
            this.neutralButtonClickListener = listener;
            return this;
        }


        /**
         * Set the neutral button text and it's listener
         * @param neutralButtonText
         * @param listener
         * @return
         */
        public Builder setNeutralButton(String neutralButtonText,
                DialogInterface.OnClickListener listener) {
            this.neutralButtonText = neutralButtonText;
            this.neutralButtonClickListener = listener;
            return this;
        }


        public Builder setOnCancelListener(DialogInterface.OnCancelListener listener) {
            this.cancelListener = listener;
            return this;
        }


        public Builder setOnDismissListener(DialogInterface.OnDismissListener listener) {
            this.dismissListener = listener;
            return this;
        }


        public Builder setCancelable(boolean cancelable) {
            this.cancelable = cancelable;
            return this;
        }


        public Builder setItems(String[] values, DialogInterface.OnClickListener listener) {
        	this.itemTitels = values;
        	this.itemClickListener = listener;
        	this.listStyle = 1;
        	return this;
        }


        public Builder setSingleChoiceItems(String[] values, int checked, DialogInterface.OnClickListener listener) {
        	this.itemTitels = values;
        	this.checkedItem = checked;
        	this.itemClickListener = listener;
        	this.listStyle = 2;
        	return this;
        }


        public Builder setMultiChoiceItems(String[] values, boolean[] checked, DialogInterface.OnClickListener listener) {
        	this.itemTitels = values;
        	this.multipleCheckedItems = checked;
        	this.itemClickListener = listener;
        	this.listStyle = 3;
        	return this;
        }


        /**
         * Create the styled dialog
         */
        public StyledDialog create() {
            final StyledDialog dialog = new StyledDialog(context);
            LayoutInflater inflater = (LayoutInflater) context.getSystemService(Context.LAYOUT_INFLATER_SERVICE);

            View layout = inflater.inflate(R.layout.styled_dialog, null);
            dialog.addContentView(layout, new LayoutParams(LayoutParams.FILL_PARENT, LayoutParams.WRAP_CONTENT));

            // set title
            if (title != null && title.length() > 0) {
                ((TextView) layout.findViewById(R.id.alertTitle)).setText(title);            	
                if (icon != 0) {
                    ((ImageView) layout.findViewById(R.id.icon)).setImageResource(icon);            	
                } else {
                	layout.findViewById(R.id.icon).setVisibility(View.GONE);
                }
            } else {
            	layout.findViewById(R.id.topPanel).setVisibility(View.GONE);
            }

            // set buttons
            int numberOfButtons = 0;
            if (positiveButtonText != null) {
                Button button1 = (Button) layout.findViewById(R.id.button1);
                button1.setText(positiveButtonText);
                button1.setOnClickListener(
                        new OnClickForwarder(dialog, DialogInterface.BUTTON_POSITIVE, positiveButtonClickListener));
                numberOfButtons++;
            } else {
                layout.findViewById(R.id.button1).setVisibility(View.GONE);
            }
            if (negativeButtonText != null) {
                Button button2 = (Button) layout.findViewById(R.id.button2);
                button2.setText(negativeButtonText);
                button2.setOnClickListener(
                        new OnClickForwarder(dialog, DialogInterface.BUTTON_NEGATIVE, negativeButtonClickListener));
                numberOfButtons++;
            } else {
                layout.findViewById(R.id.button2).setVisibility(View.GONE);
            }
            if (neutralButtonText != null) {
                Button button3 = (Button) layout.findViewById(R.id.button3);
                button3.setText(neutralButtonText);
                button3.setOnClickListener(
                        new OnClickForwarder(dialog, DialogInterface.BUTTON_NEUTRAL, neutralButtonClickListener));
                numberOfButtons++;
            } else {
                layout.findViewById(R.id.button3).setVisibility(View.GONE);
            }
            if (numberOfButtons == 0) {
            	layout.findViewById(R.id.buttonPanel).setVisibility(View.GONE);
            }

            dialog.setCancelable(cancelable);
            dialog.setOnCancelListener(cancelListener);
            
            dialog.setOnDismissListener(dismissListener);

            // set the message
            if (message != null) {
                ((TextView) layout.findViewById(R.id.message)).setText(message);
            } else {
            	((LinearLayout) layout.findViewById(R.id.contentPanel)).setVisibility(View.GONE);
            }

            // set single and multiple choice listview
            if (itemTitels != null) {
            	dialog.setItems(listStyle, (ListView) layout.findViewById(R.id.listview), itemTitels, checkedItem, multipleCheckedItems, itemClickListener);
                // ((View) layout.findViewById(R.id.titleDivider)).setVisibility(View.GONE);
            } else {
            	((View) layout.findViewById(R.id.listViewPanel)).setVisibility(View.GONE);
            }

            // set a custom view
            if (contentView != null) {
            	FrameLayout frame = (FrameLayout) layout.findViewById(R.id.custom);
            	float factor = context.getResources().getDisplayMetrics().density;
        		frame.setPadding((int)(2 * factor), (int)((5  - bottomMargin) * factor), (int)(2 * factor), (int)(bottomMargin * factor));
            	frame.removeAllViews();
            	frame.addView(contentView);
            } else {
            	((View) layout.findViewById(R.id.customPanel)).setVisibility(View.GONE);
            }

            // set background
            Themes.setStyledDialogBackgrounds(layout, numberOfButtons, brightViewBackground);

            dialog.setContentView(layout);
            return dialog;
        }
 

        public void show() {
        	create().show();
        }

    }


    private static class OnClickForwarder implements View.OnClickListener {

        private final DialogInterface mDialog;
        private final int mWhich;
        private final DialogInterface.OnClickListener mListener;


        public OnClickForwarder(DialogInterface dialog, int which, DialogInterface.OnClickListener listener) {
            mDialog = dialog;
            mWhich = which;
            mListener = listener;
        }


        @Override
        public void onClick(View view) {
            if (mListener != null) {
                mListener.onClick(mDialog, mWhich);
            }
            mDialog.dismiss();
        }
    }
}<|MERGE_RESOLUTION|>--- conflicted
+++ resolved
@@ -57,28 +57,16 @@
         mContext = context;
     }
 
+
     @Override
-<<<<<<< HEAD
     public void onAttachedToWindow() {
         if(StudyOptions.getApiLevel() >= 5) {
             super.onAttachedToWindow();
         }
-=======
-    public void onResume() {
->>>>>>> a3151102
     	if (mDoNotShow) {
         	this.dismiss();
     	}
     }
-    
-
-//    @Override
-//    public void onAttachedToWindow() {
-//    	super.onAttachedToWindow();
-//    	if (mDoNotShow) {
-//        	this.dismiss();    		
-//    	}
-//    }
     
 
     public void setMessage(CharSequence message) {
