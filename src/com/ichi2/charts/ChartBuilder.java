/**
 * Copyright (C) 2009, 2010 SC 4ViewSoft SRL
 * Copyright (C) 2011 Norbert Nagold <norbert.nagold@gmail.com>
 *  
 * Licensed under the Apache License, Version 2.0 (the "License");
 * you may not use this file except in compliance with the License.
 * You may obtain a copy of the License at
 *  
 *      http://www.apache.org/licenses/LICENSE-2.0
 *  
 * Unless required by applicable law or agreed to in writing, software
 * distributed under the License is distributed on an "AS IS" BASIS,
 * WITHOUT WARRANTIES OR CONDITIONS OF ANY KIND, either express or implied.
 * See the License for the specific language governing permissions and
 * limitations under the License.
 */

package com.ichi2.charts;

import org.achartengine.ChartFactory;
import org.achartengine.GraphicalView;
import org.achartengine.chart.BarChart;
import org.achartengine.model.XYMultipleSeriesDataset;
import org.achartengine.model.XYSeries;
import org.achartengine.renderer.XYMultipleSeriesRenderer;
import org.achartengine.renderer.XYSeriesRenderer;

import android.app.Activity;
import android.content.Intent;
import android.content.SharedPreferences;
import android.content.SharedPreferences.Editor;
import android.content.res.Resources;
import android.graphics.Paint.Align;
import android.os.Bundle;
import android.util.Log;
import android.view.GestureDetector;
import android.view.KeyEvent;
import android.view.Menu;
import android.view.MenuItem;
import android.view.MotionEvent;
import android.view.View;
import android.view.Window;
import android.view.WindowManager;
import android.view.GestureDetector.SimpleOnGestureListener;
import android.view.ViewGroup.LayoutParams;
import android.widget.LinearLayout;
import android.widget.TextView;

import com.ichi2.anim.ActivityTransitionAnimation;
import com.ichi2.anki.AnkiDroidApp;
import com.ichi2.anki.R;
import com.ichi2.anki.Statistics;
import com.ichi2.anki.StudyOptions;
import com.ichi2.themes.Themes;
import com.tomgibara.android.veecheck.util.PrefSettings;

public class ChartBuilder extends Activity {
    public static final String TYPE = "type";
    public static final int ZOOM_MAX = 20;

    private XYMultipleSeriesDataset mDataset = new XYMultipleSeriesDataset();
    private XYMultipleSeriesRenderer mRenderer = new XYMultipleSeriesRenderer();

    private GraphicalView mChartView;
    private TextView mTitle;
    private double[] mPan;
    private int zoom = 0;

    private boolean mFullScreen;

    private static final int MENU_FULLSCREEN = 0;
    private static final int MENU_ZOOM_IN = 1;
    private static final int MENU_ZOOM_OUT = 2;

	/**
     * Swipe Detection
     */    
 	private GestureDetector gestureDetector;
 	View.OnTouchListener gestureListener;
 	private boolean mSwipeEnabled;

    @Override
    protected void onRestoreInstanceState(Bundle savedState) {
        super.onRestoreInstanceState(savedState);
        mDataset = (XYMultipleSeriesDataset) savedState.getSerializable("dataset");
        mRenderer = (XYMultipleSeriesRenderer) savedState.getSerializable("renderer");
    }


    @Override
    protected void onSaveInstanceState(Bundle outState) {
        super.onSaveInstanceState(outState);
        outState.putSerializable("dataset", mDataset);
        outState.putSerializable("renderer", mRenderer);
    }


    public void setDataset(int row) {
        XYSeries series = new XYSeries(Statistics.Titles[row]);
        for (int i = 0; i < Statistics.xAxisData.length; i++) {
            series.add(Statistics.xAxisData[i], Statistics.sSeriesList[row][i]);
        }
        mDataset.addSeries(series);
    }


    public void setRenderer(int type, int row) {
        Resources res = getResources();
        XYSeriesRenderer renderer = new XYSeriesRenderer();
        if (type <= Statistics.TYPE_CUMULATIVE_DUE) {
        	switch (row) {
        	case 0: 
                renderer.setColor(res.getColor(R.color.statistics_due_young_cards));
        		break;
        	case 1:
                renderer.setColor(res.getColor(R.color.statistics_due_mature_cards));
                break;
        	case 2:
                renderer.setColor(res.getColor(R.color.statistics_due_failed_cards));
        		break;
        	}
        } else if (type == Statistics.TYPE_REVIEWS) {
        	switch (row) {
        	case 0: 
                renderer.setColor(res.getColor(R.color.statistics_reps_new_cards));
        		break;
        	case 1:
                renderer.setColor(res.getColor(R.color.statistics_reps_young_cards));
                break;
        	case 2:
                renderer.setColor(res.getColor(R.color.statistics_reps_mature_cards));
        		break;
        	}
        } else {
            renderer.setColor(res.getColor(R.color.statistics_default));        	
        }
        mRenderer.addSeriesRenderer(renderer);
    }


    private void zoom() {
        if (mChartView != null) {
            if (zoom > 0) {
                mRenderer.setXAxisMin(mPan[0] / (zoom + 1));
                mRenderer.setXAxisMax(mPan[1] / (zoom + 1));
            } else {
                mRenderer.setXAxisMin(mPan[0]);
                mRenderer.setXAxisMax(mPan[1]);
            }
            mChartView = ChartFactory.getBarChartView(this, mDataset, mRenderer, BarChart.Type.STACKED);
            LinearLayout layout = (LinearLayout) findViewById(R.id.chart);
            layout.addView(mChartView, new LayoutParams(LayoutParams.FILL_PARENT, LayoutParams.FILL_PARENT));
        }
    }


    public void closeChartBuilder() {
        finish();
        if (Integer.valueOf(android.os.Build.VERSION.SDK) > 4) {
            ActivityTransitionAnimation.slide(this, ActivityTransitionAnimation.UP);
        }
    }


    private SharedPreferences restorePreferences() {
        SharedPreferences preferences = PrefSettings.getSharedPrefs(getBaseContext());
        mFullScreen = preferences.getBoolean("fullScreen", false);
		mSwipeEnabled = preferences.getBoolean("swipe", false);
        return preferences;
    }


    @Override
    public boolean onCreateOptionsMenu(Menu menu) {
        MenuItem item;
        item = menu.add(Menu.NONE, MENU_FULLSCREEN, Menu.NONE, R.string.statistics_fullscreen);
        item.setIcon(R.drawable.ic_menu_manage);
        item = menu.add(Menu.NONE, MENU_ZOOM_IN, Menu.NONE, R.string.statistics_zoom_in);
        item.setIcon(R.drawable.ic_menu_zoom_in);
        item = menu.add(Menu.NONE, MENU_ZOOM_OUT, Menu.NONE, R.string.statistics_zoom_out);
        item.setIcon(R.drawable.ic_menu_zoom_out);
        return true;
    }


    @Override
    public boolean onPrepareOptionsMenu(Menu menu) {
        menu.findItem(MENU_ZOOM_IN).setEnabled(zoom < ZOOM_MAX);
        menu.findItem(MENU_ZOOM_OUT).setEnabled(zoom > 0);
        return true;
    }


    @Override
    public boolean onOptionsItemSelected(MenuItem item) {
        switch (item.getItemId()) {
            case MENU_FULLSCREEN:
                SharedPreferences preferences = PrefSettings.getSharedPrefs(getBaseContext());
                Editor editor = preferences.edit();
                editor.putBoolean("fullScreen", !mFullScreen);
                Statistics.sZoom = zoom;
                editor.commit();
                finish();
                Intent intent = new Intent(this, com.ichi2.charts.ChartBuilder.class);
                startActivity(intent);
                if (Integer.valueOf(android.os.Build.VERSION.SDK) > 4) {
                    ActivityTransitionAnimation.slide(this, ActivityTransitionAnimation.FADE);
                }
                return true;
            case MENU_ZOOM_IN:
                zoom += 1;
                zoom();
                return true;
            case MENU_ZOOM_OUT:
                if (zoom > 0) {
                    zoom -= 1;
                }
                zoom();
                return true;
            default:
                return super.onOptionsItemSelected(item);
        }
    }

    
    @Override
    protected void onCreate(Bundle savedInstanceState) {
    	Themes.applyTheme(this);
        super.onCreate(savedInstanceState);
        restorePreferences();
<<<<<<< HEAD
=======
        if (Statistics.sSeriesList == null) {
            Log.i(AnkiDroidApp.TAG, "ChartBuilder - Data variable empty, closing chartbuilder");
        	finish();
        	return;
        }
>>>>>>> 617ef7af
        if (mFullScreen) {
            getWindow()
                    .setFlags(WindowManager.LayoutParams.FLAG_FULLSCREEN, WindowManager.LayoutParams.FLAG_FULLSCREEN);
            requestWindowFeature(Window.FEATURE_NO_TITLE);
        }
        View mainView = getLayoutInflater().inflate(R.layout.statistics, null);
        setContentView(mainView);
        int[] colors = Themes.getChartColors();
        mainView.setBackgroundColor(colors[1]);
        mTitle = (TextView) findViewById(R.id.statistics_title);
        if (mChartView == null) {
            if (mFullScreen) {
                mTitle.setText(Statistics.sTitle);
                mTitle.setTextColor(colors[0]);
            } else {
                setTitle(Statistics.sTitle);
                mTitle.setVisibility(View.GONE);
            }
            for (int i = 0; i < Statistics.sSeriesList.length; i++) {
                setDataset(i);
                setRenderer(Statistics.sType, i);
            }
            if (Statistics.sSeriesList.length == 1) {
                mRenderer.setShowLegend(false);
            }
            mPan = new double[] { Statistics.xAxisData[0] - 1,
                    Statistics.xAxisData[Statistics.xAxisData.length - 1] + 1 };
            mRenderer.setLegendTextSize(17);
            mRenderer.setLegendHeight(60);
            mRenderer.setAxisTitleTextSize(17);
            mRenderer.setLabelsTextSize(17);
            mRenderer.setXAxisMin(mPan[0]);
            mRenderer.setXAxisMax(mPan[1]);
            mRenderer.setYAxisMin(0);
            mRenderer.setXTitle(Statistics.axisLabels[0]);
            mRenderer.setYTitle(Statistics.axisLabels[1]);
            mRenderer.setBackgroundColor(colors[1]);
            mRenderer.setMarginsColor(colors[1]);
            mRenderer.setAxesColor(colors[0]);
            mRenderer.setLabelsColor(colors[0]);
            mRenderer.setZoomEnabled(false, false);
            if (Statistics.sSeriesList[0][0] > 100 || Statistics.sSeriesList[0][1] > 100 || Statistics.sSeriesList[0][Statistics.sSeriesList[0].length - 1] > 100) {
                mRenderer.setMargins(new int[] { 15, 50, 25, 0 });
            } else {
                mRenderer.setMargins(new int[] { 15, 42, 25, 0 });
            }
            mRenderer.setPanEnabled(true, false);
            mRenderer.setPanLimits(mPan);
            mRenderer.setXLabelsAlign(Align.CENTER);
            mRenderer.setYLabelsAlign(Align.RIGHT);
            mChartView = ChartFactory.getBarChartView(this, mDataset, mRenderer, BarChart.Type.STACKED);
            LinearLayout layout = (LinearLayout) findViewById(R.id.chart);
            layout.addView(mChartView, new LayoutParams(LayoutParams.FILL_PARENT, LayoutParams.FILL_PARENT));
        } else {
            mChartView.repaint();
        }
		gestureDetector = new GestureDetector(new MyGestureDetector());
        mChartView.setOnTouchListener(new View.OnTouchListener() {
        	public boolean onTouch(View v, MotionEvent event) {
        		if (gestureDetector.onTouchEvent(event)) {
        			return true;
        		}
        		return false;
        		}
        	});
		zoom = Statistics.sZoom;
        if (zoom > 0) {
        	zoom();
        }
    }


    @Override
    public boolean onKeyDown(int keyCode, KeyEvent event) {
        if (keyCode == KeyEvent.KEYCODE_BACK && event.getRepeatCount() == 0) {
            Log.i(AnkiDroidApp.TAG, "ChartBuilder - onBackPressed()");
            closeChartBuilder();
        }
        return super.onKeyDown(keyCode, event);
    }

    class MyGestureDetector extends SimpleOnGestureListener {	
    	@Override
        public boolean onFling(MotionEvent e1, MotionEvent e2, float velocityX, float velocityY) {
            if (mSwipeEnabled) {
                try {
                	if (e1.getY() - e2.getY() > StudyOptions.sSwipeMinDistance && Math.abs(velocityY) > StudyOptions.sSwipeThresholdVelocity && Math.abs(e1.getX() - e2.getX()) < StudyOptions.sSwipeMaxOffPath) {
                		closeChartBuilder();
                    }
       			}
                catch (Exception e) {
                  	Log.e(AnkiDroidApp.TAG, "onFling Exception = " + e.getMessage());
                }
            }	            	
            return false;
    	}
    }
    @Override
    public boolean onTouchEvent(MotionEvent event) {
        if (gestureDetector.onTouchEvent(event))
	        return true;
	    else
	    	return false;
    }
}<|MERGE_RESOLUTION|>--- conflicted
+++ resolved
@@ -228,14 +228,11 @@
     	Themes.applyTheme(this);
         super.onCreate(savedInstanceState);
         restorePreferences();
-<<<<<<< HEAD
-=======
         if (Statistics.sSeriesList == null) {
             Log.i(AnkiDroidApp.TAG, "ChartBuilder - Data variable empty, closing chartbuilder");
         	finish();
         	return;
         }
->>>>>>> 617ef7af
         if (mFullScreen) {
             getWindow()
                     .setFlags(WindowManager.LayoutParams.FLAG_FULLSCREEN, WindowManager.LayoutParams.FLAG_FULLSCREEN);
