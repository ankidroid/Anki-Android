/***************************************************************************************
 * This program is free software; you can redistribute it and/or modify it under *
 * the terms of the GNU General Public License as published by the Free Software *
 * Foundation; either version 3 of the License, or (at your option) any later *
 * version. *
 * *
 * This program is distributed in the hope that it will be useful, but WITHOUT ANY *
 * WARRANTY; without even the implied warranty of MERCHANTABILITY or FITNESS FOR A *
 * PARTICULAR PURPOSE. See the GNU General Public License for more details. *
 * *
 * You should have received a copy of the GNU General Public License along with *
 * this program. If not, see <http://www.gnu.org/licenses/>. *
 ****************************************************************************************/

package com.ichi2.anki;

import java.util.ArrayList;
import java.util.HashMap;
import java.util.Locale;

import org.achartengine.ChartFactory;
import org.achartengine.GraphicalView;
import org.achartengine.chart.BarChart;
import org.achartengine.model.XYMultipleSeriesDataset;
import org.achartengine.model.XYSeries;
import org.achartengine.renderer.XYMultipleSeriesRenderer;
import org.achartengine.renderer.XYSeriesRenderer;
import org.json.JSONArray;
import org.json.JSONException;
import org.json.JSONObject;

import android.app.Activity;
import android.app.Dialog;
import android.content.DialogInterface;
import android.content.DialogInterface.OnCancelListener;
import android.content.DialogInterface.OnClickListener;
import android.content.Intent;
import android.content.SharedPreferences;
import android.content.res.Configuration;
import android.content.res.Resources;
import android.graphics.Color;
import android.graphics.Paint.Align;
import android.os.Bundle;
import android.os.Message;
import android.support.v4.app.Fragment;
import android.text.Html;
import android.util.Log;
import android.view.GestureDetector;
import android.view.GestureDetector.SimpleOnGestureListener;
import android.view.KeyEvent;
import android.view.LayoutInflater;
import android.view.MotionEvent;
import android.view.View;
import android.view.ViewGroup;
import android.view.ViewGroup.LayoutParams;
import android.view.ViewTreeObserver.OnGlobalLayoutListener;
import android.widget.Button;
import android.widget.EditText;
import android.widget.ImageButton;
import android.widget.LinearLayout;
import android.widget.TextView;

import com.ichi2.anim.ActivityTransitionAnimation;
import com.ichi2.anim.ViewAnimation;
import com.ichi2.anki.controller.IAnkiControllable;
import com.ichi2.async.DeckTask;
import com.ichi2.async.DeckTask.TaskData;
import com.ichi2.charts.ChartBuilder;
import com.ichi2.libanki.Collection;
import com.ichi2.libanki.Sched;
import com.ichi2.libanki.Stats;
import com.ichi2.libanki.Utils;
import com.ichi2.themes.StyledDialog;
import com.ichi2.themes.StyledOpenCollectionDialog;
import com.ichi2.themes.StyledProgressDialog;
import com.ichi2.themes.Themes;

public class StudyOptionsFragment extends Fragment implements IAnkiControllable
{

	/**
	 * Available options performed by other activities
	 */
	public static final int PREFERENCES_UPDATE = 0;
	private static final int REQUEST_REVIEW = 1;
	private static final int ADD_NOTE = 2;
	private static final int BROWSE_CARDS = 3;
	private static final int STATISTICS = 4;
	private static final int DECK_OPTIONS = 5;

	public static final int CUSTOM_STUDY_NEW = 1;
	public static final int CUSTOM_STUDY_REV = 2;
	public static final int CUSTOM_STUDY_FORGOT = 3;
	public static final int CUSTOM_STUDY_AHEAD = 4;
	public static final int CUSTOM_STUDY_RANDOM = 5;
	public static final int CUSTOM_STUDY_PREVIEW = 6;
	public static final int CUSTOM_STUDY_TAGS = 7;
	/**
	 * Constants for selecting which content view to display
	 */
	public static final int CONTENT_STUDY_OPTIONS = 0;
	public static final int CONTENT_CONGRATS = 1;

	private static final int DIALOG_STATISTIC_TYPE = 0;
	private static final int DIALOG_CUSTOM_STUDY = 1;
	private static final int DIALOG_CUSTOM_STUDY_DETAILS = 2;

	private static final int MSG_CNTRL_REVIEWER = 0x110;
	private static final int MSG_CNTRL_BACK = 0x111;
	private static final int MSG_CNTRL_CLOSE = 0x112;

	private int mCustomDialogChoice;

	private final HashMap<Integer, StyledDialog> mDialogs = new HashMap<Integer, StyledDialog>();

	/**
	 * Preferences
	 */
	private int mStartedByBigWidget;
	private boolean mSwipeEnabled;
	private int mCurrentContentView = CONTENT_STUDY_OPTIONS;
	boolean mInvertedColors = false;

	private boolean mDontSaveOnStop = false;

	/** Alerts to inform the user about different situations */
	private StyledProgressDialog mProgressDialog;
	private StyledOpenCollectionDialog mOpenCollectionDialog;

	/**
	 * UI elements for "Study Options" view
	 */
	private View mStudyOptionsView;
	public Button mButtonStart;
	private Button mFragmentedCram;
	// private Button mButtonUp;
	// private Button mButtonDown;
	// private ToggleButton mToggleLimitToggle;
	private TextView mTextDeckName;
	private TextView mTextDeckDescription;
	private TextView mTextTodayNew;
	private TextView mTextTodayLrn;
	private TextView mTextTodayRev;
	private TextView mTextNewTotal;
	private TextView mTextTotal;
	private TextView mTextETA;
	private LinearLayout mSmallChart;
	private LinearLayout mDeckCounts;
	private LinearLayout mDeckChart;
	private ImageButton mAddNote;
	private ImageButton mCardBrowser;
	private ImageButton mDeckOptions;
	private ImageButton mStatisticsButton;
	private EditText mDialogEditText = null;
	/**
	 * UI elements for "Congrats" view
	 */
	private View mCongratsView;
	// private View mLearnMoreView;
	// private View mReviewEarlyView;
	private TextView mTextCongratsMessage;
	private Button mButtonCongratsUndo;
	private Button mButtonCongratsOpenOtherDeck;
	private Button mButtonCongratsFinish;
	private Button mButtonCongratsCustomStudy;

	private View mCustomStudyDetailsView;
	private TextView mCustomStudyTextView1;
	private TextView mCustomStudyTextView2;
	private EditText mCustomStudyEditText;

	/**
	 * Swipe Detection
	 */
	private GestureDetector gestureDetector;
	View.OnTouchListener gestureListener;

	/**
	 * Statistics
	 */
	public static int mStatisticType;
	private View mBarsMax;
	private View mGlobalBar;
	private View mGlobalMatBar;
	private double mProgressMature;
	private double mProgressAll;

	public Bundle mCramInitialConfig = null;

	private boolean mFragmented;

	/**
	 * Callbacks for UI events
	 */
	private final View.OnClickListener mButtonClickListener = new View.OnClickListener()
	{
		@Override
		public void onClick(View v)
		{
			Collection col = AnkiDroidApp.getCol();
			// long timeLimit = 0;
			switch (v.getId())
			{
				case R.id.studyoptions_start:
					openReviewer();
					return;
					// case R.id.studyoptions_limitup:
					// timeLimit = (mCol.getTimeLimit() / 60);
					// mCol.setTimeLimit((timeLimit + 1) * 60);
					// mToggleLimitToggle.setChecked(true);
					// mToggleLimitToggle.setText(String.valueOf(timeLimit +
					// 1));
					// return;
					// case R.id.studyoptions_limitdown:
					// timeLimit = (mCol.getTimeLimit() / 60);
					// if (timeLimit > 1) {
					// mCol.setTimeLimit((timeLimit - 1) * 60);
					// mToggleLimitToggle.setChecked(true);
					// mToggleLimitToggle.setText(String.valueOf(timeLimit -
					// 1));
					// } else if (timeLimit == 1) {
					// mCol.setTimeLimit(0);
					// mToggleLimitToggle.setChecked(false);
					// }
					// return;
					// case R.id.studyoptions_limittoggle:
					// timeLimit = (mCol.getTimeLimit() / 60);
					// if (timeLimit > 0) {
					// mToggleLimitToggle.setChecked(false);
					// mCol.setTimeLimit(0);
					// } else {
					// mToggleLimitToggle.setChecked(true);
					// mToggleLimitToggle.setText("1");
					// mCol.setTimeLimit(60);
					// }
					// return;
				case R.id.studyoptions_congrats_undo:
					if (AnkiDroidApp.colIsOpen())
					{
						col.undo();
						resetAndUpdateValuesFromDeck();
						finishCongrats();
					}
					return;
				case R.id.studyoptions_congrats_open_other_deck:
					closeStudyOptions();
					return;
				case R.id.studyoptions_congrats_customstudy:
					showDialog(DIALOG_CUSTOM_STUDY);
					return;
				case R.id.studyoptions_congrats_finish:
					updateValuesFromDeck();
					finishCongrats();
					return;
				case R.id.studyoptions_card_browser:
					openCardBrowser();
					return;
				case R.id.studyoptions_statistics:
					showDialog(DIALOG_STATISTIC_TYPE);
					return;
				case R.id.studyoptions_congrats_message:
					DeckTask.launchDeckTask(DeckTask.TASK_TYPE_LOAD_STATISTICS, mLoadStatisticsHandler,
							new DeckTask.TaskData(col, Stats.TYPE_MONTH, false));
					return;
				case R.id.studyoptions_options:
					if (col.getDecks().isDyn(col.getDecks().selected()))
					{
						openCramDeckOptions();
					}
					else
					{
						Intent i = new Intent(getActivity(), DeckOptions.class);
						startActivityForResult(i, DECK_OPTIONS);
						if (AnkiDroidApp.SDK_VERSION > 4)
						{
							ActivityTransitionAnimation.slide(getActivity(), ActivityTransitionAnimation.FADE);
						}
					}
					return;
				case R.id.studyoptions_rebuild_cram:
					rebuildCramDeck();
					return;
				case R.id.studyoptions_empty_cram:
					mProgressDialog = StyledProgressDialog.show(getActivity(), "",
							getResources().getString(R.string.empty_cram_deck), true);
					DeckTask.launchDeckTask(DeckTask.TASK_TYPE_EMPTY_CRAM, mUpdateValuesFromDeckListener,
							new DeckTask.TaskData(col, col.getDecks().selected(), mFragmented));
					return;
				case R.id.studyoptions_new_filtercram:
					if (mFragmented)
					{
						Resources res = getResources();
						StyledDialog.Builder builder = new StyledDialog.Builder(getActivity());
						builder.setTitle(res.getString(R.string.new_deck));

						mDialogEditText = new EditText(getActivity());
						ArrayList<String> names = AnkiDroidApp.getCol().getDecks().allNames();
						int n = 1;
						String cramDeckName = "Cram 1";
						while (names.contains(cramDeckName))
						{
							n++;
							cramDeckName = "Cram " + n;
						}
						mDialogEditText.setText(cramDeckName);
						// mDialogEditText.setFilters(new InputFilter[] {
						// mDeckNameFilter });
						builder.setView(mDialogEditText, false, false);
						builder.setPositiveButton(res.getString(R.string.create), new DialogInterface.OnClickListener()
						{
							@Override
							public void onClick(DialogInterface dialog, int which)
							{
								Bundle initialConfig = new Bundle();
								long id;
								try
								{
									initialConfig.putString("searchSuffix", "'deck:"
											+ AnkiDroidApp.getCol().getDecks().current().getString("name") + "'");
									id = AnkiDroidApp.getCol().getDecks().newDyn(mDialogEditText.getText().toString());
									AnkiDroidApp.getCol().getDecks().get(id);
								}
								catch (JSONException e)
								{
									throw new RuntimeException(e);
								}
								((DeckPicker) getActivity()).setStudyContentView(id, initialConfig);
							}
						});
						builder.setNegativeButton(res.getString(R.string.cancel), null);
						builder.create().show();
					}
					return;
				case R.id.studyoptions_add:
					addNoteMultimedia();
					// addNote();
					return;
				default:
					return;
			}
		}
	};

	private void openCramDeckOptions()
	{
		openCramDeckOptions(null);
	}

	private void openCramDeckOptions(Bundle initialConfig)
	{
		Intent i = new Intent(getActivity(), CramDeckOptions.class);
		i.putExtra("cramInitialConfig", initialConfig);
		startActivityForResult(i, DECK_OPTIONS);
		if (AnkiDroidApp.SDK_VERSION > 4)
		{
			ActivityTransitionAnimation.slide(getActivity(), ActivityTransitionAnimation.FADE);
		}
	}

	private void rebuildCramDeck()
	{
		mProgressDialog = StyledProgressDialog.show(getActivity(), "",
				getResources().getString(R.string.rebuild_cram_deck), true);
		DeckTask.launchDeckTask(DeckTask.TASK_TYPE_REBUILD_CRAM, mUpdateValuesFromDeckListener, new DeckTask.TaskData(
				AnkiDroidApp.getCol(), AnkiDroidApp.getCol().getDecks().selected(), mFragmented));
	}

	public static StudyOptionsFragment newInstance(long deckId, boolean onlyFnsMsg, Bundle cramInitialConfig)
	{
		StudyOptionsFragment f = new StudyOptionsFragment();

		// Supply index input as an argument.
		Bundle args = new Bundle();
		args.putLong("deckId", deckId);
		args.putBoolean("onlyFnsMsg", onlyFnsMsg);
		args.putBundle("cramInitialConfig", cramInitialConfig);
		f.setArguments(args);

		return f;
	}

	public long getShownIndex()
	{
		return getArguments().getLong("deckId", 0);
	}

	@Override
	public View onCreateView(LayoutInflater inflater, ViewGroup container, Bundle savedInstanceState)
	{
		if (container == null)
		{
			// Currently in a layout without a container, so no reason to create
			// our view.
			return null;
		}

		// ScrollView scroller = new ScrollView(getActivity());
		// TextView text = new TextView(getActivity());
		// int padding = (int)TypedValue.applyDimension(
		// TypedValue.COMPLEX_UNIT_DIP,
		// 4, getActivity().getResources().getDisplayMetrics());
		// text.setPadding(padding, padding, padding, padding);
		// scroller.addView();
		return createView(inflater, savedInstanceState);
	}

	protected View createView(LayoutInflater inflater, Bundle savedInstanceState)
	{
		super.onCreate(savedInstanceState);

		Log.i(AnkiDroidApp.TAG, "StudyOptions - createView()");

		restorePreferences();

		mFragmented = getActivity().getClass() != StudyOptionsActivity.class;

		if (!AnkiDroidApp.colIsOpen())
		{
			reloadCollection();
			return null;
		}

		// Intent intent = getActivity().getIntent();
		// if (intent != null && intent.hasExtra(DeckPicker.EXTRA_DECK_ID)) {
		// mCol.getDecks().select(intent.getLongExtra(DeckPicker.EXTRA_DECK_ID,
		// 1));
		// }

		initAllContentViews(inflater);

		if (mSwipeEnabled)
		{
			gestureDetector = new GestureDetector(new MyGestureDetector());
			gestureListener = new View.OnTouchListener()
			{
				@Override
				public boolean onTouch(View v, MotionEvent event)
				{
					if (gestureDetector.onTouchEvent(event))
					{
						return true;
					}
					return false;
				}
			};
		}

		if (getArguments().getBoolean("onlyFnsMsg"))
		{
			prepareCongratsView();
			mButtonCongratsFinish.setVisibility(View.GONE);
			return mCongratsView;
		}
		else
		{
			// clear undo if new deck is opened (do not clear if only congrats
			// msg is shown)
			AnkiDroidApp.getCol().clearUndo();
		}

		mCramInitialConfig = getArguments().getBundle("cramInitialConfig");

		resetAndUpdateValuesFromDeck();

		return mStudyOptionsView;
	}
<<<<<<< HEAD
        mDontSaveOnStop = true;
        CharSequence title = mTextDeckName.getText();
        CharSequence desc = mTextDeckDescription.getText();
        int descVisibility = mTextDeckDescription.getVisibility();
        CharSequence newToday = mTextTodayNew.getText();
        CharSequence lrnToday = mTextTodayLrn.getText();
        CharSequence revToday = mTextTodayRev.getText();
        CharSequence newTotal = mTextNewTotal.getText();
        CharSequence total = mTextTotal.getText();
        CharSequence eta = mTextETA.getText();
//        long timelimit = mCol.getTimeLimit() / 60;
        super.onConfigurationChanged(newConfig);
        mDontSaveOnStop = false;
//        initAllContentViews();
        if (mCurrentContentView == CONTENT_CONGRATS) {
            setFragmentContentView(mCongratsView);
        }
        mTextDeckName.setText(title);
        mTextDeckName.setVisibility(View.VISIBLE);
        mTextDeckDescription.setText(desc);
        mTextDeckDescription.setVisibility(descVisibility);
        mDeckCounts.setVisibility(View.VISIBLE);
        mTextTodayNew.setText(newToday);
        mTextTodayLrn.setText(lrnToday);
        mTextTodayRev.setText(revToday);
        mTextNewTotal.setText(newTotal);
        mTextTotal.setText(total);
        mTextETA.setText(eta);

//        mToggleLimitToggle.setChecked(timelimit > 0 ? true : false);
//        if (timelimit > 0) {
//            mToggleLimitToggle.setText(String.valueOf(timelimit));
//        }
        updateStatisticBars();
    }


    @Override
    public void onDestroy() {
        super.onDestroy();
        Log.i(AnkiDroidApp.TAG, "StudyOptions - onDestroy()");
        // if (mUnmountReceiver != null) {
        // unregisterReceiver(mUnmountReceiver);
        // }
    }

    

    @Override
    public void onPause() {
        super.onPause();
    }


    @Override
    public void onResume() {
        super.onResume();
        if (AnkiDroidApp.colIsOpen()) {
            if (Utils.now() > AnkiDroidApp.getCol().getSched().getDayCutoff()) {
                updateValuesFromDeck(true);
            }
        }
    }


    private void closeStudyOptions() {
        getActivity();
        closeStudyOptions(Activity.RESULT_OK);
    }


    private void closeStudyOptions(int result) {
        // mCompat.invalidateOptionsMenu(this);
        if (!mFragmented) {
            getActivity().setResult(result);
            getActivity().finish();
            if (AnkiDroidApp.SDK_VERSION > 4) {
                ActivityTransitionAnimation.slide(getActivity(), ActivityTransitionAnimation.RIGHT);
            }
        }
    }


    private void openReviewer() {
        mDontSaveOnStop = true;
        Intent reviewer = new Intent(getActivity(), Reviewer.class);
        startActivityForResult(reviewer, REQUEST_REVIEW);
        if (AnkiDroidApp.SDK_VERSION > 4) {
            ActivityTransitionAnimation.slide(getActivity(), ActivityTransitionAnimation.LEFT);
        }
        AnkiDroidApp.getCol().startTimebox();
    }


    private void addNote() {
        Intent intent = new Intent(getActivity(), CardEditor.class);
        intent.putExtra(CardEditor.EXTRA_CALLER, CardEditor.CALLER_STUDYOPTIONS);
        startActivityForResult(intent, ADD_NOTE);
        if (AnkiDroidApp.SDK_VERSION > 4) {
            ActivityTransitionAnimation.slide(getActivity(), ActivityTransitionAnimation.LEFT);
        }
    }


    public void reloadCollection() {
        DeckTask.launchDeckTask(
                DeckTask.TASK_TYPE_OPEN_COLLECTION,
                new DeckTask.TaskListener() {

                    @Override
                    public void onPostExecute(DeckTask.TaskData result) {
                        if (mOpenCollectionDialog.isShowing()) {
                            try {
                            	mOpenCollectionDialog.dismiss();
                            } catch (Exception e) {
                                Log.e(AnkiDroidApp.TAG, "onPostExecute - Dialog dismiss Exception = " + e.getMessage());
                            }
                        }
                        if (!AnkiDroidApp.colIsOpen()) {
                        	closeStudyOptions();
                        } else if (!mFragmented) {
                        	((StudyOptionsActivity)getActivity()).loadContent(false);
                        }
                    }


                    @Override
                    public void onPreExecute() {
                    	mOpenCollectionDialog = StyledOpenCollectionDialog.show(getActivity(), getResources().getString(R.string.open_collection), new OnCancelListener() {
                                    @Override
                                    public void onCancel(DialogInterface arg0) {
                                    	closeStudyOptions();
                                    }
                                });
                    }


                    @Override
                    public void onProgressUpdate(DeckTask.TaskData... values) {
                    }
                },
                new DeckTask.TaskData(AnkiDroidApp.getCurrentAnkiDroidDirectory()
                        + AnkiDroidApp.COLLECTION_PATH));
    }


    private void initAllContentViews(LayoutInflater inflater) {
        mStudyOptionsView = inflater.inflate(R.layout.studyoptions, null);
        Themes.setContentStyle(mStudyOptionsView, Themes.CALLER_STUDYOPTIONS);
        mTextDeckName = (TextView) mStudyOptionsView.findViewById(R.id.studyoptions_deck_name);
        mTextDeckDescription = (TextView) mStudyOptionsView.findViewById(R.id.studyoptions_deck_description);
        mButtonStart = (Button) mStudyOptionsView.findViewById(R.id.studyoptions_start);
//        mButtonUp = (Button) mStudyOptionsView.findViewById(R.id.studyoptions_limitup);
//        mButtonDown = (Button) mStudyOptionsView.findViewById(R.id.studyoptions_limitdown);
//        mToggleLimitToggle = (ToggleButton) mStudyOptionsView.findViewById(R.id.studyoptions_limittoggle);

        // mToggleNight = (ToggleButton) mStudyOptionsView
        // .findViewById(R.id.studyoptions_night);
        // mToggle.setChecked(mInvertedColors);

        if (AnkiDroidApp.colIsOpen() && AnkiDroidApp.getCol().getDecks().isDyn(AnkiDroidApp.getCol().getDecks().selected())) {
            Button rebBut = (Button) mStudyOptionsView.findViewById(R.id.studyoptions_rebuild_cram);
            rebBut.setOnClickListener(mButtonClickListener);
            Button emptyBut = (Button) mStudyOptionsView.findViewById(R.id.studyoptions_empty_cram);
            emptyBut.setOnClickListener(mButtonClickListener);
            ((LinearLayout) mStudyOptionsView.findViewById(R.id.studyoptions_cram_buttons)).setVisibility(View.VISIBLE);
        }

        if (mFragmented) {
            Button but = (Button) mStudyOptionsView.findViewById(R.id.studyoptions_options);
            but.setOnClickListener(mButtonClickListener);
            mFragmentedCram = (Button) mStudyOptionsView.findViewById(R.id.studyoptions_new_filtercram);
            if (AnkiDroidApp.colIsOpen() && AnkiDroidApp.getCol().getDecks().isDyn(AnkiDroidApp.getCol().getDecks().selected())) {
                mFragmentedCram.setEnabled(false);
                mFragmentedCram.setVisibility(View.GONE);
            } else {
                // If we are in fragmented mode, then the cram option in menu applies to all decks, so we need an extra
                // button in StudyOptions side of screen to create dynamic deck filtered on this deck
                mFragmentedCram.setEnabled(true);
                mFragmentedCram.setVisibility(View.VISIBLE);
            }
            mFragmentedCram.setOnClickListener(mButtonClickListener);
        } else {
            mAddNote = (ImageButton) mStudyOptionsView.findViewById(R.id.studyoptions_add);
            if (AnkiDroidApp.colIsOpen()) {
                Collection col = AnkiDroidApp.getCol();
                if (col.getDecks().isDyn(col.getDecks().selected())) {
                    mAddNote.setEnabled(false);
                }
            }
            mCardBrowser = (ImageButton) mStudyOptionsView.findViewById(R.id.studyoptions_card_browser);
            mStatisticsButton = (ImageButton) mStudyOptionsView.findViewById(R.id.studyoptions_statistics);
            mDeckOptions = (ImageButton) mStudyOptionsView.findViewById(R.id.studyoptions_options);
            mAddNote.setOnClickListener(mButtonClickListener);
            mCardBrowser.setOnClickListener(mButtonClickListener);
            mStatisticsButton.setOnClickListener(mButtonClickListener);
            mDeckOptions.setOnClickListener(mButtonClickListener);
        }

        mGlobalBar = (View) mStudyOptionsView.findViewById(R.id.studyoptions_global_bar);
        mGlobalMatBar = (View) mStudyOptionsView.findViewById(R.id.studyoptions_global_mat_bar);
        mBarsMax = (View) mStudyOptionsView.findViewById(R.id.studyoptions_progressbar_content);
        mTextTodayNew = (TextView) mStudyOptionsView.findViewById(R.id.studyoptions_new);
        mTextTodayLrn = (TextView) mStudyOptionsView.findViewById(R.id.studyoptions_lrn);
        mTextTodayRev = (TextView) mStudyOptionsView.findViewById(R.id.studyoptions_rev);
        mTextNewTotal = (TextView) mStudyOptionsView.findViewById(R.id.studyoptions_total_new);
        mTextTotal = (TextView) mStudyOptionsView.findViewById(R.id.studyoptions_total);
        mTextETA = (TextView) mStudyOptionsView.findViewById(R.id.studyoptions_eta);
        mSmallChart = (LinearLayout) mStudyOptionsView.findViewById(R.id.studyoptions_mall_chart);

        mGlobalMatBar.setVisibility(View.INVISIBLE);
        mGlobalBar.setVisibility(View.INVISIBLE);

        mDeckCounts = (LinearLayout) mStudyOptionsView.findViewById(R.id.studyoptions_deckcounts);
        mDeckChart = (LinearLayout) mStudyOptionsView.findViewById(R.id.studyoptions_chart);

        mButtonStart.setOnClickListener(mButtonClickListener);
//        mButtonUp.setOnClickListener(mButtonClickListener);
//        mButtonDown.setOnClickListener(mButtonClickListener);
//        mToggleLimitToggle.setOnClickListener(mButtonClickListener);
        // mToggleCram.setOnClickListener(mButtonClickListener);
        // mToggleNight.setOnClickListener(mButtonClickListener);

        // The view that shows the congratulations view.
        mCongratsView = inflater.inflate(R.layout.studyoptions_congrats, null);
        // The view that shows the learn more options
        mCustomStudyDetailsView = inflater.inflate(R.layout.styled_custom_study_details_dialog, null);
        mCustomStudyTextView1 = (TextView) mCustomStudyDetailsView.findViewById(R.id.custom_study_details_text1);
        mCustomStudyTextView2 = (TextView) mCustomStudyDetailsView.findViewById(R.id.custom_study_details_text2);
        mCustomStudyEditText = (EditText) mCustomStudyDetailsView.findViewById(R.id.custom_study_details_edittext2);

        Themes.setWallpaper(mCongratsView);

        mTextCongratsMessage = (TextView) mCongratsView.findViewById(R.id.studyoptions_congrats_message);
        Themes.setTextViewStyle(mTextCongratsMessage);

        mTextCongratsMessage.setOnClickListener(mButtonClickListener);
        mButtonCongratsUndo = (Button) mCongratsView.findViewById(R.id.studyoptions_congrats_undo);
        mButtonCongratsCustomStudy = (Button) mCongratsView.findViewById(R.id.studyoptions_congrats_customstudy);
        mButtonCongratsOpenOtherDeck = (Button) mCongratsView.findViewById(R.id.studyoptions_congrats_open_other_deck);
        if (mFragmented) {
            mButtonCongratsOpenOtherDeck.setVisibility(View.GONE);
        }
        mButtonCongratsFinish = (Button) mCongratsView.findViewById(R.id.studyoptions_congrats_finish);

        mButtonCongratsUndo.setOnClickListener(mButtonClickListener);
        mButtonCongratsCustomStudy.setOnClickListener(mButtonClickListener);
        mButtonCongratsOpenOtherDeck.setOnClickListener(mButtonClickListener);
        mButtonCongratsFinish.setOnClickListener(mButtonClickListener);
    }


    private void showDialog(int id) {
        if (!mDialogs.containsKey(id)) {
            mDialogs.put(id, onCreateDialog(id));
        }
        onPrepareDialog(id, mDialogs.get(id));
        mDialogs.get(id).show();
    }


    private void onPrepareDialog(int id, StyledDialog styledDialog) {
    	Resources res = getResources();
    	switch (id) {
        case DIALOG_CUSTOM_STUDY_DETAILS:
        	styledDialog.setTitle(res.getStringArray(R.array.custom_study_options_labels)[mCustomDialogChoice]);
        	switch (mCustomDialogChoice + 1) {
        	case CUSTOM_STUDY_NEW:
        		if (AnkiDroidApp.colIsOpen()) {
                    Collection col = AnkiDroidApp.getCol();
            		mCustomStudyTextView1.setText(res.getString(R.string.custom_study_new_total_new, col.getSched().totalNewForCurrentDeck()));
        		}
        		mCustomStudyTextView2.setText(res.getString(R.string.custom_study_new_extend));
        		mCustomStudyEditText.setText(Integer.toString(AnkiDroidApp.getSharedPrefs(getActivity()).getInt("extendNew", 10)));
        		styledDialog.setButtonOnClickListener(Dialog.BUTTON_POSITIVE, new DialogInterface.OnClickListener() {
                    @Override
                    public void onClick(DialogInterface dialog, int which) {
                        if (AnkiDroidApp.colIsOpen()) {
                            try {
                                int n = Integer.parseInt(mCustomStudyEditText.getText().toString());
                                AnkiDroidApp.getSharedPrefs(getActivity()).edit().putInt("extendNew", n).commit();
                                Collection col = AnkiDroidApp.getCol();
                                JSONObject deck = col.getDecks().current();
                                deck.put("extendNew", n);
                                col.getDecks().save(deck);
                                col.getSched().extendLimits(n, 0);
                                resetAndUpdateValuesFromDeck();
                                finishCongrats();
                            } catch (NumberFormatException e) {
                                // ignore non numerical values
                                Themes.showThemedToast(getActivity().getBaseContext(), getResources().getString(R.string.custom_study_invalid_number), false);
                            } catch (JSONException e) {
                                throw new RuntimeException(e);
                            }
                        }
                    }});
        		break;
        		
        	case CUSTOM_STUDY_REV:
        		if (AnkiDroidApp.colIsOpen()) {
                    Collection col = AnkiDroidApp.getCol();
            		mCustomStudyTextView1.setText(res.getString(R.string.custom_study_rev_total_rev, col.getSched().totalRevForCurrentDeck()));
        		}
        		mCustomStudyTextView2.setText(res.getString(R.string.custom_study_rev_extend));
        		mCustomStudyEditText.setText(Integer.toString(AnkiDroidApp.getSharedPrefs(getActivity()).getInt("extendRev", 10)));
        		styledDialog.setButtonOnClickListener(Dialog.BUTTON_POSITIVE, new DialogInterface.OnClickListener() {
                    @Override
                    public void onClick(DialogInterface dialog, int which) {
                        if (AnkiDroidApp.colIsOpen()) {
                            try {
                                int n = Integer.parseInt(mCustomStudyEditText.getText().toString());
                                AnkiDroidApp.getSharedPrefs(getActivity()).edit().putInt("extendRev", n).commit();
                                Collection col = AnkiDroidApp.getCol();
                                JSONObject deck = col.getDecks().current();
                                deck.put("extendRev", n);
                                col.getDecks().save(deck);
                                col.getSched().extendLimits(0, n);
                                resetAndUpdateValuesFromDeck();
                                finishCongrats();
                            } catch (NumberFormatException e) {
                                // ignore non numerical values
                                Themes.showThemedToast(getActivity().getBaseContext(), getResources().getString(R.string.custom_study_invalid_number), false);
                            } catch (JSONException e) {
                                throw new RuntimeException(e);
                            }
                        }
                    }
                });
        		break;

        	case CUSTOM_STUDY_FORGOT:
        		mCustomStudyTextView1.setText("");
        		mCustomStudyTextView2.setText(res.getString(R.string.custom_study_forgotten));
        		mCustomStudyEditText.setText(Integer.toString(AnkiDroidApp.getSharedPrefs(getActivity()).getInt("forgottenDays", 2)));
        		styledDialog.setButtonOnClickListener(Dialog.BUTTON_POSITIVE, new DialogInterface.OnClickListener() {
                    @Override
                    public void onClick(DialogInterface dialog, int which) {
                        JSONArray ar = new JSONArray();
                        try {
                            int forgottenDays = Integer.parseInt(((EditText) mCustomStudyEditText).getText().toString());
                            ar.put(0, 1);
                            createFilteredDeck(ar, new Object[]{String.format(Locale.US, "rated:%d:1", forgottenDays), 9999, Sched.DYN_RANDOM}, false);
                        } catch (NumberFormatException e) {
                            // ignore non numerical values
                            Themes.showThemedToast(getActivity().getBaseContext(), getResources().getString(R.string.custom_study_invalid_number), false);
                        } catch (JSONException e) {
                            throw new RuntimeException(e);
                        }
                    }
                });
        		break;

        	case CUSTOM_STUDY_AHEAD:
        		mCustomStudyTextView1.setText("");
        		mCustomStudyTextView2.setText(res.getString(R.string.custom_study_ahead));
        		mCustomStudyEditText.setText(Integer.toString(AnkiDroidApp.getSharedPrefs(getActivity()).getInt("aheadDays", 1)));
        		styledDialog.setButtonOnClickListener(Dialog.BUTTON_POSITIVE, new DialogInterface.OnClickListener() {
                    @Override
                    public void onClick(DialogInterface dialog, int which) {
                        try {
                            int days = Integer.parseInt(((EditText) mCustomStudyEditText).getText().toString());
                            createFilteredDeck(new JSONArray(), new Object[]{String.format(Locale.US, "prop:due<=%d", days), 9999, Sched.DYN_DUE}, true);    
                        } catch (NumberFormatException e) {
                            // ignore non numerical values
                            Themes.showThemedToast(getActivity().getBaseContext(), getResources().getString(R.string.custom_study_invalid_number), false);
                        }
                    }
                });
        		break;

        	case CUSTOM_STUDY_RANDOM:
        		mCustomStudyTextView1.setText("");
        		mCustomStudyTextView2.setText(res.getString(R.string.custom_study_random));
        		mCustomStudyEditText.setText(Integer.toString(AnkiDroidApp.getSharedPrefs(getActivity()).getInt("randomCards", 100)));
        		styledDialog.setButtonOnClickListener(Dialog.BUTTON_POSITIVE, new DialogInterface.OnClickListener() {
                    @Override
                    public void onClick(DialogInterface dialog, int which) {
                        try {
                            int randomCards = Integer.parseInt(((EditText) mCustomStudyEditText).getText().toString());
                            createFilteredDeck(new JSONArray(), new Object[]{"", randomCards, Sched.DYN_RANDOM}, true);
                        } catch (NumberFormatException e) {
                            // ignore non numerical values
                            Themes.showThemedToast(getActivity().getBaseContext(), getResources().getString(R.string.custom_study_invalid_number), false);
                        }
                    }
                });
        		break;

        	case CUSTOM_STUDY_PREVIEW:
        		mCustomStudyTextView1.setText("");
        		mCustomStudyTextView2.setText(res.getString(R.string.custom_study_preview));
        		mCustomStudyEditText.setText(Integer.toString(AnkiDroidApp.getSharedPrefs(getActivity()).getInt("previewDays", 1)));
        		styledDialog.setButtonOnClickListener(Dialog.BUTTON_POSITIVE, new DialogInterface.OnClickListener() {
                    @Override
                    public void onClick(DialogInterface dialog, int which) {
                    	String previewDays = ((EditText) mCustomStudyEditText).getText().toString();
                    	createFilteredDeck(new JSONArray(), new Object[]{"is:new added:" + previewDays, 9999, Sched.DYN_OLDEST}, false);
                    }
                });
        		break;

        	case CUSTOM_STUDY_TAGS:
        		mCustomStudyTextView1.setText("");
        		mCustomStudyTextView2.setText(res.getString(R.string.custom_study_tags));
        		mCustomStudyEditText.setText(AnkiDroidApp.getSharedPrefs(getActivity()).getString("customTags", ""));
        		styledDialog.setButtonOnClickListener(Dialog.BUTTON_POSITIVE, new DialogInterface.OnClickListener() {
                    @Override
                    public void onClick(DialogInterface dialog, int which) {
                    	String tags = ((EditText) mCustomStudyEditText).getText().toString();
                    	createFilteredDeck(new JSONArray(), new Object[]{"(is:new or is:due) " + tags, 9999, Sched.DYN_RANDOM}, true);
                    }
                });
        		break;
        	}
    	}
    }


    protected StyledDialog onCreateDialog(int id) {
        StyledDialog dialog = null;
        Resources res = getResources();
        StyledDialog.Builder builder1 = new StyledDialog.Builder(this.getActivity());

        switch (id) {
            case DIALOG_STATISTIC_TYPE:
                dialog = ChartBuilder.getStatisticsDialog(getActivity(), new DialogInterface.OnClickListener() {
                    @Override
                    public void onClick(DialogInterface dialog, int which) {
                        DeckTask.launchDeckTask(DeckTask.TASK_TYPE_LOAD_STATISTICS, mLoadStatisticsHandler,
                                new DeckTask.TaskData(AnkiDroidApp.getCol(), which, false));
                    }
                }, mFragmented);
                break;

            case DIALOG_CUSTOM_STUDY:
                builder1.setTitle(res.getString(R.string.custom_study));
                builder1.setIcon(android.R.drawable.ic_menu_sort_by_size);
                builder1.setItems(res.getStringArray(R.array.custom_study_options_labels), new DialogInterface.OnClickListener() {
                    @Override
                    public void onClick(DialogInterface dialog, int which) {
                    	mCustomDialogChoice = which;
                    	showDialog(DIALOG_CUSTOM_STUDY_DETAILS);
                    }
                });
                builder1.setCancelable(true);
                dialog = builder1.create();
                break;

            case DIALOG_CUSTOM_STUDY_DETAILS:
            	builder1.setContentView(mCustomStudyDetailsView);
            	builder1.setCancelable(true);
            	builder1.setNegativeButton(R.string.cancel, null);
            	builder1.setPositiveButton(R.string.ok, null);
                dialog = builder1.create();
                break;	

            default:
                dialog = null;
        }

        dialog.setOwnerActivity(getActivity());
        return dialog;
    }

    private void createFilteredDeck(JSONArray delays, Object[] terms, Boolean resched) {
		JSONObject dyn;    	
    	if (AnkiDroidApp.colIsOpen()) {
    		Collection col = AnkiDroidApp.getCol();
    		try {
    			String deckName = col.getDecks().current().getString("name");
    			String customStudyDeck = getResources().getString(R.string.custom_study_deck_name);
    			JSONObject cur = col.getDecks().byName(customStudyDeck);
    			if (cur != null) {
    				if (cur.getInt("dyn") != 1) {
                        StyledDialog.Builder builder = new StyledDialog.Builder(getActivity());
                        builder.setMessage(R.string.custom_study_deck_exists);
                        builder.setNegativeButton(getResources().getString(R.string.cancel), new OnClickListener() {
                            @Override
                            public void onClick(DialogInterface dialog, int which) {
                                //
                            }
                        });
                        builder.create().show();
    					return;
    				} else {
    					// safe to empty
    					col.getSched().emptyDyn(cur.getLong("id"));
    					// reuse; don't delete as it may have children
    					dyn = cur;
    					col.getDecks().select(cur.getLong("id"));
    				}
    			} else {
    				long did = col.getDecks().newDyn(customStudyDeck);
    				dyn = col.getDecks().get(did);
    			}
    			// and then set various options
    			dyn.put("delays", delays);
    			JSONArray ar = dyn.getJSONArray("terms");
    			ar.getJSONArray(0).put(0, new StringBuilder("deck:\"").append(deckName).append("\" ").append(terms[0]).toString());
    			ar.getJSONArray(0).put(1, terms[1]);
    			ar.getJSONArray(0).put(2, terms[2]);
    			dyn.put("resched", resched);
    			// generate cards
    			finishCongrats();
    			mProgressDialog = StyledProgressDialog.show(getActivity(), "",
    					getResources().getString(R.string.rebuild_custom_study_deck), true);
    			DeckTask.launchDeckTask(DeckTask.TASK_TYPE_REBUILD_CRAM, mRebuildCustomStudyListener, new DeckTask.TaskData(
    					AnkiDroidApp.getCol(), AnkiDroidApp.getCol().getDecks().selected(), mFragmented));
    		} catch (JSONException e) {
    			throw new RuntimeException(e);
    		}
    	}
    }

    void setFragmentContentView(View newView) {
        ViewGroup parent = (ViewGroup) this.getView();
        parent.removeAllViews();
        parent.addView(newView);
    }

    public void resetAndUpdateValuesFromDeck() {
        updateValuesFromDeck(true);
    }


    private void updateValuesFromDeck() {
        updateValuesFromDeck(false);
    }


    private void updateValuesFromDeck(boolean reset) {
        String fullName;
        if (!AnkiDroidApp.colIsOpen()) {
        	return;
        }
        JSONObject deck = AnkiDroidApp.getCol().getDecks().current();
        try {
            fullName = deck.getString("name");
            String[] name = fullName.split("::");
            StringBuilder nameBuilder = new StringBuilder();
            if (name.length > 0) {
                nameBuilder.append(name[0]);
            }
            if (name.length > 1) {
                nameBuilder.append("\n").append(name[1]);
            }
            if (name.length > 3) {
                nameBuilder.append("...");
            }
            if (name.length > 2) {
                nameBuilder.append("\n").append(name[name.length - 1]);
            }
            mTextDeckName.setText(nameBuilder.toString());

            // open cram deck option if deck is opened for the first time
            if (mCramInitialConfig != null) {
                openCramDeckOptions(mCramInitialConfig);
                return;
            }
        } catch (JSONException e) {
            throw new RuntimeException(e);
        }

        if (!mFragmented) {
            getActivity().setTitle(fullName);
        }

        String desc;
        try {
			if (deck.getInt("dyn") == 0) {
			    desc = AnkiDroidApp.getCol().getDecks().getActualDescription();
			    mTextDeckDescription.setMaxLines(3);
			} else {
=======

	@Override
	public void onConfigurationChanged(Configuration newConfig)
	{
		Log.i(AnkiDroidApp.TAG, "onConfigurationChanged");
		if (mTextDeckName == null)
		{
			// layout not yet initialized
			return;
		}
		mDontSaveOnStop = true;
		CharSequence title = mTextDeckName.getText();
		CharSequence desc = mTextDeckDescription.getText();
		int descVisibility = mTextDeckDescription.getVisibility();
		CharSequence newToday = mTextTodayNew.getText();
		CharSequence lrnToday = mTextTodayLrn.getText();
		CharSequence revToday = mTextTodayRev.getText();
		CharSequence newTotal = mTextNewTotal.getText();
		CharSequence total = mTextTotal.getText();
		CharSequence eta = mTextETA.getText();
		// long timelimit = mCol.getTimeLimit() / 60;
		super.onConfigurationChanged(newConfig);
		mDontSaveOnStop = false;
		// initAllContentViews();
		if (mCurrentContentView == CONTENT_CONGRATS)
		{
			setFragmentContentView(mCongratsView);
		}
		mTextDeckName.setText(title);
		mTextDeckName.setVisibility(View.VISIBLE);
		mTextDeckDescription.setText(desc);
		mTextDeckDescription.setVisibility(descVisibility);
		mDeckCounts.setVisibility(View.VISIBLE);
		mTextTodayNew.setText(newToday);
		mTextTodayLrn.setText(lrnToday);
		mTextTodayRev.setText(revToday);
		mTextNewTotal.setText(newTotal);
		mTextTotal.setText(total);
		mTextETA.setText(eta);

		// mToggleLimitToggle.setChecked(timelimit > 0 ? true : false);
		// if (timelimit > 0) {
		// mToggleLimitToggle.setText(String.valueOf(timelimit));
		// }
		updateStatisticBars();
	}

	@Override
	public void onDestroy()
	{
		super.onDestroy();
		Log.i(AnkiDroidApp.TAG, "StudyOptions - onDestroy()");
		// if (mUnmountReceiver != null) {
		// unregisterReceiver(mUnmountReceiver);
		// }
	}

	@Override
	public void onPause()
	{
		super.onPause();
	}

	@Override
	public void onResume()
	{
		super.onResume();
		if (AnkiDroidApp.colIsOpen())
		{
			if (Utils.now() > AnkiDroidApp.getCol().getSched().getDayCutoff())
			{
				updateValuesFromDeck(true);
			}
		}
	}

	private void closeStudyOptions()
	{
		closeStudyOptions(Activity.RESULT_OK);
	}

	private void closeStudyOptions(int result)
	{
		// mCompat.invalidateOptionsMenu(this);
		if (!mFragmented)
		{
			getActivity().setResult(result);
			getActivity().finish();
			if (AnkiDroidApp.SDK_VERSION > 4)
			{
				ActivityTransitionAnimation.slide(getActivity(), ActivityTransitionAnimation.RIGHT);
			}
		}
	}

	private void openReviewer()
	{
		mDontSaveOnStop = true;
		Intent reviewer = new Intent(getActivity(), Reviewer.class);
		startActivityForResult(reviewer, REQUEST_REVIEW);
		animateLeft();
		AnkiDroidApp.getCol().startTimebox();
	}

	private void addNoteMultimedia()
	{
		Intent intent = new Intent(getActivity(), MultimediaCardEditorActivity.class);
		startActivityForResult(intent, ADD_NOTE);
		animateLeft();
	}

	// Replaced by addNoteMultimedia
	// private void addNote() {
	// Intent intent = new Intent(getActivity(), CardEditor.class);
	// intent.putExtra(CardEditor.EXTRA_CALLER, CardEditor.CALLER_STUDYOPTIONS);
	// startActivityForResult(intent, ADD_NOTE);
	// animateLeft();
	// }
	private void animateLeft()
	{
		if (AnkiDroidApp.SDK_VERSION > 4)
		{
			ActivityTransitionAnimation.slide(getActivity(), ActivityTransitionAnimation.LEFT);
		}
	}

	public void reloadCollection()
	{
		DeckTask.launchDeckTask(DeckTask.TASK_TYPE_OPEN_COLLECTION, new DeckTask.TaskListener()
		{

			@Override
			public void onPostExecute(DeckTask.TaskData result)
			{
				if (mOpenCollectionDialog.isShowing())
				{
					try
					{
						mOpenCollectionDialog.dismiss();
					}
					catch (Exception e)
					{
						Log.e(AnkiDroidApp.TAG, "onPostExecute - Dialog dismiss Exception = " + e.getMessage());
					}
				}
				if (!AnkiDroidApp.colIsOpen())
				{
					closeStudyOptions();
				}
				else if (!mFragmented)
				{
					((StudyOptionsActivity) getActivity()).loadContent(false);
				}
			}

			@Override
			public void onPreExecute()
			{
				mOpenCollectionDialog = StyledOpenCollectionDialog.show(getActivity(),
						getResources().getString(R.string.open_collection), new OnCancelListener()
						{
							@Override
							public void onCancel(DialogInterface arg0)
							{
								closeStudyOptions();
							}
						});
			}

			@Override
			public void onProgressUpdate(DeckTask.TaskData... values)
			{
			}
		}, new DeckTask.TaskData(AnkiDroidApp.getCurrentAnkiDroidDirectory() + AnkiDroidApp.COLLECTION_PATH));
	}

	private void initAllContentViews(LayoutInflater inflater)
	{
		mStudyOptionsView = inflater.inflate(R.layout.studyoptions, null);
		Themes.setContentStyle(mStudyOptionsView, Themes.CALLER_STUDYOPTIONS);
		mTextDeckName = (TextView) mStudyOptionsView.findViewById(R.id.studyoptions_deck_name);
		mTextDeckDescription = (TextView) mStudyOptionsView.findViewById(R.id.studyoptions_deck_description);
		mButtonStart = (Button) mStudyOptionsView.findViewById(R.id.studyoptions_start);
		// mButtonUp = (Button)
		// mStudyOptionsView.findViewById(R.id.studyoptions_limitup);
		// mButtonDown = (Button)
		// mStudyOptionsView.findViewById(R.id.studyoptions_limitdown);
		// mToggleLimitToggle = (ToggleButton)
		// mStudyOptionsView.findViewById(R.id.studyoptions_limittoggle);

		// mToggleNight = (ToggleButton) mStudyOptionsView
		// .findViewById(R.id.studyoptions_night);
		// mToggle.setChecked(mInvertedColors);

		if (AnkiDroidApp.colIsOpen()
				&& AnkiDroidApp.getCol().getDecks().isDyn(AnkiDroidApp.getCol().getDecks().selected()))
		{
			Button rebBut = (Button) mStudyOptionsView.findViewById(R.id.studyoptions_rebuild_cram);
			rebBut.setOnClickListener(mButtonClickListener);
			Button emptyBut = (Button) mStudyOptionsView.findViewById(R.id.studyoptions_empty_cram);
			emptyBut.setOnClickListener(mButtonClickListener);
			((LinearLayout) mStudyOptionsView.findViewById(R.id.studyoptions_cram_buttons)).setVisibility(View.VISIBLE);
		}

		if (mFragmented)
		{
			Button but = (Button) mStudyOptionsView.findViewById(R.id.studyoptions_options);
			but.setOnClickListener(mButtonClickListener);
			mFragmentedCram = (Button) mStudyOptionsView.findViewById(R.id.studyoptions_new_filtercram);
			if (AnkiDroidApp.colIsOpen()
					&& AnkiDroidApp.getCol().getDecks().isDyn(AnkiDroidApp.getCol().getDecks().selected()))
			{
				mFragmentedCram.setEnabled(false);
				mFragmentedCram.setVisibility(View.GONE);
			}
			else
			{
				// If we are in fragmented mode, then the cram option in menu
				// applies to all decks, so we need an extra
				// button in StudyOptions side of screen to create dynamic deck
				// filtered on this deck
				mFragmentedCram.setEnabled(true);
				mFragmentedCram.setVisibility(View.VISIBLE);
			}
			mFragmentedCram.setOnClickListener(mButtonClickListener);
		}
		else
		{
			mAddNote = (ImageButton) mStudyOptionsView.findViewById(R.id.studyoptions_add);
			if (AnkiDroidApp.colIsOpen())
			{
				Collection col = AnkiDroidApp.getCol();
				if (col.getDecks().isDyn(col.getDecks().selected()))
				{
					mAddNote.setEnabled(false);
				}
			}
			mCardBrowser = (ImageButton) mStudyOptionsView.findViewById(R.id.studyoptions_card_browser);
			mStatisticsButton = (ImageButton) mStudyOptionsView.findViewById(R.id.studyoptions_statistics);
			mDeckOptions = (ImageButton) mStudyOptionsView.findViewById(R.id.studyoptions_options);
			mAddNote.setOnClickListener(mButtonClickListener);
			mCardBrowser.setOnClickListener(mButtonClickListener);
			mStatisticsButton.setOnClickListener(mButtonClickListener);
			mDeckOptions.setOnClickListener(mButtonClickListener);
		}

		mGlobalBar = mStudyOptionsView.findViewById(R.id.studyoptions_global_bar);
		mGlobalMatBar = mStudyOptionsView.findViewById(R.id.studyoptions_global_mat_bar);
		mBarsMax = mStudyOptionsView.findViewById(R.id.studyoptions_progressbar_content);
		mTextTodayNew = (TextView) mStudyOptionsView.findViewById(R.id.studyoptions_new);
		mTextTodayLrn = (TextView) mStudyOptionsView.findViewById(R.id.studyoptions_lrn);
		mTextTodayRev = (TextView) mStudyOptionsView.findViewById(R.id.studyoptions_rev);
		mTextNewTotal = (TextView) mStudyOptionsView.findViewById(R.id.studyoptions_total_new);
		mTextTotal = (TextView) mStudyOptionsView.findViewById(R.id.studyoptions_total);
		mTextETA = (TextView) mStudyOptionsView.findViewById(R.id.studyoptions_eta);
		mSmallChart = (LinearLayout) mStudyOptionsView.findViewById(R.id.studyoptions_mall_chart);

		mGlobalMatBar.setVisibility(View.INVISIBLE);
		mGlobalBar.setVisibility(View.INVISIBLE);

		mDeckCounts = (LinearLayout) mStudyOptionsView.findViewById(R.id.studyoptions_deckcounts);
		mDeckChart = (LinearLayout) mStudyOptionsView.findViewById(R.id.studyoptions_chart);

		mButtonStart.setOnClickListener(mButtonClickListener);
		// mButtonUp.setOnClickListener(mButtonClickListener);
		// mButtonDown.setOnClickListener(mButtonClickListener);
		// mToggleLimitToggle.setOnClickListener(mButtonClickListener);
		// mToggleCram.setOnClickListener(mButtonClickListener);
		// mToggleNight.setOnClickListener(mButtonClickListener);

		// The view that shows the congratulations view.
		mCongratsView = inflater.inflate(R.layout.studyoptions_congrats, null);
		// The view that shows the learn more options
		mCustomStudyDetailsView = inflater.inflate(R.layout.styled_custom_study_details_dialog, null);
		mCustomStudyTextView1 = (TextView) mCustomStudyDetailsView.findViewById(R.id.custom_study_details_text1);
		mCustomStudyTextView2 = (TextView) mCustomStudyDetailsView.findViewById(R.id.custom_study_details_text2);
		mCustomStudyEditText = (EditText) mCustomStudyDetailsView.findViewById(R.id.custom_study_details_edittext2);

		Themes.setWallpaper(mCongratsView);

		mTextCongratsMessage = (TextView) mCongratsView.findViewById(R.id.studyoptions_congrats_message);
		Themes.setTextViewStyle(mTextCongratsMessage);

		mTextCongratsMessage.setOnClickListener(mButtonClickListener);
		mButtonCongratsUndo = (Button) mCongratsView.findViewById(R.id.studyoptions_congrats_undo);
		mButtonCongratsCustomStudy = (Button) mCongratsView.findViewById(R.id.studyoptions_congrats_customstudy);
		mButtonCongratsOpenOtherDeck = (Button) mCongratsView.findViewById(R.id.studyoptions_congrats_open_other_deck);
		if (mFragmented)
		{
			mButtonCongratsOpenOtherDeck.setVisibility(View.GONE);
		}
		mButtonCongratsFinish = (Button) mCongratsView.findViewById(R.id.studyoptions_congrats_finish);

		mButtonCongratsUndo.setOnClickListener(mButtonClickListener);
		mButtonCongratsCustomStudy.setOnClickListener(mButtonClickListener);
		mButtonCongratsOpenOtherDeck.setOnClickListener(mButtonClickListener);
		mButtonCongratsFinish.setOnClickListener(mButtonClickListener);
	}

	private void showDialog(int id)
	{
		if (!mDialogs.containsKey(id))
		{
			mDialogs.put(id, onCreateDialog(id));
		}
		onPrepareDialog(id, mDialogs.get(id));
		mDialogs.get(id).show();
	}

	private void onPrepareDialog(int id, StyledDialog styledDialog)
	{
		Resources res = getResources();
		switch (id)
		{
			case DIALOG_CUSTOM_STUDY_DETAILS:
				styledDialog.setTitle(res.getStringArray(R.array.custom_study_options_labels)[mCustomDialogChoice]);
				switch (mCustomDialogChoice + 1)
				{
					case CUSTOM_STUDY_NEW:
						if (AnkiDroidApp.colIsOpen())
						{
							Collection col = AnkiDroidApp.getCol();
							mCustomStudyTextView1.setText(res.getString(R.string.custom_study_new_total_new, col
									.getSched().totalNewForCurrentDeck()));
						}
						mCustomStudyTextView2.setText(res.getString(R.string.custom_study_new_extend));
						mCustomStudyEditText.setText(Integer.toString(AnkiDroidApp.getSharedPrefs(getActivity())
								.getInt("extendNew", 10)));
						styledDialog.setButtonOnClickListener(Dialog.BUTTON_POSITIVE,
								new DialogInterface.OnClickListener()
								{
									@Override
									public void onClick(DialogInterface dialog, int which)
									{
										if (AnkiDroidApp.colIsOpen())
										{
											try
											{
												int n = Integer.parseInt(mCustomStudyEditText.getText().toString());
												AnkiDroidApp.getSharedPrefs(getActivity()).edit()
														.putInt("extendNew", n).commit();
												Collection col = AnkiDroidApp.getCol();
												JSONObject deck = col.getDecks().current();
												deck.put("extendNew", n);
												col.getDecks().save(deck);
												col.getSched().extendLimits(n, 0);
												resetAndUpdateValuesFromDeck();
												finishCongrats();
											}
											catch (NumberFormatException e)
											{
												// ignore non numerical values
											}
											catch (JSONException e)
											{
												throw new RuntimeException(e);
											}
										}
									}
								});
						break;

					case CUSTOM_STUDY_REV:
						if (AnkiDroidApp.colIsOpen())
						{
							Collection col = AnkiDroidApp.getCol();
							mCustomStudyTextView1.setText(res.getString(R.string.custom_study_rev_total_rev, col
									.getSched().totalRevForCurrentDeck()));
						}
						mCustomStudyTextView2.setText(res.getString(R.string.custom_study_rev_extend));
						mCustomStudyEditText.setText(Integer.toString(AnkiDroidApp.getSharedPrefs(getActivity())
								.getInt("extendRev", 10)));
						styledDialog.setButtonOnClickListener(Dialog.BUTTON_POSITIVE,
								new DialogInterface.OnClickListener()
								{
									@Override
									public void onClick(DialogInterface dialog, int which)
									{
										if (AnkiDroidApp.colIsOpen())
										{
											try
											{
												int n = Integer.parseInt(mCustomStudyEditText.getText().toString());
												AnkiDroidApp.getSharedPrefs(getActivity()).edit()
														.putInt("extendRev", n).commit();
												Collection col = AnkiDroidApp.getCol();
												JSONObject deck = col.getDecks().current();
												deck.put("extendRev", n);
												col.getDecks().save(deck);
												col.getSched().extendLimits(0, n);
												resetAndUpdateValuesFromDeck();
												finishCongrats();
											}
											catch (NumberFormatException e)
											{
												// ignore non numerical values
											}
											catch (JSONException e)
											{
												throw new RuntimeException(e);
											}
										}
									}
								});
						break;

					case CUSTOM_STUDY_FORGOT:
						mCustomStudyTextView1.setText("");
						mCustomStudyTextView2.setText(res.getString(R.string.custom_study_forgotten));
						mCustomStudyEditText.setText(Integer.toString(AnkiDroidApp.getSharedPrefs(getActivity())
								.getInt("forgottenDays", 2)));
						styledDialog.setButtonOnClickListener(Dialog.BUTTON_POSITIVE,
								new DialogInterface.OnClickListener()
								{
									@Override
									public void onClick(DialogInterface dialog, int which)
									{
										int forgottenDays = Integer.parseInt(mCustomStudyEditText.getText().toString());
										JSONArray ar = new JSONArray();
										try
										{
											ar.put(0, 1);
										}
										catch (JSONException e)
										{
											throw new RuntimeException(e);
										}
										createFilteredDeck(ar,
												new Object[] { String.format(Locale.US, "rated:%d:1", forgottenDays),
														9999, Sched.DYN_RANDOM }, false);
									}
								});
						break;

					case CUSTOM_STUDY_AHEAD:
						mCustomStudyTextView1.setText("");
						mCustomStudyTextView2.setText(res.getString(R.string.custom_study_ahead));
						mCustomStudyEditText.setText(Integer.toString(AnkiDroidApp.getSharedPrefs(getActivity())
								.getInt("aheadDays", 1)));
						styledDialog.setButtonOnClickListener(Dialog.BUTTON_POSITIVE,
								new DialogInterface.OnClickListener()
								{
									@Override
									public void onClick(DialogInterface dialog, int which)
									{
										int days = Integer.parseInt(mCustomStudyEditText.getText().toString());
										createFilteredDeck(new JSONArray(),
												new Object[] { String.format(Locale.US, "prop:due<=%d", days), 9999,
														Sched.DYN_DUE }, true);
									}
								});
						break;

					case CUSTOM_STUDY_RANDOM:
						mCustomStudyTextView1.setText("");
						mCustomStudyTextView2.setText(res.getString(R.string.custom_study_random));
						mCustomStudyEditText.setText(Integer.toString(AnkiDroidApp.getSharedPrefs(getActivity())
								.getInt("randomCards", 100)));
						styledDialog.setButtonOnClickListener(Dialog.BUTTON_POSITIVE,
								new DialogInterface.OnClickListener()
								{
									@Override
									public void onClick(DialogInterface dialog, int which)
									{
										int randomCards = Integer.parseInt(mCustomStudyEditText.getText().toString());
										createFilteredDeck(new JSONArray(), new Object[] { "", randomCards,
												Sched.DYN_RANDOM }, true);
									}
								});
						break;

					case CUSTOM_STUDY_PREVIEW:
						mCustomStudyTextView1.setText("");
						mCustomStudyTextView2.setText(res.getString(R.string.custom_study_preview));
						mCustomStudyEditText.setText(Integer.toString(AnkiDroidApp.getSharedPrefs(getActivity())
								.getInt("previewDays", 1)));
						styledDialog.setButtonOnClickListener(Dialog.BUTTON_POSITIVE,
								new DialogInterface.OnClickListener()
								{
									@Override
									public void onClick(DialogInterface dialog, int which)
									{
										String previewDays = mCustomStudyEditText.getText().toString();
										createFilteredDeck(new JSONArray(), new Object[] {
												"is:new added:" + previewDays, 9999, Sched.DYN_OLDEST }, true);
									}
								});
						break;

					case CUSTOM_STUDY_TAGS:
						mCustomStudyTextView1.setText("");
						mCustomStudyTextView2.setText(res.getString(R.string.custom_study_tags));
						mCustomStudyEditText.setText(AnkiDroidApp.getSharedPrefs(getActivity()).getString("customTags",
								""));
						styledDialog.setButtonOnClickListener(Dialog.BUTTON_POSITIVE,
								new DialogInterface.OnClickListener()
								{
									@Override
									public void onClick(DialogInterface dialog, int which)
									{
										String tags = mCustomStudyEditText.getText().toString();
										createFilteredDeck(new JSONArray(), new Object[] {
												"(is:new or is:due) " + tags, 9999, Sched.DYN_RANDOM }, true);
									}
								});
						break;
				}
		}
	}

	protected StyledDialog onCreateDialog(int id)
	{
		StyledDialog dialog = null;
		Resources res = getResources();
		StyledDialog.Builder builder1 = new StyledDialog.Builder(this.getActivity());

		switch (id)
		{
			case DIALOG_STATISTIC_TYPE:
				dialog = ChartBuilder.getStatisticsDialog(getActivity(), new DialogInterface.OnClickListener()
				{
					@Override
					public void onClick(DialogInterface dialog, int which)
					{
						DeckTask.launchDeckTask(DeckTask.TASK_TYPE_LOAD_STATISTICS, mLoadStatisticsHandler,
								new DeckTask.TaskData(AnkiDroidApp.getCol(), which, false));
					}
				}, mFragmented);
				break;

			case DIALOG_CUSTOM_STUDY:
				builder1.setTitle(res.getString(R.string.custom_study));
				builder1.setIcon(android.R.drawable.ic_menu_sort_by_size);
				builder1.setItems(res.getStringArray(R.array.custom_study_options_labels),
						new DialogInterface.OnClickListener()
						{
							@Override
							public void onClick(DialogInterface dialog, int which)
							{
								mCustomDialogChoice = which;
								showDialog(DIALOG_CUSTOM_STUDY_DETAILS);
							}
						});
				builder1.setCancelable(true);
				dialog = builder1.create();
				break;

			case DIALOG_CUSTOM_STUDY_DETAILS:
				builder1.setContentView(mCustomStudyDetailsView);
				builder1.setCancelable(true);
				builder1.setNegativeButton(R.string.cancel, null);
				builder1.setPositiveButton(R.string.ok, null);
				dialog = builder1.create();
				break;

			default:
				dialog = null;
		}

		dialog.setOwnerActivity(getActivity());
		return dialog;
	}

	private void createFilteredDeck(JSONArray delays, Object[] terms, Boolean resched)
	{
		JSONObject dyn;
		if (AnkiDroidApp.colIsOpen())
		{
			Collection col = AnkiDroidApp.getCol();
			try
			{
				String deckName = col.getDecks().current().getString("name");
				String customStudyDeck = getResources().getString(R.string.custom_study_deck_name);
				JSONObject cur = col.getDecks().byName(customStudyDeck);
				if (cur != null)
				{
					if (cur.getInt("dyn") != 1)
					{
						StyledDialog.Builder builder = new StyledDialog.Builder(getActivity());
						builder.setMessage(R.string.custom_study_deck_exists);
						builder.setNegativeButton(getResources().getString(R.string.cancel), new OnClickListener()
						{
							@Override
							public void onClick(DialogInterface dialog, int which)
							{
								//
							}
						});
						builder.create().show();
						return;
					}
					else
					{
						// safe to empty
						col.getSched().emptyDyn(cur.getLong("id"));
						// reuse; don't delete as it may have children
						dyn = cur;
						col.getDecks().select(cur.getLong("id"));
					}
				}
				else
				{
					long did = col.getDecks().newDyn(customStudyDeck);
					dyn = col.getDecks().get(did);
				}
				// and then set various options
				dyn.put("delays", delays);
				JSONArray ar = dyn.getJSONArray("terms");
				ar.getJSONArray(0).put(0,
						new StringBuilder("deck:\"").append(deckName).append("\" ").append(terms[0]).toString());
				ar.getJSONArray(0).put(1, terms[1]);
				ar.getJSONArray(0).put(2, terms[2]);
				dyn.put("resched", resched);
				// generate cards
				finishCongrats();
				mProgressDialog = StyledProgressDialog.show(getActivity(), "",
						getResources().getString(R.string.rebuild_custom_study_deck), true);
				DeckTask.launchDeckTask(DeckTask.TASK_TYPE_REBUILD_CRAM, mRebuildCustomStudyListener,
						new DeckTask.TaskData(AnkiDroidApp.getCol(), AnkiDroidApp.getCol().getDecks().selected(),
								mFragmented));
			}
			catch (JSONException e)
			{
				throw new RuntimeException(e);
			}
		}
	}

	void setFragmentContentView(View newView)
	{
		ViewGroup parent = (ViewGroup) this.getView();
		parent.removeAllViews();
		parent.addView(newView);
	}

	public void resetAndUpdateValuesFromDeck()
	{
		updateValuesFromDeck(true);
	}

	private void updateValuesFromDeck()
	{
		updateValuesFromDeck(false);
	}

	private void updateValuesFromDeck(boolean reset)
	{
		String fullName;
		if (!AnkiDroidApp.colIsOpen())
		{
			return;
		}
		JSONObject deck = AnkiDroidApp.getCol().getDecks().current();
		try
		{
			fullName = deck.getString("name");
			String[] name = fullName.split("::");
			StringBuilder nameBuilder = new StringBuilder();
			if (name.length > 0)
			{
				nameBuilder.append(name[0]);
			}
			if (name.length > 1)
			{
				nameBuilder.append("\n").append(name[1]);
			}
			if (name.length > 3)
			{
				nameBuilder.append("...");
			}
			if (name.length > 2)
			{
				nameBuilder.append("\n").append(name[name.length - 1]);
			}
			mTextDeckName.setText(nameBuilder.toString());

			// open cram deck option if deck is opened for the first time
			if (mCramInitialConfig != null)
			{
				openCramDeckOptions(mCramInitialConfig);
				return;
			}
		}
		catch (JSONException e)
		{
			throw new RuntimeException(e);
		}

		if (!mFragmented)
		{
			getActivity().setTitle(fullName);
		}

		String desc;
		try
		{
			if (deck.getInt("dyn") == 0)
			{
				desc = AnkiDroidApp.getCol().getDecks().getActualDescription();
				mTextDeckDescription.setMaxLines(3);
			}
			else
			{
>>>>>>> ffe06e0f
				desc = getResources().getString(R.string.dyn_deck_desc);
				mTextDeckDescription.setMaxLines(5);
			}
		}
		catch (JSONException e)
		{
			throw new RuntimeException(e);
		}
<<<<<<< HEAD
        if (desc.length() > 0) {
            mTextDeckDescription.setText(Html.fromHtml(desc));
            mTextDeckDescription.setVisibility(View.VISIBLE);
        } else {
            mTextDeckDescription.setVisibility(View.GONE);
        }

        DeckTask.launchDeckTask(DeckTask.TASK_TYPE_UPDATE_VALUES_FROM_DECK, mUpdateValuesFromDeckListener,
                new DeckTask.TaskData(AnkiDroidApp.getCol(), new Object[]{reset, mSmallChart != null}));
    }


    private void updateStatisticBars() {
        mBarsMax.getViewTreeObserver().addOnGlobalLayoutListener(new OnGlobalLayoutListener() {
            @Override
            public void onGlobalLayout() {
                mBarsMax.getViewTreeObserver().removeGlobalOnLayoutListener(this);
                int maxWidth = mBarsMax.getWidth() + 1;
                int height = mBarsMax.getHeight();
                int mat = (int) (mProgressMature * maxWidth);
                Utils.updateProgressBars(mGlobalMatBar, mat, height);
                Utils.updateProgressBars(mGlobalBar, (int) (mProgressAll * maxWidth) - mat, height);
                if (mGlobalMatBar.getVisibility() == View.INVISIBLE) {
                    mGlobalMatBar.setVisibility(View.VISIBLE);
                    mGlobalMatBar.setAnimation(ViewAnimation.fade(ViewAnimation.FADE_IN, 100, 0));
                    mGlobalBar.setVisibility(View.VISIBLE);
                    mGlobalBar.setAnimation(ViewAnimation.fade(ViewAnimation.FADE_IN, 100, 0));
                }
            }
        });
    }


    private void updateChart(double[][] serieslist) {
        if (mSmallChart != null) {
            Resources res = getResources();
            XYMultipleSeriesDataset dataset = new XYMultipleSeriesDataset();
            XYMultipleSeriesRenderer renderer = new XYMultipleSeriesRenderer();
            XYSeriesRenderer r = new XYSeriesRenderer();
            r.setColor(res.getColor(R.color.stats_young));
            renderer.addSeriesRenderer(r);
            r = new XYSeriesRenderer();
            r.setColor(res.getColor(R.color.stats_mature));
            renderer.addSeriesRenderer(r);

            for (int i = 1; i < serieslist.length; i++) {
                XYSeries series = new XYSeries("");
                for (int j = 0; j < serieslist[i].length; j++) {
                    series.add(serieslist[0][j], serieslist[i][j]);
                }
                dataset.addSeries(series);
            }
            renderer.setBarSpacing(0.4);
            renderer.setShowLegend(false);
            renderer.setLabelsTextSize(13);
            renderer.setXAxisMin(-0.5);
            renderer.setXAxisMax(7.5);
            renderer.setYAxisMin(0);
            renderer.setGridColor(Color.LTGRAY);
            renderer.setShowGrid(true);
            renderer.setBackgroundColor(Color.WHITE);
            renderer.setMarginsColor(Color.WHITE);
            renderer.setAxesColor(Color.BLACK);
            renderer.setLabelsColor(Color.BLACK);
            renderer.setYLabelsColor(0, Color.BLACK);
            renderer.setYLabelsAngle(-90);
            renderer.setXLabelsColor(Color.BLACK);
            renderer.setXLabelsAlign(Align.CENTER);
            renderer.setYLabelsAlign(Align.CENTER);
            renderer.setZoomEnabled(false, false);
            // mRenderer.setMargins(new int[] { 15, 48, 30, 10 });
            renderer.setAntialiasing(true);
            renderer.setPanEnabled(true, false);
            GraphicalView chartView = ChartFactory.getBarChartView(getActivity(), dataset, renderer,
                    BarChart.Type.STACKED);
            mSmallChart.addView(chartView, new LayoutParams(LayoutParams.FILL_PARENT, LayoutParams.FILL_PARENT));
            if (mDeckChart.getVisibility() == View.INVISIBLE) {
                mDeckChart.setVisibility(View.VISIBLE);
                mDeckChart.setAnimation(ViewAnimation.fade(ViewAnimation.FADE_IN, 500, 0));
            }
        }
    }

    public boolean congratsShowing() {
        if (mCurrentContentView == CONTENT_CONGRATS) {
            updateValuesFromDeck();
            return true;
        } else {
            return false;
        }
    }

    public void finishCongrats() {
    	mCurrentContentView = CONTENT_STUDY_OPTIONS;
        mStudyOptionsView.setVisibility(View.INVISIBLE);
        mCongratsView.setVisibility(View.INVISIBLE);
        mCongratsView.setAnimation(ViewAnimation.fade(ViewAnimation.FADE_OUT, 500, 0));
        setFragmentContentView(mStudyOptionsView);
        mStudyOptionsView.setVisibility(View.VISIBLE);
        mStudyOptionsView.setAnimation(ViewAnimation.fade(ViewAnimation.FADE_IN, 500, 0));
        mCongratsView.setVisibility(View.VISIBLE);
    }


    private void prepareCongratsView() {
    	mCurrentContentView = CONTENT_CONGRATS;
        if (!AnkiDroidApp.colIsOpen() || !AnkiDroidApp.getCol().undoAvailable()) {
            mButtonCongratsUndo.setEnabled(false);
            mButtonCongratsUndo.setVisibility(View.GONE);
        } else {
            Resources res = AnkiDroidApp.getAppResources();
            mButtonCongratsUndo.setText(res.getString(R.string.studyoptions_congrats_undo,
                    AnkiDroidApp.getCol().undoName(res)));
        }
        mTextCongratsMessage.setText(AnkiDroidApp.getCol().getSched().finishedMsg(getActivity()));
    }


    private void openCardBrowser() {
        mDontSaveOnStop = true;
        Intent cardBrowser = new Intent(getActivity(), CardBrowser.class);
        startActivityForResult(cardBrowser, BROWSE_CARDS);
        if (AnkiDroidApp.SDK_VERSION > 4) {
            ActivityTransitionAnimation.slide(getActivity(), ActivityTransitionAnimation.LEFT);
        }
    }


    @Override
    public void onActivityResult(int requestCode, int resultCode, Intent intent) {
        super.onActivityResult(requestCode, resultCode, intent);
        Log.i(AnkiDroidApp.TAG, "StudyOptionsFragment: onActivityResult");

        if (resultCode == DeckPicker.RESULT_DB_ERROR) {
            closeStudyOptions(DeckPicker.RESULT_DB_ERROR);
        }

        if (resultCode == AnkiDroidApp.RESULT_TO_HOME) {
            closeStudyOptions();
            return;
        }

        // TODO: proper integration of big widget
        if (resultCode == DeckPicker.RESULT_MEDIA_EJECTED) {
            closeStudyOptions(DeckPicker.RESULT_MEDIA_EJECTED);
        } else {
            if (!AnkiDroidApp.colIsOpen()) {
                reloadCollection();
                mDontSaveOnStop = false;
                return;
            }
        	if (requestCode == DECK_OPTIONS) {
        	    if (mCramInitialConfig != null) {
        	        mCramInitialConfig = null;
        	        try {
        	            JSONObject deck = AnkiDroidApp.getCol().getDecks().current();
        	            if (deck.getInt("dyn") != 0 && deck.has("empty")) {
        	                deck.remove("empty");
        	            }
        	        } catch (JSONException e) {
        	            throw new RuntimeException(e);
        	        }
        	        rebuildCramDeck();
        	    } else {
        	        resetAndUpdateValuesFromDeck();
        	    }
            } else if (requestCode == ADD_NOTE && resultCode != Activity.RESULT_CANCELED) {
                resetAndUpdateValuesFromDeck();
            } else if (requestCode == REQUEST_REVIEW) {
                Log.i(AnkiDroidApp.TAG, "Result code = " + resultCode);
                // TODO: Return to standard scheduler
                // TODO: handle big widget
                switch (resultCode) {
                    default:
                        // do not reload counts, if activity is created anew because it has been before destroyed by android
                        resetAndUpdateValuesFromDeck();
                        break;
                    case Reviewer.RESULT_NO_MORE_CARDS:
                    	prepareCongratsView();
                        setFragmentContentView(mCongratsView);
                        break;
                }
                mDontSaveOnStop = false;
            } else if (requestCode == BROWSE_CARDS &&
                    (resultCode == Activity.RESULT_OK || resultCode == Activity.RESULT_CANCELED)) {
                mDontSaveOnStop = false;
                resetAndUpdateValuesFromDeck();
            } else if (requestCode == STATISTICS && mCurrentContentView == CONTENT_CONGRATS) {
                resetAndUpdateValuesFromDeck();
                mCurrentContentView = CONTENT_STUDY_OPTIONS;
                setFragmentContentView(mStudyOptionsView);
            }
        }
    }


    public SharedPreferences restorePreferences() {
        SharedPreferences preferences = AnkiDroidApp.getSharedPrefs(getActivity().getBaseContext());

        mSwipeEnabled = AnkiDroidApp.initiateGestures(getActivity(), preferences);
        return preferences;
    }

    DeckTask.TaskListener mRebuildCustomStudyListener = new DeckTask.TaskListener() {
        @Override
        public void onPostExecute(TaskData result) {
            resetAndUpdateValuesFromDeck();
        }
        @Override
        public void onPreExecute() {
        }
        @Override
        public void onProgressUpdate(TaskData... values) {
        }
    };
            
	DeckTask.TaskListener mUpdateValuesFromDeckListener = new DeckTask.TaskListener() {
        @Override
        public void onPostExecute(DeckTask.TaskData result) {
        	if (result != null) {
                Object[] obj = result.getObjArray();
                int newCards = (Integer) obj[0];
                int lrnCards = (Integer) obj[1];
                int revCards = (Integer) obj[2];
                int totalNew = (Integer) obj[3];
                int totalCards = (Integer) obj[4];
                mProgressMature = (Double) obj[5];
                mProgressAll = (Double) obj[6];
                int eta = (Integer) obj[7];
                double[][] serieslist = (double[][]) obj[8];

                updateStatisticBars();
                updateChart(serieslist);

//                JSONObject conf = mCol.getConf();
//                long timeLimit = 0;
//                try {
//                    timeLimit = (conf.getLong("timeLim") / 60);
//                } catch (JSONException e) {
//                    throw new RuntimeException(e);
//                }
//                mToggleLimitToggle.setChecked(timeLimit > 0 ? true : false);
//                mToggleLimitToggle.setText(String.valueOf(timeLimit));

//                Activity act = getActivity();
//                if (act != null) {
//                    SharedPreferences preferences = AnkiDroidApp.getSharedPrefs(act.getBaseContext());
//                    mPrefHideDueCount = preferences.getBoolean("hideDueCount", true);
//                }
                mTextTodayNew.setText(String.valueOf(newCards));
                mTextTodayLrn.setText(String.valueOf(lrnCards));
//                if (mPrefHideDueCount) {
//                    mTextTodayRev.setText("???");
//                } else {
                    mTextTodayRev.setText(String.valueOf(revCards));
//                }
                mTextNewTotal.setText(totalNew == 1000 ? ">1000" : String.valueOf(totalNew));
                mTextTotal.setText(String.valueOf(totalCards));
                if (eta != -1) {
                    mTextETA.setText(Integer.toString(eta));
                } else {
                    mTextETA.setText("-");
                }

                if (mDeckCounts.getVisibility() == View.INVISIBLE) {
                    mDeckCounts.setVisibility(View.VISIBLE);
                    mDeckCounts.setAnimation(ViewAnimation.fade(ViewAnimation.FADE_IN, 500, 0));
                }

                if (mFragmented) {
                    ((DeckPicker) getActivity()).loadCounts();
                }
        	}

            // for rebuilding cram decks
            if (mProgressDialog != null && mProgressDialog.isShowing()) {
                try {
                    mProgressDialog.dismiss();
                } catch (Exception e) {
                    Log.e(AnkiDroidApp.TAG, "onPostExecute - Dialog dismiss Exception = " + e.getMessage());
                }
            }
        }


        @Override
        public void onPreExecute() {
        }


        @Override
        public void onProgressUpdate(DeckTask.TaskData... values) {
        }
    };

    DeckTask.TaskListener mLoadStatisticsHandler = new DeckTask.TaskListener() {

        @Override
        public void onPostExecute(DeckTask.TaskData result) {
            if (mProgressDialog.isShowing()) {
                try {
                    mProgressDialog.dismiss();
                } catch (Exception e) {
                    Log.e(AnkiDroidApp.TAG, "onPostExecute - Dialog dismiss Exception = " + e.getMessage());
                }
            }
            if (result.getBoolean()) {
                // if (mStatisticType == Statistics.TYPE_DECK_SUMMARY) {
                // Statistics.showDeckSummary(getActivity());
                // } else {
                Intent intent = new Intent(getActivity(), com.ichi2.charts.ChartBuilder.class);
                startActivityForResult(intent, STATISTICS);
                if (AnkiDroidApp.SDK_VERSION > 4) {
                    ActivityTransitionAnimation.slide(getActivity(), ActivityTransitionAnimation.DOWN);
                }
                // }
            } else {
                // TODO: db error handling
            }
        }


        @Override
        public void onPreExecute() {
            mProgressDialog = StyledProgressDialog.show(getActivity(), "",
                    getResources().getString(R.string.calculating_statistics), true);
        }


        @Override
        public void onProgressUpdate(DeckTask.TaskData... values) {
        }

    };

    class MyGestureDetector extends SimpleOnGestureListener {
        @Override
        public boolean onFling(MotionEvent e1, MotionEvent e2, float velocityX, float velocityY) {
            if (mSwipeEnabled) {
                try {
                    if (e1.getX() - e2.getX() > AnkiDroidApp.sSwipeMinDistance
                            && Math.abs(velocityX) > AnkiDroidApp.sSwipeThresholdVelocity
                            && Math.abs(e1.getY() - e2.getY()) < AnkiDroidApp.sSwipeMaxOffPath) {
                        // left
                        if (mCongratsView != null && mCongratsView.getVisibility() == View.VISIBLE) {
                            if (AnkiDroidApp.colIsOpen()) {
                                AnkiDroidApp.getCol().undo();
                                resetAndUpdateValuesFromDeck();
                                finishCongrats();
                            }
                        } else {
                            openReviewer();
                        }
                    } else if (e2.getX() - e1.getX() > AnkiDroidApp.sSwipeMinDistance
                            && Math.abs(velocityX) > AnkiDroidApp.sSwipeThresholdVelocity
                            && Math.abs(e1.getY() - e2.getY()) < AnkiDroidApp.sSwipeMaxOffPath) {
                        // right
                        closeStudyOptions();
                    } else if (e2.getY() - e1.getY() > AnkiDroidApp.sSwipeMinDistance
                            && Math.abs(velocityY) > AnkiDroidApp.sSwipeThresholdVelocity
                            && Math.abs(e1.getX() - e2.getX()) < AnkiDroidApp.sSwipeMaxOffPath) {
                        // down
                        DeckTask.launchDeckTask(DeckTask.TASK_TYPE_LOAD_STATISTICS, mLoadStatisticsHandler,
                                new DeckTask.TaskData(AnkiDroidApp.getCol(), Stats.TYPE_FORECAST, false));
                    } else if (e1.getY() - e2.getY() > AnkiDroidApp.sSwipeMinDistance
                            && Math.abs(velocityY) > AnkiDroidApp.sSwipeThresholdVelocity
                            && Math.abs(e1.getX() - e2.getX()) < AnkiDroidApp.sSwipeMaxOffPath) {
                        // up
                        addNote();
                    }

                } catch (Exception e) {
                    Log.e(AnkiDroidApp.TAG, "onFling Exception = " + e.getMessage());
                }
            }
            return false;
        }
    }

    public boolean onTouchEvent(MotionEvent event) {
    	return mSwipeEnabled && gestureDetector.onTouchEvent(event);
    }

    public boolean dbSaveNecessary() {
    	return !mDontSaveOnStop;
    }
=======
		if (desc.length() > 0)
		{
			mTextDeckDescription.setText(Html.fromHtml(desc));
			mTextDeckDescription.setVisibility(View.VISIBLE);
		}
		else
		{
			mTextDeckDescription.setVisibility(View.GONE);
		}

		DeckTask.launchDeckTask(DeckTask.TASK_TYPE_UPDATE_VALUES_FROM_DECK, mUpdateValuesFromDeckListener,
				new DeckTask.TaskData(AnkiDroidApp.getCol(), new Object[] { reset, mSmallChart != null }));
	}

	private void updateStatisticBars()
	{
		mBarsMax.getViewTreeObserver().addOnGlobalLayoutListener(new OnGlobalLayoutListener()
		{
			@Override
			public void onGlobalLayout()
			{
				mBarsMax.getViewTreeObserver().removeGlobalOnLayoutListener(this);
				int maxWidth = mBarsMax.getWidth() + 1;
				int height = mBarsMax.getHeight();
				int mat = (int) (mProgressMature * maxWidth);
				Utils.updateProgressBars(mGlobalMatBar, mat, height);
				Utils.updateProgressBars(mGlobalBar, (int) (mProgressAll * maxWidth) - mat, height);
				if (mGlobalMatBar.getVisibility() == View.INVISIBLE)
				{
					mGlobalMatBar.setVisibility(View.VISIBLE);
					mGlobalMatBar.setAnimation(ViewAnimation.fade(ViewAnimation.FADE_IN, 100, 0));
					mGlobalBar.setVisibility(View.VISIBLE);
					mGlobalBar.setAnimation(ViewAnimation.fade(ViewAnimation.FADE_IN, 100, 0));
				}
			}
		});
	}

	private void updateChart(double[][] serieslist)
	{
		if (mSmallChart != null)
		{
			Resources res = getResources();
			XYMultipleSeriesDataset dataset = new XYMultipleSeriesDataset();
			XYMultipleSeriesRenderer renderer = new XYMultipleSeriesRenderer();
			XYSeriesRenderer r = new XYSeriesRenderer();
			r.setColor(res.getColor(R.color.stats_young));
			renderer.addSeriesRenderer(r);
			r = new XYSeriesRenderer();
			r.setColor(res.getColor(R.color.stats_mature));
			renderer.addSeriesRenderer(r);

			for (int i = 1; i < serieslist.length; i++)
			{
				XYSeries series = new XYSeries("");
				for (int j = 0; j < serieslist[i].length; j++)
				{
					series.add(serieslist[0][j], serieslist[i][j]);
				}
				dataset.addSeries(series);
			}
			renderer.setBarSpacing(0.4);
			renderer.setShowLegend(false);
			renderer.setLabelsTextSize(13);
			renderer.setXAxisMin(-0.5);
			renderer.setXAxisMax(7.5);
			renderer.setYAxisMin(0);
			renderer.setGridColor(Color.LTGRAY);
			renderer.setShowGrid(true);
			renderer.setBackgroundColor(Color.WHITE);
			renderer.setMarginsColor(Color.WHITE);
			renderer.setAxesColor(Color.BLACK);
			renderer.setLabelsColor(Color.BLACK);
			renderer.setYLabelsColor(0, Color.BLACK);
			renderer.setYLabelsAngle(-90);
			renderer.setXLabelsColor(Color.BLACK);
			renderer.setXLabelsAlign(Align.CENTER);
			renderer.setYLabelsAlign(Align.CENTER);
			renderer.setZoomEnabled(false, false);
			// mRenderer.setMargins(new int[] { 15, 48, 30, 10 });
			renderer.setAntialiasing(true);
			renderer.setPanEnabled(true, false);
			GraphicalView chartView = ChartFactory.getBarChartView(getActivity(), dataset, renderer,
					BarChart.Type.STACKED);
			mSmallChart.addView(chartView, new LayoutParams(LayoutParams.FILL_PARENT, LayoutParams.FILL_PARENT));
			if (mDeckChart.getVisibility() == View.INVISIBLE)
			{
				mDeckChart.setVisibility(View.VISIBLE);
				mDeckChart.setAnimation(ViewAnimation.fade(ViewAnimation.FADE_IN, 500, 0));
			}
		}
	}

	public boolean congratsShowing()
	{
		if (mCurrentContentView == CONTENT_CONGRATS)
		{
			updateValuesFromDeck();
			finishCongrats();
			return true;
		}
		else
		{
			return false;
		}
	}

	private void finishCongrats()
	{
		mCurrentContentView = CONTENT_STUDY_OPTIONS;
		mStudyOptionsView.setVisibility(View.INVISIBLE);
		mCongratsView.setVisibility(View.INVISIBLE);
		mCongratsView.setAnimation(ViewAnimation.fade(ViewAnimation.FADE_OUT, 500, 0));
		setFragmentContentView(mStudyOptionsView);
		mStudyOptionsView.setVisibility(View.VISIBLE);
		mStudyOptionsView.setAnimation(ViewAnimation.fade(ViewAnimation.FADE_IN, 500, 0));
		mCongratsView.setVisibility(View.VISIBLE);
	}

	private void prepareCongratsView()
	{
		mCurrentContentView = CONTENT_CONGRATS;
		if (!AnkiDroidApp.colIsOpen() || !AnkiDroidApp.getCol().undoAvailable())
		{
			mButtonCongratsUndo.setEnabled(false);
			mButtonCongratsUndo.setVisibility(View.GONE);
		}
		else
		{
			Resources res = AnkiDroidApp.getAppResources();
			mButtonCongratsUndo.setText(res.getString(R.string.studyoptions_congrats_undo, AnkiDroidApp.getCol()
					.undoName(res)));
		}
		mTextCongratsMessage.setText(AnkiDroidApp.getCol().getSched().finishedMsg(getActivity()));
	}

	private void openCardBrowser()
	{
		mDontSaveOnStop = true;
		Intent cardBrowser = new Intent(getActivity(), CardBrowser.class);
		startActivityForResult(cardBrowser, BROWSE_CARDS);
		animateLeft();
	}

	@Override
	public void onActivityResult(int requestCode, int resultCode, Intent intent)
	{
		super.onActivityResult(requestCode, resultCode, intent);
		Log.i(AnkiDroidApp.TAG, "StudyOptionsFragment: onActivityResult");

		if (resultCode == DeckPicker.RESULT_DB_ERROR)
		{
			closeStudyOptions(DeckPicker.RESULT_DB_ERROR);
		}

		if (resultCode == AnkiDroidApp.RESULT_TO_HOME)
		{
			closeStudyOptions();
			return;
		}

		// TODO: proper integration of big widget
		if (resultCode == DeckPicker.RESULT_MEDIA_EJECTED)
		{
			closeStudyOptions(DeckPicker.RESULT_MEDIA_EJECTED);
		}
		else
		{
			if (!AnkiDroidApp.colIsOpen())
			{
				reloadCollection();
				mDontSaveOnStop = false;
				return;
			}
			if (requestCode == DECK_OPTIONS)
			{
				if (mCramInitialConfig != null)
				{
					mCramInitialConfig = null;
					try
					{
						JSONObject deck = AnkiDroidApp.getCol().getDecks().current();
						if (deck.getInt("dyn") != 0 && deck.has("empty"))
						{
							deck.remove("empty");
						}
					}
					catch (JSONException e)
					{
						throw new RuntimeException(e);
					}
					rebuildCramDeck();
				}
				else
				{
					resetAndUpdateValuesFromDeck();
				}
			}
			else if (requestCode == ADD_NOTE && resultCode != Activity.RESULT_CANCELED)
			{
				resetAndUpdateValuesFromDeck();
			}
			else if (requestCode == REQUEST_REVIEW)
			{
				Log.i(AnkiDroidApp.TAG, "Result code = " + resultCode);
				// TODO: Return to standard scheduler
				// TODO: handle big widget
				switch (resultCode)
				{
					case Reviewer.RESULT_SESSION_COMPLETED:
					default:
						// do not reload counts, if activity is created anew
						// because it has been before destroyed by android
						resetAndUpdateValuesFromDeck();
						break;
					case Reviewer.RESULT_NO_MORE_CARDS:
						prepareCongratsView();
						setFragmentContentView(mCongratsView);
						break;
				}
				mDontSaveOnStop = false;
			}
			else if (requestCode == BROWSE_CARDS
					&& (resultCode == Activity.RESULT_OK || resultCode == Activity.RESULT_CANCELED))
			{
				mDontSaveOnStop = false;
				resetAndUpdateValuesFromDeck();
			}
			else if (requestCode == STATISTICS && mCurrentContentView == CONTENT_CONGRATS)
			{
				resetAndUpdateValuesFromDeck();
				mCurrentContentView = CONTENT_STUDY_OPTIONS;
				setFragmentContentView(mStudyOptionsView);
			}
		}
	}

	public SharedPreferences restorePreferences()
	{
		SharedPreferences preferences = AnkiDroidApp.getSharedPrefs(getActivity().getBaseContext());

		mSwipeEnabled = AnkiDroidApp.initiateGestures(getActivity(), preferences);
		return preferences;
	}

	DeckTask.TaskListener mRebuildCustomStudyListener = new DeckTask.TaskListener()
	{
		@Override
		public void onPostExecute(TaskData result)
		{
			resetAndUpdateValuesFromDeck();
		}

		@Override
		public void onPreExecute()
		{
		}

		@Override
		public void onProgressUpdate(TaskData... values)
		{
		}
	};

	DeckTask.TaskListener mUpdateValuesFromDeckListener = new DeckTask.TaskListener()
	{
		@Override
		public void onPostExecute(DeckTask.TaskData result)
		{
			if (result != null)
			{
				Object[] obj = result.getObjArray();
				int newCards = (Integer) obj[0];
				int lrnCards = (Integer) obj[1];
				int revCards = (Integer) obj[2];
				int totalNew = (Integer) obj[3];
				int totalCards = (Integer) obj[4];
				mProgressMature = (Double) obj[5];
				mProgressAll = (Double) obj[6];
				int eta = (Integer) obj[7];
				double[][] serieslist = (double[][]) obj[8];

				updateStatisticBars();
				updateChart(serieslist);

				// JSONObject conf = mCol.getConf();
				// long timeLimit = 0;
				// try {
				// timeLimit = (conf.getLong("timeLim") / 60);
				// } catch (JSONException e) {
				// throw new RuntimeException(e);
				// }
				// mToggleLimitToggle.setChecked(timeLimit > 0 ? true : false);
				// mToggleLimitToggle.setText(String.valueOf(timeLimit));

				// Activity act = getActivity();
				// if (act != null) {
				// SharedPreferences preferences =
				// AnkiDroidApp.getSharedPrefs(act.getBaseContext());
				// mPrefHideDueCount = preferences.getBoolean("hideDueCount",
				// true);
				// }
				mTextTodayNew.setText(String.valueOf(newCards));
				mTextTodayLrn.setText(String.valueOf(lrnCards));
				// if (mPrefHideDueCount) {
				// mTextTodayRev.setText("???");
				// } else {
				mTextTodayRev.setText(String.valueOf(revCards));
				// }
				mTextNewTotal.setText(totalNew == 1000 ? ">1000" : String.valueOf(totalNew));
				mTextTotal.setText(String.valueOf(totalCards));
				if (eta != -1)
				{
					mTextETA.setText(Integer.toString(eta));
				}
				else
				{
					mTextETA.setText("-");
				}

				if (mDeckCounts.getVisibility() == View.INVISIBLE)
				{
					mDeckCounts.setVisibility(View.VISIBLE);
					mDeckCounts.setAnimation(ViewAnimation.fade(ViewAnimation.FADE_IN, 500, 0));
				}

				if (mFragmented)
				{
					((DeckPicker) getActivity()).loadCounts();
				}
			}

			// for rebuilding cram decks
			if (mProgressDialog != null && mProgressDialog.isShowing())
			{
				try
				{
					mProgressDialog.dismiss();
				}
				catch (Exception e)
				{
					Log.e(AnkiDroidApp.TAG, "onPostExecute - Dialog dismiss Exception = " + e.getMessage());
				}
			}
		}

		@Override
		public void onPreExecute()
		{
		}

		@Override
		public void onProgressUpdate(DeckTask.TaskData... values)
		{
		}
	};

	DeckTask.TaskListener mLoadStatisticsHandler = new DeckTask.TaskListener()
	{

		@Override
		public void onPostExecute(DeckTask.TaskData result)
		{
			if (mProgressDialog.isShowing())
			{
				try
				{
					mProgressDialog.dismiss();
				}
				catch (Exception e)
				{
					Log.e(AnkiDroidApp.TAG, "onPostExecute - Dialog dismiss Exception = " + e.getMessage());
				}
			}
			if (result.getBoolean())
			{
				// if (mStatisticType == Statistics.TYPE_DECK_SUMMARY) {
				// Statistics.showDeckSummary(getActivity());
				// } else {
				Intent intent = new Intent(getActivity(), com.ichi2.charts.ChartBuilder.class);
				startActivityForResult(intent, STATISTICS);
				if (AnkiDroidApp.SDK_VERSION > 4)
				{
					ActivityTransitionAnimation.slide(getActivity(), ActivityTransitionAnimation.DOWN);
				}
				// }
			}
			else
			{
				// TODO: db error handling
			}
		}

		@Override
		public void onPreExecute()
		{
			mProgressDialog = StyledProgressDialog.show(getActivity(), "",
					getResources().getString(R.string.calculating_statistics), true);
		}

		@Override
		public void onProgressUpdate(DeckTask.TaskData... values)
		{
		}

	};

	class MyGestureDetector extends SimpleOnGestureListener
	{
		@Override
		public boolean onFling(MotionEvent e1, MotionEvent e2, float velocityX, float velocityY)
		{
			if (mSwipeEnabled)
			{
				try
				{
					if (e1.getX() - e2.getX() > AnkiDroidApp.sSwipeMinDistance
							&& Math.abs(velocityX) > AnkiDroidApp.sSwipeThresholdVelocity
							&& Math.abs(e1.getY() - e2.getY()) < AnkiDroidApp.sSwipeMaxOffPath)
					{
						// left
						if (mCongratsView != null && mCongratsView.getVisibility() == View.VISIBLE)
						{
							if (AnkiDroidApp.colIsOpen())
							{
								AnkiDroidApp.getCol().undo();
								resetAndUpdateValuesFromDeck();
								finishCongrats();
							}
						}
						else
						{
							openReviewer();
						}
					}
					else if (e2.getX() - e1.getX() > AnkiDroidApp.sSwipeMinDistance
							&& Math.abs(velocityX) > AnkiDroidApp.sSwipeThresholdVelocity
							&& Math.abs(e1.getY() - e2.getY()) < AnkiDroidApp.sSwipeMaxOffPath)
					{
						// right
						closeStudyOptions();
					}
					else if (e2.getY() - e1.getY() > AnkiDroidApp.sSwipeMinDistance
							&& Math.abs(velocityY) > AnkiDroidApp.sSwipeThresholdVelocity
							&& Math.abs(e1.getX() - e2.getX()) < AnkiDroidApp.sSwipeMaxOffPath)
					{
						// down
						DeckTask.launchDeckTask(DeckTask.TASK_TYPE_LOAD_STATISTICS, mLoadStatisticsHandler,
								new DeckTask.TaskData(AnkiDroidApp.getCol(), Stats.TYPE_FORECAST, false));
					}
					else if (e1.getY() - e2.getY() > AnkiDroidApp.sSwipeMinDistance
							&& Math.abs(velocityY) > AnkiDroidApp.sSwipeThresholdVelocity
							&& Math.abs(e1.getX() - e2.getX()) < AnkiDroidApp.sSwipeMaxOffPath)
					{
						// up
						// addNote();
						addNoteMultimedia();
					}

				}
				catch (Exception e)
				{
					Log.e(AnkiDroidApp.TAG, "onFling Exception = " + e.getMessage());
				}
			}
			return false;
		}
	}

	public boolean onTouchEvent(MotionEvent event)
	{
		return mSwipeEnabled && gestureDetector.onTouchEvent(event);
	}

	public boolean dbSaveNecessary()
	{
		return !mDontSaveOnStop;
	}

	@Override
	public Bundle getSupportedControllerActions()
	{
		// TODO Auto-generated method stub
		return null;
	}

	@Override
	public void handleControllerMessage(Message msg)
	{
		Log.i(AnkiDroidApp.TAG, "Received controller message: " + msg.what);
		switch (msg.what)
		{
			case MSG_CNTRL_REVIEWER:
				if (mCurrentContentView != CONTENT_CONGRATS)
				{
					openReviewer();
				}
				break;
			case MSG_CNTRL_BACK:
				if (mCurrentContentView == CONTENT_CONGRATS)
				{
					finishCongrats();
				}
				else
				{
					closeStudyOptions();
				}
				break;
			case MSG_CNTRL_CLOSE:
				getActivity().dispatchKeyEvent(new KeyEvent(KeyEvent.ACTION_DOWN, KeyEvent.KEYCODE_BACK));
				getActivity().dispatchKeyEvent(new KeyEvent(KeyEvent.ACTION_UP, KeyEvent.KEYCODE_BACK));
				break;
			default:
		}
	}

	@Override
	public boolean canStartController()
	{
		return false;
	}

	@Override
	public boolean canStopController()
	{
		return false;
	}
>>>>>>> ffe06e0f
}<|MERGE_RESOLUTION|>--- conflicted
+++ resolved
@@ -14,40 +14,26 @@
 
 package com.ichi2.anki;
 
-import java.util.ArrayList;
-import java.util.HashMap;
-import java.util.Locale;
-
-import org.achartengine.ChartFactory;
-import org.achartengine.GraphicalView;
-import org.achartengine.chart.BarChart;
-import org.achartengine.model.XYMultipleSeriesDataset;
-import org.achartengine.model.XYSeries;
-import org.achartengine.renderer.XYMultipleSeriesRenderer;
-import org.achartengine.renderer.XYSeriesRenderer;
-import org.json.JSONArray;
-import org.json.JSONException;
-import org.json.JSONObject;
-
 import android.app.Activity;
 import android.app.Dialog;
 import android.content.DialogInterface;
 import android.content.DialogInterface.OnCancelListener;
 import android.content.DialogInterface.OnClickListener;
+import android.content.Context;
 import android.content.Intent;
 import android.content.SharedPreferences;
+import android.content.SharedPreferences.Editor;
 import android.content.res.Configuration;
 import android.content.res.Resources;
+import android.content.res.Resources.NotFoundException;
 import android.graphics.Color;
 import android.graphics.Paint.Align;
 import android.os.Bundle;
-import android.os.Message;
 import android.support.v4.app.Fragment;
 import android.text.Html;
 import android.util.Log;
 import android.view.GestureDetector;
 import android.view.GestureDetector.SimpleOnGestureListener;
-import android.view.KeyEvent;
 import android.view.LayoutInflater;
 import android.view.MotionEvent;
 import android.view.View;
@@ -62,7 +48,6 @@
 
 import com.ichi2.anim.ActivityTransitionAnimation;
 import com.ichi2.anim.ViewAnimation;
-import com.ichi2.anki.controller.IAnkiControllable;
 import com.ichi2.async.DeckTask;
 import com.ichi2.async.DeckTask.TaskData;
 import com.ichi2.charts.ChartBuilder;
@@ -75,396 +60,382 @@
 import com.ichi2.themes.StyledProgressDialog;
 import com.ichi2.themes.Themes;
 
-public class StudyOptionsFragment extends Fragment implements IAnkiControllable
-{
-
-	/**
-	 * Available options performed by other activities
-	 */
-	public static final int PREFERENCES_UPDATE = 0;
-	private static final int REQUEST_REVIEW = 1;
-	private static final int ADD_NOTE = 2;
-	private static final int BROWSE_CARDS = 3;
-	private static final int STATISTICS = 4;
-	private static final int DECK_OPTIONS = 5;
-
-	public static final int CUSTOM_STUDY_NEW = 1;
-	public static final int CUSTOM_STUDY_REV = 2;
-	public static final int CUSTOM_STUDY_FORGOT = 3;
-	public static final int CUSTOM_STUDY_AHEAD = 4;
-	public static final int CUSTOM_STUDY_RANDOM = 5;
-	public static final int CUSTOM_STUDY_PREVIEW = 6;
-	public static final int CUSTOM_STUDY_TAGS = 7;
-	/**
-	 * Constants for selecting which content view to display
-	 */
-	public static final int CONTENT_STUDY_OPTIONS = 0;
-	public static final int CONTENT_CONGRATS = 1;
-
-	private static final int DIALOG_STATISTIC_TYPE = 0;
-	private static final int DIALOG_CUSTOM_STUDY = 1;
-	private static final int DIALOG_CUSTOM_STUDY_DETAILS = 2;
-
-	private static final int MSG_CNTRL_REVIEWER = 0x110;
-	private static final int MSG_CNTRL_BACK = 0x111;
-	private static final int MSG_CNTRL_CLOSE = 0x112;
-
-	private int mCustomDialogChoice;
-
-	private final HashMap<Integer, StyledDialog> mDialogs = new HashMap<Integer, StyledDialog>();
-
-	/**
-	 * Preferences
-	 */
-	private int mStartedByBigWidget;
-	private boolean mSwipeEnabled;
-	private int mCurrentContentView = CONTENT_STUDY_OPTIONS;
-	boolean mInvertedColors = false;
-
-	private boolean mDontSaveOnStop = false;
-
-	/** Alerts to inform the user about different situations */
-	private StyledProgressDialog mProgressDialog;
-	private StyledOpenCollectionDialog mOpenCollectionDialog;
-
-	/**
-	 * UI elements for "Study Options" view
-	 */
-	private View mStudyOptionsView;
-	public Button mButtonStart;
-	private Button mFragmentedCram;
-	// private Button mButtonUp;
-	// private Button mButtonDown;
-	// private ToggleButton mToggleLimitToggle;
-	private TextView mTextDeckName;
-	private TextView mTextDeckDescription;
-	private TextView mTextTodayNew;
-	private TextView mTextTodayLrn;
-	private TextView mTextTodayRev;
-	private TextView mTextNewTotal;
-	private TextView mTextTotal;
-	private TextView mTextETA;
-	private LinearLayout mSmallChart;
-	private LinearLayout mDeckCounts;
-	private LinearLayout mDeckChart;
-	private ImageButton mAddNote;
-	private ImageButton mCardBrowser;
-	private ImageButton mDeckOptions;
-	private ImageButton mStatisticsButton;
-	private EditText mDialogEditText = null;
-	/**
-	 * UI elements for "Congrats" view
-	 */
-	private View mCongratsView;
-	// private View mLearnMoreView;
-	// private View mReviewEarlyView;
-	private TextView mTextCongratsMessage;
-	private Button mButtonCongratsUndo;
-	private Button mButtonCongratsOpenOtherDeck;
-	private Button mButtonCongratsFinish;
-	private Button mButtonCongratsCustomStudy;
-
-	private View mCustomStudyDetailsView;
-	private TextView mCustomStudyTextView1;
-	private TextView mCustomStudyTextView2;
-	private EditText mCustomStudyEditText;
-
-	/**
-	 * Swipe Detection
-	 */
-	private GestureDetector gestureDetector;
-	View.OnTouchListener gestureListener;
-
-	/**
-	 * Statistics
-	 */
-	public static int mStatisticType;
-	private View mBarsMax;
-	private View mGlobalBar;
-	private View mGlobalMatBar;
-	private double mProgressMature;
-	private double mProgressAll;
-
-	public Bundle mCramInitialConfig = null;
-
-	private boolean mFragmented;
-
-	/**
-	 * Callbacks for UI events
-	 */
-	private final View.OnClickListener mButtonClickListener = new View.OnClickListener()
-	{
-		@Override
-		public void onClick(View v)
-		{
-			Collection col = AnkiDroidApp.getCol();
-			// long timeLimit = 0;
-			switch (v.getId())
-			{
-				case R.id.studyoptions_start:
-					openReviewer();
-					return;
-					// case R.id.studyoptions_limitup:
-					// timeLimit = (mCol.getTimeLimit() / 60);
-					// mCol.setTimeLimit((timeLimit + 1) * 60);
-					// mToggleLimitToggle.setChecked(true);
-					// mToggleLimitToggle.setText(String.valueOf(timeLimit +
-					// 1));
-					// return;
-					// case R.id.studyoptions_limitdown:
-					// timeLimit = (mCol.getTimeLimit() / 60);
-					// if (timeLimit > 1) {
-					// mCol.setTimeLimit((timeLimit - 1) * 60);
-					// mToggleLimitToggle.setChecked(true);
-					// mToggleLimitToggle.setText(String.valueOf(timeLimit -
-					// 1));
-					// } else if (timeLimit == 1) {
-					// mCol.setTimeLimit(0);
-					// mToggleLimitToggle.setChecked(false);
-					// }
-					// return;
-					// case R.id.studyoptions_limittoggle:
-					// timeLimit = (mCol.getTimeLimit() / 60);
-					// if (timeLimit > 0) {
-					// mToggleLimitToggle.setChecked(false);
-					// mCol.setTimeLimit(0);
-					// } else {
-					// mToggleLimitToggle.setChecked(true);
-					// mToggleLimitToggle.setText("1");
-					// mCol.setTimeLimit(60);
-					// }
-					// return;
-				case R.id.studyoptions_congrats_undo:
-					if (AnkiDroidApp.colIsOpen())
-					{
-						col.undo();
-						resetAndUpdateValuesFromDeck();
-						finishCongrats();
-					}
-					return;
-				case R.id.studyoptions_congrats_open_other_deck:
-					closeStudyOptions();
-					return;
-				case R.id.studyoptions_congrats_customstudy:
-					showDialog(DIALOG_CUSTOM_STUDY);
-					return;
-				case R.id.studyoptions_congrats_finish:
-					updateValuesFromDeck();
-					finishCongrats();
-					return;
-				case R.id.studyoptions_card_browser:
-					openCardBrowser();
-					return;
-				case R.id.studyoptions_statistics:
-					showDialog(DIALOG_STATISTIC_TYPE);
-					return;
-				case R.id.studyoptions_congrats_message:
-					DeckTask.launchDeckTask(DeckTask.TASK_TYPE_LOAD_STATISTICS, mLoadStatisticsHandler,
-							new DeckTask.TaskData(col, Stats.TYPE_MONTH, false));
-					return;
-				case R.id.studyoptions_options:
-					if (col.getDecks().isDyn(col.getDecks().selected()))
-					{
-						openCramDeckOptions();
-					}
-					else
-					{
-						Intent i = new Intent(getActivity(), DeckOptions.class);
-						startActivityForResult(i, DECK_OPTIONS);
-						if (AnkiDroidApp.SDK_VERSION > 4)
-						{
-							ActivityTransitionAnimation.slide(getActivity(), ActivityTransitionAnimation.FADE);
-						}
-					}
-					return;
-				case R.id.studyoptions_rebuild_cram:
-					rebuildCramDeck();
-					return;
-				case R.id.studyoptions_empty_cram:
-					mProgressDialog = StyledProgressDialog.show(getActivity(), "",
-							getResources().getString(R.string.empty_cram_deck), true);
-					DeckTask.launchDeckTask(DeckTask.TASK_TYPE_EMPTY_CRAM, mUpdateValuesFromDeckListener,
-							new DeckTask.TaskData(col, col.getDecks().selected(), mFragmented));
-					return;
-				case R.id.studyoptions_new_filtercram:
-					if (mFragmented)
-					{
-						Resources res = getResources();
-						StyledDialog.Builder builder = new StyledDialog.Builder(getActivity());
-						builder.setTitle(res.getString(R.string.new_deck));
-
-						mDialogEditText = new EditText(getActivity());
-						ArrayList<String> names = AnkiDroidApp.getCol().getDecks().allNames();
-						int n = 1;
-						String cramDeckName = "Cram 1";
-						while (names.contains(cramDeckName))
-						{
-							n++;
-							cramDeckName = "Cram " + n;
-						}
-						mDialogEditText.setText(cramDeckName);
-						// mDialogEditText.setFilters(new InputFilter[] {
-						// mDeckNameFilter });
-						builder.setView(mDialogEditText, false, false);
-						builder.setPositiveButton(res.getString(R.string.create), new DialogInterface.OnClickListener()
-						{
-							@Override
-							public void onClick(DialogInterface dialog, int which)
-							{
-								Bundle initialConfig = new Bundle();
-								long id;
-								try
-								{
-									initialConfig.putString("searchSuffix", "'deck:"
-											+ AnkiDroidApp.getCol().getDecks().current().getString("name") + "'");
-									id = AnkiDroidApp.getCol().getDecks().newDyn(mDialogEditText.getText().toString());
-									AnkiDroidApp.getCol().getDecks().get(id);
-								}
-								catch (JSONException e)
-								{
-									throw new RuntimeException(e);
-								}
-								((DeckPicker) getActivity()).setStudyContentView(id, initialConfig);
-							}
-						});
-						builder.setNegativeButton(res.getString(R.string.cancel), null);
-						builder.create().show();
-					}
-					return;
-				case R.id.studyoptions_add:
-					addNoteMultimedia();
-					// addNote();
-					return;
-				default:
-					return;
-			}
-		}
-	};
-
-	private void openCramDeckOptions()
-	{
-		openCramDeckOptions(null);
+import org.achartengine.ChartFactory;
+import org.achartengine.GraphicalView;
+import org.achartengine.chart.BarChart;
+import org.achartengine.model.XYMultipleSeriesDataset;
+import org.achartengine.model.XYSeries;
+import org.achartengine.renderer.XYMultipleSeriesRenderer;
+import org.achartengine.renderer.XYSeriesRenderer;
+import org.json.JSONArray;
+import org.json.JSONException;
+import org.json.JSONObject;
+
+import java.util.ArrayList;
+import java.util.HashMap;
+import java.util.Locale;
+import java.util.Map;
+
+public class StudyOptionsFragment extends Fragment {
+
+    /**
+     * Available options performed by other activities
+     */
+    public static final int PREFERENCES_UPDATE = 0;
+    private static final int REQUEST_REVIEW = 1;
+    private static final int ADD_NOTE = 2;
+    private static final int BROWSE_CARDS = 3;
+    private static final int STATISTICS = 4;
+    private static final int DECK_OPTIONS = 5;
+
+    public static final int CUSTOM_STUDY_NEW = 1;
+    public static final int CUSTOM_STUDY_REV = 2;
+    public static final int CUSTOM_STUDY_FORGOT = 3;
+    public static final int CUSTOM_STUDY_AHEAD = 4;
+    public static final int CUSTOM_STUDY_RANDOM = 5;
+    public static final int CUSTOM_STUDY_PREVIEW = 6;
+    public static final int CUSTOM_STUDY_TAGS = 7;
+    /**
+     * Constants for selecting which content view to display
+     */
+    public static final int CONTENT_STUDY_OPTIONS = 0;
+    public static final int CONTENT_CONGRATS = 1;
+
+    private static final int DIALOG_STATISTIC_TYPE = 0;
+    private static final int DIALOG_CUSTOM_STUDY = 1;
+    private static final int DIALOG_CUSTOM_STUDY_DETAILS = 2;
+
+    private int mCustomDialogChoice;
+    
+
+    private final HashMap<Integer, StyledDialog> mDialogs = new HashMap<Integer, StyledDialog>();
+
+    /**
+     * Preferences
+     */
+    private int mStartedByBigWidget;
+    private boolean mSwipeEnabled;
+    private int mCurrentContentView = CONTENT_STUDY_OPTIONS;
+    boolean mInvertedColors = false;
+
+    private boolean mDontSaveOnStop = false;
+
+    /** Alerts to inform the user about different situations */
+    private StyledProgressDialog mProgressDialog;
+    private StyledOpenCollectionDialog mOpenCollectionDialog;
+
+    /**
+     * UI elements for "Study Options" view
+     */
+    private View mStudyOptionsView;
+    private Button mButtonStart;
+    private Button mFragmentedCram;
+//    private Button mButtonUp;
+//    private Button mButtonDown;
+//    private ToggleButton mToggleLimitToggle;
+    private TextView mTextDeckName;
+    private TextView mTextDeckDescription;
+    private TextView mTextTodayNew;
+    private TextView mTextTodayLrn;
+    private TextView mTextTodayRev;
+    private TextView mTextNewTotal;
+    private TextView mTextTotal;
+    private TextView mTextETA;
+    private LinearLayout mSmallChart;
+    private LinearLayout mDeckCounts;
+    private LinearLayout mDeckChart;
+    private ImageButton mAddNote;
+    private ImageButton mCardBrowser;
+    private ImageButton mDeckOptions;
+    private ImageButton mStatisticsButton;
+    private EditText mDialogEditText = null;
+    /**
+     * UI elements for "Congrats" view
+     */
+    private View mCongratsView;
+//    private View mLearnMoreView;
+//    private View mReviewEarlyView;
+    private TextView mTextCongratsMessage;
+    private Button mButtonCongratsUndo;
+    private Button mButtonCongratsOpenOtherDeck;
+    private Button mButtonCongratsFinish;
+    private Button mButtonCongratsCustomStudy;
+
+    private View mCustomStudyDetailsView;
+    private TextView mCustomStudyTextView1;
+    private TextView mCustomStudyTextView2;
+    private EditText mCustomStudyEditText;
+
+    /**
+     * Swipe Detection
+     */
+    private GestureDetector gestureDetector;
+    View.OnTouchListener gestureListener;
+
+    /**
+     * Statistics
+     */
+    public static int mStatisticType;
+    private View mBarsMax;
+    private View mGlobalBar;
+    private View mGlobalMatBar;
+    private double mProgressMature;
+    private double mProgressAll;
+
+    public Bundle mCramInitialConfig = null;
+    
+    private boolean mFragmented;
+
+    /**
+     * Callbacks for UI events
+     */
+    private final View.OnClickListener mButtonClickListener = new View.OnClickListener() {
+        @Override
+        public void onClick(View v) {
+        	Collection col = AnkiDroidApp.getCol();
+//            long timeLimit = 0;
+            switch (v.getId()) {
+                case R.id.studyoptions_start:
+                    openReviewer();
+                    return;
+//                case R.id.studyoptions_limitup:
+//                    timeLimit = (mCol.getTimeLimit() / 60);
+//                    mCol.setTimeLimit((timeLimit + 1) * 60);
+//                    mToggleLimitToggle.setChecked(true);
+//                    mToggleLimitToggle.setText(String.valueOf(timeLimit + 1));
+//                    return;
+//                case R.id.studyoptions_limitdown:
+//                    timeLimit = (mCol.getTimeLimit() / 60);
+//                    if (timeLimit > 1) {
+//                        mCol.setTimeLimit((timeLimit - 1) * 60);
+//                        mToggleLimitToggle.setChecked(true);
+//                        mToggleLimitToggle.setText(String.valueOf(timeLimit - 1));
+//                    } else if (timeLimit == 1) {
+//                        mCol.setTimeLimit(0);
+//                        mToggleLimitToggle.setChecked(false);
+//                    }
+//                    return;
+//                case R.id.studyoptions_limittoggle:
+//                    timeLimit = (mCol.getTimeLimit() / 60);
+//                    if (timeLimit > 0) {
+//                        mToggleLimitToggle.setChecked(false);
+//                        mCol.setTimeLimit(0);
+//                    } else {
+//                        mToggleLimitToggle.setChecked(true);
+//                        mToggleLimitToggle.setText("1");
+//                        mCol.setTimeLimit(60);
+//                    }
+//                    return;
+                case R.id.studyoptions_congrats_undo:
+                    if (AnkiDroidApp.colIsOpen()) {
+                        col.undo();
+                        resetAndUpdateValuesFromDeck();
+                        finishCongrats();
+                    }
+                    return;
+                case R.id.studyoptions_congrats_open_other_deck:
+                    closeStudyOptions();
+                    return;
+                case R.id.studyoptions_congrats_customstudy:
+                    showDialog(DIALOG_CUSTOM_STUDY);
+                    return;
+                case R.id.studyoptions_congrats_finish:
+                    updateValuesFromDeck();
+                    finishCongrats();
+                    return;
+                case R.id.studyoptions_card_browser:
+                    openCardBrowser();
+                    return;
+                case R.id.studyoptions_statistics:
+                    showDialog(DIALOG_STATISTIC_TYPE);
+                    return;
+                case R.id.studyoptions_congrats_message:
+                    DeckTask.launchDeckTask(DeckTask.TASK_TYPE_LOAD_STATISTICS, mLoadStatisticsHandler,
+                            new DeckTask.TaskData(col, Stats.TYPE_MONTH, false));
+                    return;
+                case R.id.studyoptions_options:
+                    if (col.getDecks().isDyn(col.getDecks().selected())) {
+                        openCramDeckOptions();
+                    } else {
+                        Intent i = new Intent(getActivity(), DeckOptions.class);
+                        startActivityForResult(i, DECK_OPTIONS);
+                        if (AnkiDroidApp.SDK_VERSION > 4) {
+                            ActivityTransitionAnimation.slide(getActivity(), ActivityTransitionAnimation.FADE);
+                        }
+                    }
+                    return;
+                case R.id.studyoptions_rebuild_cram:
+                    rebuildCramDeck();
+                    return;
+                case R.id.studyoptions_empty_cram:
+                    mProgressDialog = StyledProgressDialog.show(getActivity(), "",
+                            getResources().getString(R.string.empty_cram_deck), true);
+                    DeckTask.launchDeckTask(DeckTask.TASK_TYPE_EMPTY_CRAM, mUpdateValuesFromDeckListener,
+                            new DeckTask.TaskData(col, col.getDecks().selected(), mFragmented));
+                    return;
+                case R.id.studyoptions_new_filtercram:
+                    if (mFragmented) {
+                        Resources res = getResources();
+                        StyledDialog.Builder builder = new StyledDialog.Builder(getActivity());
+                        builder.setTitle(res.getString(R.string.new_deck));
+
+                        mDialogEditText = new EditText(getActivity());
+                        ArrayList<String> names = AnkiDroidApp.getCol().getDecks().allNames();
+                        int n = 1;
+                        String cramDeckName = "Cram 1";
+                        while (names.contains(cramDeckName)) {
+                            n++;
+                            cramDeckName = "Cram " + n;
+                        }
+                        mDialogEditText.setText(cramDeckName);
+                        // mDialogEditText.setFilters(new InputFilter[] { mDeckNameFilter });
+                        builder.setView(mDialogEditText, false, false);
+                        builder.setPositiveButton(res.getString(R.string.create), new DialogInterface.OnClickListener() {
+                            @Override
+                            public void onClick(DialogInterface dialog, int which) {
+                                Bundle initialConfig = new Bundle();
+                                long id;
+                                try {
+                                    initialConfig.putString("searchSuffix", "'deck:" +
+                                            AnkiDroidApp.getCol().getDecks().current().getString("name") + "'");
+                                    id = AnkiDroidApp.getCol().getDecks().newDyn(mDialogEditText.getText().toString());
+                                    AnkiDroidApp.getCol().getDecks().get(id);
+                                } catch (JSONException e) {
+                                    throw new RuntimeException(e);
+                                }
+                                ((DeckPicker) getActivity()).setStudyContentView(id, initialConfig);
+                            }
+                        });
+                        builder.setNegativeButton(res.getString(R.string.cancel), null);
+                        builder.create().show();
+                    }
+                    return;
+                case R.id.studyoptions_add:
+                    addNote();
+                    return;
+                default:
+                    return;
+            }
+        }
+    };
+
+
+    private void openCramDeckOptions() {
+        openCramDeckOptions(null);
+    }
+    private void openCramDeckOptions(Bundle initialConfig) {
+        Intent i = new Intent(getActivity(), CramDeckOptions.class);
+        i.putExtra("cramInitialConfig", initialConfig);
+        startActivityForResult(i, DECK_OPTIONS);
+        if (AnkiDroidApp.SDK_VERSION > 4) {
+            ActivityTransitionAnimation.slide(getActivity(), ActivityTransitionAnimation.FADE);
+        }
+    }
+
+
+    private void rebuildCramDeck() {
+        mProgressDialog = StyledProgressDialog.show(getActivity(), "",
+                getResources().getString(R.string.rebuild_cram_deck), true);
+        DeckTask.launchDeckTask(DeckTask.TASK_TYPE_REBUILD_CRAM, mUpdateValuesFromDeckListener, new DeckTask.TaskData(
+        		AnkiDroidApp.getCol(), AnkiDroidApp.getCol().getDecks().selected(), mFragmented));
+    }
+
+
+    public static StudyOptionsFragment newInstance(long deckId, boolean onlyFnsMsg, Bundle cramInitialConfig) {
+        StudyOptionsFragment f = new StudyOptionsFragment();
+
+        // Supply index input as an argument.
+        Bundle args = new Bundle();
+        args.putLong("deckId", deckId);
+        args.putBoolean("onlyFnsMsg", onlyFnsMsg);
+        args.putBundle("cramInitialConfig", cramInitialConfig);
+        f.setArguments(args);
+
+        return f;
+    }
+
+
+    public long getShownIndex() {
+        return getArguments().getLong("deckId", 0);
+    }
+
+
+    @Override
+    public View onCreateView(LayoutInflater inflater, ViewGroup container, Bundle savedInstanceState) {
+        if (container == null) {
+            // Currently in a layout without a container, so no reason to create our view.
+            return null;
+        }
+
+        // ScrollView scroller = new ScrollView(getActivity());
+        // TextView text = new TextView(getActivity());
+        // int padding = (int)TypedValue.applyDimension(
+        // TypedValue.COMPLEX_UNIT_DIP,
+        // 4, getActivity().getResources().getDisplayMetrics());
+        // text.setPadding(padding, padding, padding, padding);
+        // scroller.addView();
+        return createView(inflater, savedInstanceState);
+    }
+
+
+    protected View createView(LayoutInflater inflater, Bundle savedInstanceState) {
+        super.onCreate(savedInstanceState);
+
+        Log.i(AnkiDroidApp.TAG, "StudyOptions - createView()");
+
+        restorePreferences();
+
+        mFragmented = getActivity().getClass() != StudyOptionsActivity.class;
+
+        if (!AnkiDroidApp.colIsOpen()) {
+            reloadCollection();
+            return null;
+        }
+
+//        Intent intent = getActivity().getIntent();
+//        if (intent != null && intent.hasExtra(DeckPicker.EXTRA_DECK_ID)) {
+//            mCol.getDecks().select(intent.getLongExtra(DeckPicker.EXTRA_DECK_ID, 1));
+//        }
+
+        initAllContentViews(inflater);
+
+        if (mSwipeEnabled) {
+            gestureDetector = new GestureDetector(new MyGestureDetector());
+            gestureListener = new View.OnTouchListener() {
+                @Override
+                public boolean onTouch(View v, MotionEvent event) {
+                    if (gestureDetector.onTouchEvent(event)) {
+                        return true;
+                    }
+                    return false;
+                }
+            };
+        }
+
+        if (getArguments().getBoolean("onlyFnsMsg")) {
+        	prepareCongratsView();
+            mButtonCongratsFinish.setVisibility(View.GONE);
+            return mCongratsView;
+        } else {
+        	// clear undo if new deck is opened (do not clear if only congrats msg is shown)
+            AnkiDroidApp.getCol().clearUndo();
+        }
+        
+        mCramInitialConfig = getArguments().getBundle("cramInitialConfig");
+
+        resetAndUpdateValuesFromDeck();
+
+        return mStudyOptionsView;
+    }
+
+
+    @Override
+    public void onConfigurationChanged(Configuration newConfig) {
+        Log.i(AnkiDroidApp.TAG, "onConfigurationChanged");
+	if (mTextDeckName == null) {
+		// layout not yet initialized
+		return;
 	}
-
-	private void openCramDeckOptions(Bundle initialConfig)
-	{
-		Intent i = new Intent(getActivity(), CramDeckOptions.class);
-		i.putExtra("cramInitialConfig", initialConfig);
-		startActivityForResult(i, DECK_OPTIONS);
-		if (AnkiDroidApp.SDK_VERSION > 4)
-		{
-			ActivityTransitionAnimation.slide(getActivity(), ActivityTransitionAnimation.FADE);
-		}
-	}
-
-	private void rebuildCramDeck()
-	{
-		mProgressDialog = StyledProgressDialog.show(getActivity(), "",
-				getResources().getString(R.string.rebuild_cram_deck), true);
-		DeckTask.launchDeckTask(DeckTask.TASK_TYPE_REBUILD_CRAM, mUpdateValuesFromDeckListener, new DeckTask.TaskData(
-				AnkiDroidApp.getCol(), AnkiDroidApp.getCol().getDecks().selected(), mFragmented));
-	}
-
-	public static StudyOptionsFragment newInstance(long deckId, boolean onlyFnsMsg, Bundle cramInitialConfig)
-	{
-		StudyOptionsFragment f = new StudyOptionsFragment();
-
-		// Supply index input as an argument.
-		Bundle args = new Bundle();
-		args.putLong("deckId", deckId);
-		args.putBoolean("onlyFnsMsg", onlyFnsMsg);
-		args.putBundle("cramInitialConfig", cramInitialConfig);
-		f.setArguments(args);
-
-		return f;
-	}
-
-	public long getShownIndex()
-	{
-		return getArguments().getLong("deckId", 0);
-	}
-
-	@Override
-	public View onCreateView(LayoutInflater inflater, ViewGroup container, Bundle savedInstanceState)
-	{
-		if (container == null)
-		{
-			// Currently in a layout without a container, so no reason to create
-			// our view.
-			return null;
-		}
-
-		// ScrollView scroller = new ScrollView(getActivity());
-		// TextView text = new TextView(getActivity());
-		// int padding = (int)TypedValue.applyDimension(
-		// TypedValue.COMPLEX_UNIT_DIP,
-		// 4, getActivity().getResources().getDisplayMetrics());
-		// text.setPadding(padding, padding, padding, padding);
-		// scroller.addView();
-		return createView(inflater, savedInstanceState);
-	}
-
-	protected View createView(LayoutInflater inflater, Bundle savedInstanceState)
-	{
-		super.onCreate(savedInstanceState);
-
-		Log.i(AnkiDroidApp.TAG, "StudyOptions - createView()");
-
-		restorePreferences();
-
-		mFragmented = getActivity().getClass() != StudyOptionsActivity.class;
-
-		if (!AnkiDroidApp.colIsOpen())
-		{
-			reloadCollection();
-			return null;
-		}
-
-		// Intent intent = getActivity().getIntent();
-		// if (intent != null && intent.hasExtra(DeckPicker.EXTRA_DECK_ID)) {
-		// mCol.getDecks().select(intent.getLongExtra(DeckPicker.EXTRA_DECK_ID,
-		// 1));
-		// }
-
-		initAllContentViews(inflater);
-
-		if (mSwipeEnabled)
-		{
-			gestureDetector = new GestureDetector(new MyGestureDetector());
-			gestureListener = new View.OnTouchListener()
-			{
-				@Override
-				public boolean onTouch(View v, MotionEvent event)
-				{
-					if (gestureDetector.onTouchEvent(event))
-					{
-						return true;
-					}
-					return false;
-				}
-			};
-		}
-
-		if (getArguments().getBoolean("onlyFnsMsg"))
-		{
-			prepareCongratsView();
-			mButtonCongratsFinish.setVisibility(View.GONE);
-			return mCongratsView;
-		}
-		else
-		{
-			// clear undo if new deck is opened (do not clear if only congrats
-			// msg is shown)
-			AnkiDroidApp.getCol().clearUndo();
-		}
-
-		mCramInitialConfig = getArguments().getBundle("cramInitialConfig");
-
-		resetAndUpdateValuesFromDeck();
-
-		return mStudyOptionsView;
-	}
-<<<<<<< HEAD
         mDontSaveOnStop = true;
         CharSequence title = mTextDeckName.getText();
         CharSequence desc = mTextDeckDescription.getText();
@@ -552,21 +523,30 @@
         mDontSaveOnStop = true;
         Intent reviewer = new Intent(getActivity(), Reviewer.class);
         startActivityForResult(reviewer, REQUEST_REVIEW);
+        animateLeft();
+        AnkiDroidApp.getCol().startTimebox();
+    }
+
+
+    private void addNoteMultimedia() {
+        Intent intent = new Intent(getActivity(), MultimediaCardEditorActivity.class);
+        intent.putExtra(CardEditor.EXTRA_CALLER, CardEditor.CALLER_STUDYOPTIONS);
+        startActivityForResult(intent, ADD_NOTE);
+        animateLeft();
+    }
+
+    // Replaced by addNoteMultimedia
+    // private void addNote() {
+    // Intent intent = new Intent(getActivity(), CardEditor.class);
+    // intent.putExtra(CardEditor.EXTRA_CALLER, CardEditor.CALLER_STUDYOPTIONS);
+    // startActivityForResult(intent, ADD_NOTE);
+    // animateLeft();
+    // }
+
+    private void animateLeft() {
         if (AnkiDroidApp.SDK_VERSION > 4) {
             ActivityTransitionAnimation.slide(getActivity(), ActivityTransitionAnimation.LEFT);
         }
-        AnkiDroidApp.getCol().startTimebox();
-    }
-
-
-    private void addNote() {
-        Intent intent = new Intent(getActivity(), CardEditor.class);
-        intent.putExtra(CardEditor.EXTRA_CALLER, CardEditor.CALLER_STUDYOPTIONS);
-        startActivityForResult(intent, ADD_NOTE);
-        if (AnkiDroidApp.SDK_VERSION > 4) {
-            ActivityTransitionAnimation.slide(getActivity(), ActivityTransitionAnimation.LEFT);
-        }
-    }
 
 
     public void reloadCollection() {
@@ -664,9 +644,9 @@
             mDeckOptions.setOnClickListener(mButtonClickListener);
         }
 
-        mGlobalBar = (View) mStudyOptionsView.findViewById(R.id.studyoptions_global_bar);
-        mGlobalMatBar = (View) mStudyOptionsView.findViewById(R.id.studyoptions_global_mat_bar);
-        mBarsMax = (View) mStudyOptionsView.findViewById(R.id.studyoptions_progressbar_content);
+        mGlobalBar = mStudyOptionsView.findViewById(R.id.studyoptions_global_bar);
+        mGlobalMatBar = mStudyOptionsView.findViewById(R.id.studyoptions_global_mat_bar);
+        mBarsMax = mStudyOptionsView.findViewById(R.id.studyoptions_progressbar_content);
         mTextTodayNew = (TextView) mStudyOptionsView.findViewById(R.id.studyoptions_new);
         mTextTodayLrn = (TextView) mStudyOptionsView.findViewById(R.id.studyoptions_lrn);
         mTextTodayRev = (TextView) mStudyOptionsView.findViewById(R.id.studyoptions_rev);
@@ -825,7 +805,7 @@
                     @Override
                     public void onClick(DialogInterface dialog, int which) {
                         try {
-                            int days = Integer.parseInt(((EditText) mCustomStudyEditText).getText().toString());
+                            int days = Integer.parseInt((mCustomStudyEditText).getText().toString());
                             createFilteredDeck(new JSONArray(), new Object[]{String.format(Locale.US, "prop:due<=%d", days), 9999, Sched.DYN_DUE}, true);    
                         } catch (NumberFormatException e) {
                             // ignore non numerical values
@@ -873,7 +853,7 @@
         		styledDialog.setButtonOnClickListener(Dialog.BUTTON_POSITIVE, new DialogInterface.OnClickListener() {
                     @Override
                     public void onClick(DialogInterface dialog, int which) {
-                    	String tags = ((EditText) mCustomStudyEditText).getText().toString();
+                    	String tags = mCustomStudyEditText.getText().toString();
                     	createFilteredDeck(new JSONArray(), new Object[]{"(is:new or is:due) " + tags, 9999, Sched.DYN_RANDOM}, true);
                     }
                 });
@@ -1038,720 +1018,12 @@
 			    desc = AnkiDroidApp.getCol().getDecks().getActualDescription();
 			    mTextDeckDescription.setMaxLines(3);
 			} else {
-=======
-
-	@Override
-	public void onConfigurationChanged(Configuration newConfig)
-	{
-		Log.i(AnkiDroidApp.TAG, "onConfigurationChanged");
-		if (mTextDeckName == null)
-		{
-			// layout not yet initialized
-			return;
-		}
-		mDontSaveOnStop = true;
-		CharSequence title = mTextDeckName.getText();
-		CharSequence desc = mTextDeckDescription.getText();
-		int descVisibility = mTextDeckDescription.getVisibility();
-		CharSequence newToday = mTextTodayNew.getText();
-		CharSequence lrnToday = mTextTodayLrn.getText();
-		CharSequence revToday = mTextTodayRev.getText();
-		CharSequence newTotal = mTextNewTotal.getText();
-		CharSequence total = mTextTotal.getText();
-		CharSequence eta = mTextETA.getText();
-		// long timelimit = mCol.getTimeLimit() / 60;
-		super.onConfigurationChanged(newConfig);
-		mDontSaveOnStop = false;
-		// initAllContentViews();
-		if (mCurrentContentView == CONTENT_CONGRATS)
-		{
-			setFragmentContentView(mCongratsView);
-		}
-		mTextDeckName.setText(title);
-		mTextDeckName.setVisibility(View.VISIBLE);
-		mTextDeckDescription.setText(desc);
-		mTextDeckDescription.setVisibility(descVisibility);
-		mDeckCounts.setVisibility(View.VISIBLE);
-		mTextTodayNew.setText(newToday);
-		mTextTodayLrn.setText(lrnToday);
-		mTextTodayRev.setText(revToday);
-		mTextNewTotal.setText(newTotal);
-		mTextTotal.setText(total);
-		mTextETA.setText(eta);
-
-		// mToggleLimitToggle.setChecked(timelimit > 0 ? true : false);
-		// if (timelimit > 0) {
-		// mToggleLimitToggle.setText(String.valueOf(timelimit));
-		// }
-		updateStatisticBars();
-	}
-
-	@Override
-	public void onDestroy()
-	{
-		super.onDestroy();
-		Log.i(AnkiDroidApp.TAG, "StudyOptions - onDestroy()");
-		// if (mUnmountReceiver != null) {
-		// unregisterReceiver(mUnmountReceiver);
-		// }
-	}
-
-	@Override
-	public void onPause()
-	{
-		super.onPause();
-	}
-
-	@Override
-	public void onResume()
-	{
-		super.onResume();
-		if (AnkiDroidApp.colIsOpen())
-		{
-			if (Utils.now() > AnkiDroidApp.getCol().getSched().getDayCutoff())
-			{
-				updateValuesFromDeck(true);
+				desc = getResources().getString(R.string.dyn_deck_desc);
+			    mTextDeckDescription.setMaxLines(5);
 			}
-		}
-	}
-
-	private void closeStudyOptions()
-	{
-		closeStudyOptions(Activity.RESULT_OK);
-	}
-
-	private void closeStudyOptions(int result)
-	{
-		// mCompat.invalidateOptionsMenu(this);
-		if (!mFragmented)
-		{
-			getActivity().setResult(result);
-			getActivity().finish();
-			if (AnkiDroidApp.SDK_VERSION > 4)
-			{
-				ActivityTransitionAnimation.slide(getActivity(), ActivityTransitionAnimation.RIGHT);
-			}
-		}
-	}
-
-	private void openReviewer()
-	{
-		mDontSaveOnStop = true;
-		Intent reviewer = new Intent(getActivity(), Reviewer.class);
-		startActivityForResult(reviewer, REQUEST_REVIEW);
-		animateLeft();
-		AnkiDroidApp.getCol().startTimebox();
-	}
-
-	private void addNoteMultimedia()
-	{
-		Intent intent = new Intent(getActivity(), MultimediaCardEditorActivity.class);
-		startActivityForResult(intent, ADD_NOTE);
-		animateLeft();
-	}
-
-	// Replaced by addNoteMultimedia
-	// private void addNote() {
-	// Intent intent = new Intent(getActivity(), CardEditor.class);
-	// intent.putExtra(CardEditor.EXTRA_CALLER, CardEditor.CALLER_STUDYOPTIONS);
-	// startActivityForResult(intent, ADD_NOTE);
-	// animateLeft();
-	// }
-	private void animateLeft()
-	{
-		if (AnkiDroidApp.SDK_VERSION > 4)
-		{
-			ActivityTransitionAnimation.slide(getActivity(), ActivityTransitionAnimation.LEFT);
-		}
-	}
-
-	public void reloadCollection()
-	{
-		DeckTask.launchDeckTask(DeckTask.TASK_TYPE_OPEN_COLLECTION, new DeckTask.TaskListener()
-		{
-
-			@Override
-			public void onPostExecute(DeckTask.TaskData result)
-			{
-				if (mOpenCollectionDialog.isShowing())
-				{
-					try
-					{
-						mOpenCollectionDialog.dismiss();
-					}
-					catch (Exception e)
-					{
-						Log.e(AnkiDroidApp.TAG, "onPostExecute - Dialog dismiss Exception = " + e.getMessage());
-					}
-				}
-				if (!AnkiDroidApp.colIsOpen())
-				{
-					closeStudyOptions();
-				}
-				else if (!mFragmented)
-				{
-					((StudyOptionsActivity) getActivity()).loadContent(false);
-				}
-			}
-
-			@Override
-			public void onPreExecute()
-			{
-				mOpenCollectionDialog = StyledOpenCollectionDialog.show(getActivity(),
-						getResources().getString(R.string.open_collection), new OnCancelListener()
-						{
-							@Override
-							public void onCancel(DialogInterface arg0)
-							{
-								closeStudyOptions();
-							}
-						});
-			}
-
-			@Override
-			public void onProgressUpdate(DeckTask.TaskData... values)
-			{
-			}
-		}, new DeckTask.TaskData(AnkiDroidApp.getCurrentAnkiDroidDirectory() + AnkiDroidApp.COLLECTION_PATH));
-	}
-
-	private void initAllContentViews(LayoutInflater inflater)
-	{
-		mStudyOptionsView = inflater.inflate(R.layout.studyoptions, null);
-		Themes.setContentStyle(mStudyOptionsView, Themes.CALLER_STUDYOPTIONS);
-		mTextDeckName = (TextView) mStudyOptionsView.findViewById(R.id.studyoptions_deck_name);
-		mTextDeckDescription = (TextView) mStudyOptionsView.findViewById(R.id.studyoptions_deck_description);
-		mButtonStart = (Button) mStudyOptionsView.findViewById(R.id.studyoptions_start);
-		// mButtonUp = (Button)
-		// mStudyOptionsView.findViewById(R.id.studyoptions_limitup);
-		// mButtonDown = (Button)
-		// mStudyOptionsView.findViewById(R.id.studyoptions_limitdown);
-		// mToggleLimitToggle = (ToggleButton)
-		// mStudyOptionsView.findViewById(R.id.studyoptions_limittoggle);
-
-		// mToggleNight = (ToggleButton) mStudyOptionsView
-		// .findViewById(R.id.studyoptions_night);
-		// mToggle.setChecked(mInvertedColors);
-
-		if (AnkiDroidApp.colIsOpen()
-				&& AnkiDroidApp.getCol().getDecks().isDyn(AnkiDroidApp.getCol().getDecks().selected()))
-		{
-			Button rebBut = (Button) mStudyOptionsView.findViewById(R.id.studyoptions_rebuild_cram);
-			rebBut.setOnClickListener(mButtonClickListener);
-			Button emptyBut = (Button) mStudyOptionsView.findViewById(R.id.studyoptions_empty_cram);
-			emptyBut.setOnClickListener(mButtonClickListener);
-			((LinearLayout) mStudyOptionsView.findViewById(R.id.studyoptions_cram_buttons)).setVisibility(View.VISIBLE);
-		}
-
-		if (mFragmented)
-		{
-			Button but = (Button) mStudyOptionsView.findViewById(R.id.studyoptions_options);
-			but.setOnClickListener(mButtonClickListener);
-			mFragmentedCram = (Button) mStudyOptionsView.findViewById(R.id.studyoptions_new_filtercram);
-			if (AnkiDroidApp.colIsOpen()
-					&& AnkiDroidApp.getCol().getDecks().isDyn(AnkiDroidApp.getCol().getDecks().selected()))
-			{
-				mFragmentedCram.setEnabled(false);
-				mFragmentedCram.setVisibility(View.GONE);
-			}
-			else
-			{
-				// If we are in fragmented mode, then the cram option in menu
-				// applies to all decks, so we need an extra
-				// button in StudyOptions side of screen to create dynamic deck
-				// filtered on this deck
-				mFragmentedCram.setEnabled(true);
-				mFragmentedCram.setVisibility(View.VISIBLE);
-			}
-			mFragmentedCram.setOnClickListener(mButtonClickListener);
-		}
-		else
-		{
-			mAddNote = (ImageButton) mStudyOptionsView.findViewById(R.id.studyoptions_add);
-			if (AnkiDroidApp.colIsOpen())
-			{
-				Collection col = AnkiDroidApp.getCol();
-				if (col.getDecks().isDyn(col.getDecks().selected()))
-				{
-					mAddNote.setEnabled(false);
-				}
-			}
-			mCardBrowser = (ImageButton) mStudyOptionsView.findViewById(R.id.studyoptions_card_browser);
-			mStatisticsButton = (ImageButton) mStudyOptionsView.findViewById(R.id.studyoptions_statistics);
-			mDeckOptions = (ImageButton) mStudyOptionsView.findViewById(R.id.studyoptions_options);
-			mAddNote.setOnClickListener(mButtonClickListener);
-			mCardBrowser.setOnClickListener(mButtonClickListener);
-			mStatisticsButton.setOnClickListener(mButtonClickListener);
-			mDeckOptions.setOnClickListener(mButtonClickListener);
-		}
-
-		mGlobalBar = mStudyOptionsView.findViewById(R.id.studyoptions_global_bar);
-		mGlobalMatBar = mStudyOptionsView.findViewById(R.id.studyoptions_global_mat_bar);
-		mBarsMax = mStudyOptionsView.findViewById(R.id.studyoptions_progressbar_content);
-		mTextTodayNew = (TextView) mStudyOptionsView.findViewById(R.id.studyoptions_new);
-		mTextTodayLrn = (TextView) mStudyOptionsView.findViewById(R.id.studyoptions_lrn);
-		mTextTodayRev = (TextView) mStudyOptionsView.findViewById(R.id.studyoptions_rev);
-		mTextNewTotal = (TextView) mStudyOptionsView.findViewById(R.id.studyoptions_total_new);
-		mTextTotal = (TextView) mStudyOptionsView.findViewById(R.id.studyoptions_total);
-		mTextETA = (TextView) mStudyOptionsView.findViewById(R.id.studyoptions_eta);
-		mSmallChart = (LinearLayout) mStudyOptionsView.findViewById(R.id.studyoptions_mall_chart);
-
-		mGlobalMatBar.setVisibility(View.INVISIBLE);
-		mGlobalBar.setVisibility(View.INVISIBLE);
-
-		mDeckCounts = (LinearLayout) mStudyOptionsView.findViewById(R.id.studyoptions_deckcounts);
-		mDeckChart = (LinearLayout) mStudyOptionsView.findViewById(R.id.studyoptions_chart);
-
-		mButtonStart.setOnClickListener(mButtonClickListener);
-		// mButtonUp.setOnClickListener(mButtonClickListener);
-		// mButtonDown.setOnClickListener(mButtonClickListener);
-		// mToggleLimitToggle.setOnClickListener(mButtonClickListener);
-		// mToggleCram.setOnClickListener(mButtonClickListener);
-		// mToggleNight.setOnClickListener(mButtonClickListener);
-
-		// The view that shows the congratulations view.
-		mCongratsView = inflater.inflate(R.layout.studyoptions_congrats, null);
-		// The view that shows the learn more options
-		mCustomStudyDetailsView = inflater.inflate(R.layout.styled_custom_study_details_dialog, null);
-		mCustomStudyTextView1 = (TextView) mCustomStudyDetailsView.findViewById(R.id.custom_study_details_text1);
-		mCustomStudyTextView2 = (TextView) mCustomStudyDetailsView.findViewById(R.id.custom_study_details_text2);
-		mCustomStudyEditText = (EditText) mCustomStudyDetailsView.findViewById(R.id.custom_study_details_edittext2);
-
-		Themes.setWallpaper(mCongratsView);
-
-		mTextCongratsMessage = (TextView) mCongratsView.findViewById(R.id.studyoptions_congrats_message);
-		Themes.setTextViewStyle(mTextCongratsMessage);
-
-		mTextCongratsMessage.setOnClickListener(mButtonClickListener);
-		mButtonCongratsUndo = (Button) mCongratsView.findViewById(R.id.studyoptions_congrats_undo);
-		mButtonCongratsCustomStudy = (Button) mCongratsView.findViewById(R.id.studyoptions_congrats_customstudy);
-		mButtonCongratsOpenOtherDeck = (Button) mCongratsView.findViewById(R.id.studyoptions_congrats_open_other_deck);
-		if (mFragmented)
-		{
-			mButtonCongratsOpenOtherDeck.setVisibility(View.GONE);
-		}
-		mButtonCongratsFinish = (Button) mCongratsView.findViewById(R.id.studyoptions_congrats_finish);
-
-		mButtonCongratsUndo.setOnClickListener(mButtonClickListener);
-		mButtonCongratsCustomStudy.setOnClickListener(mButtonClickListener);
-		mButtonCongratsOpenOtherDeck.setOnClickListener(mButtonClickListener);
-		mButtonCongratsFinish.setOnClickListener(mButtonClickListener);
-	}
-
-	private void showDialog(int id)
-	{
-		if (!mDialogs.containsKey(id))
-		{
-			mDialogs.put(id, onCreateDialog(id));
-		}
-		onPrepareDialog(id, mDialogs.get(id));
-		mDialogs.get(id).show();
-	}
-
-	private void onPrepareDialog(int id, StyledDialog styledDialog)
-	{
-		Resources res = getResources();
-		switch (id)
-		{
-			case DIALOG_CUSTOM_STUDY_DETAILS:
-				styledDialog.setTitle(res.getStringArray(R.array.custom_study_options_labels)[mCustomDialogChoice]);
-				switch (mCustomDialogChoice + 1)
-				{
-					case CUSTOM_STUDY_NEW:
-						if (AnkiDroidApp.colIsOpen())
-						{
-							Collection col = AnkiDroidApp.getCol();
-							mCustomStudyTextView1.setText(res.getString(R.string.custom_study_new_total_new, col
-									.getSched().totalNewForCurrentDeck()));
-						}
-						mCustomStudyTextView2.setText(res.getString(R.string.custom_study_new_extend));
-						mCustomStudyEditText.setText(Integer.toString(AnkiDroidApp.getSharedPrefs(getActivity())
-								.getInt("extendNew", 10)));
-						styledDialog.setButtonOnClickListener(Dialog.BUTTON_POSITIVE,
-								new DialogInterface.OnClickListener()
-								{
-									@Override
-									public void onClick(DialogInterface dialog, int which)
-									{
-										if (AnkiDroidApp.colIsOpen())
-										{
-											try
-											{
-												int n = Integer.parseInt(mCustomStudyEditText.getText().toString());
-												AnkiDroidApp.getSharedPrefs(getActivity()).edit()
-														.putInt("extendNew", n).commit();
-												Collection col = AnkiDroidApp.getCol();
-												JSONObject deck = col.getDecks().current();
-												deck.put("extendNew", n);
-												col.getDecks().save(deck);
-												col.getSched().extendLimits(n, 0);
-												resetAndUpdateValuesFromDeck();
-												finishCongrats();
-											}
-											catch (NumberFormatException e)
-											{
-												// ignore non numerical values
-											}
-											catch (JSONException e)
-											{
-												throw new RuntimeException(e);
-											}
-										}
-									}
-								});
-						break;
-
-					case CUSTOM_STUDY_REV:
-						if (AnkiDroidApp.colIsOpen())
-						{
-							Collection col = AnkiDroidApp.getCol();
-							mCustomStudyTextView1.setText(res.getString(R.string.custom_study_rev_total_rev, col
-									.getSched().totalRevForCurrentDeck()));
-						}
-						mCustomStudyTextView2.setText(res.getString(R.string.custom_study_rev_extend));
-						mCustomStudyEditText.setText(Integer.toString(AnkiDroidApp.getSharedPrefs(getActivity())
-								.getInt("extendRev", 10)));
-						styledDialog.setButtonOnClickListener(Dialog.BUTTON_POSITIVE,
-								new DialogInterface.OnClickListener()
-								{
-									@Override
-									public void onClick(DialogInterface dialog, int which)
-									{
-										if (AnkiDroidApp.colIsOpen())
-										{
-											try
-											{
-												int n = Integer.parseInt(mCustomStudyEditText.getText().toString());
-												AnkiDroidApp.getSharedPrefs(getActivity()).edit()
-														.putInt("extendRev", n).commit();
-												Collection col = AnkiDroidApp.getCol();
-												JSONObject deck = col.getDecks().current();
-												deck.put("extendRev", n);
-												col.getDecks().save(deck);
-												col.getSched().extendLimits(0, n);
-												resetAndUpdateValuesFromDeck();
-												finishCongrats();
-											}
-											catch (NumberFormatException e)
-											{
-												// ignore non numerical values
-											}
-											catch (JSONException e)
-											{
-												throw new RuntimeException(e);
-											}
-										}
-									}
-								});
-						break;
-
-					case CUSTOM_STUDY_FORGOT:
-						mCustomStudyTextView1.setText("");
-						mCustomStudyTextView2.setText(res.getString(R.string.custom_study_forgotten));
-						mCustomStudyEditText.setText(Integer.toString(AnkiDroidApp.getSharedPrefs(getActivity())
-								.getInt("forgottenDays", 2)));
-						styledDialog.setButtonOnClickListener(Dialog.BUTTON_POSITIVE,
-								new DialogInterface.OnClickListener()
-								{
-									@Override
-									public void onClick(DialogInterface dialog, int which)
-									{
-										int forgottenDays = Integer.parseInt(mCustomStudyEditText.getText().toString());
-										JSONArray ar = new JSONArray();
-										try
-										{
-											ar.put(0, 1);
-										}
-										catch (JSONException e)
-										{
-											throw new RuntimeException(e);
-										}
-										createFilteredDeck(ar,
-												new Object[] { String.format(Locale.US, "rated:%d:1", forgottenDays),
-														9999, Sched.DYN_RANDOM }, false);
-									}
-								});
-						break;
-
-					case CUSTOM_STUDY_AHEAD:
-						mCustomStudyTextView1.setText("");
-						mCustomStudyTextView2.setText(res.getString(R.string.custom_study_ahead));
-						mCustomStudyEditText.setText(Integer.toString(AnkiDroidApp.getSharedPrefs(getActivity())
-								.getInt("aheadDays", 1)));
-						styledDialog.setButtonOnClickListener(Dialog.BUTTON_POSITIVE,
-								new DialogInterface.OnClickListener()
-								{
-									@Override
-									public void onClick(DialogInterface dialog, int which)
-									{
-										int days = Integer.parseInt(mCustomStudyEditText.getText().toString());
-										createFilteredDeck(new JSONArray(),
-												new Object[] { String.format(Locale.US, "prop:due<=%d", days), 9999,
-														Sched.DYN_DUE }, true);
-									}
-								});
-						break;
-
-					case CUSTOM_STUDY_RANDOM:
-						mCustomStudyTextView1.setText("");
-						mCustomStudyTextView2.setText(res.getString(R.string.custom_study_random));
-						mCustomStudyEditText.setText(Integer.toString(AnkiDroidApp.getSharedPrefs(getActivity())
-								.getInt("randomCards", 100)));
-						styledDialog.setButtonOnClickListener(Dialog.BUTTON_POSITIVE,
-								new DialogInterface.OnClickListener()
-								{
-									@Override
-									public void onClick(DialogInterface dialog, int which)
-									{
-										int randomCards = Integer.parseInt(mCustomStudyEditText.getText().toString());
-										createFilteredDeck(new JSONArray(), new Object[] { "", randomCards,
-												Sched.DYN_RANDOM }, true);
-									}
-								});
-						break;
-
-					case CUSTOM_STUDY_PREVIEW:
-						mCustomStudyTextView1.setText("");
-						mCustomStudyTextView2.setText(res.getString(R.string.custom_study_preview));
-						mCustomStudyEditText.setText(Integer.toString(AnkiDroidApp.getSharedPrefs(getActivity())
-								.getInt("previewDays", 1)));
-						styledDialog.setButtonOnClickListener(Dialog.BUTTON_POSITIVE,
-								new DialogInterface.OnClickListener()
-								{
-									@Override
-									public void onClick(DialogInterface dialog, int which)
-									{
-										String previewDays = mCustomStudyEditText.getText().toString();
-										createFilteredDeck(new JSONArray(), new Object[] {
-												"is:new added:" + previewDays, 9999, Sched.DYN_OLDEST }, true);
-									}
-								});
-						break;
-
-					case CUSTOM_STUDY_TAGS:
-						mCustomStudyTextView1.setText("");
-						mCustomStudyTextView2.setText(res.getString(R.string.custom_study_tags));
-						mCustomStudyEditText.setText(AnkiDroidApp.getSharedPrefs(getActivity()).getString("customTags",
-								""));
-						styledDialog.setButtonOnClickListener(Dialog.BUTTON_POSITIVE,
-								new DialogInterface.OnClickListener()
-								{
-									@Override
-									public void onClick(DialogInterface dialog, int which)
-									{
-										String tags = mCustomStudyEditText.getText().toString();
-										createFilteredDeck(new JSONArray(), new Object[] {
-												"(is:new or is:due) " + tags, 9999, Sched.DYN_RANDOM }, true);
-									}
-								});
-						break;
-				}
-		}
-	}
-
-	protected StyledDialog onCreateDialog(int id)
-	{
-		StyledDialog dialog = null;
-		Resources res = getResources();
-		StyledDialog.Builder builder1 = new StyledDialog.Builder(this.getActivity());
-
-		switch (id)
-		{
-			case DIALOG_STATISTIC_TYPE:
-				dialog = ChartBuilder.getStatisticsDialog(getActivity(), new DialogInterface.OnClickListener()
-				{
-					@Override
-					public void onClick(DialogInterface dialog, int which)
-					{
-						DeckTask.launchDeckTask(DeckTask.TASK_TYPE_LOAD_STATISTICS, mLoadStatisticsHandler,
-								new DeckTask.TaskData(AnkiDroidApp.getCol(), which, false));
-					}
-				}, mFragmented);
-				break;
-
-			case DIALOG_CUSTOM_STUDY:
-				builder1.setTitle(res.getString(R.string.custom_study));
-				builder1.setIcon(android.R.drawable.ic_menu_sort_by_size);
-				builder1.setItems(res.getStringArray(R.array.custom_study_options_labels),
-						new DialogInterface.OnClickListener()
-						{
-							@Override
-							public void onClick(DialogInterface dialog, int which)
-							{
-								mCustomDialogChoice = which;
-								showDialog(DIALOG_CUSTOM_STUDY_DETAILS);
-							}
-						});
-				builder1.setCancelable(true);
-				dialog = builder1.create();
-				break;
-
-			case DIALOG_CUSTOM_STUDY_DETAILS:
-				builder1.setContentView(mCustomStudyDetailsView);
-				builder1.setCancelable(true);
-				builder1.setNegativeButton(R.string.cancel, null);
-				builder1.setPositiveButton(R.string.ok, null);
-				dialog = builder1.create();
-				break;
-
-			default:
-				dialog = null;
-		}
-
-		dialog.setOwnerActivity(getActivity());
-		return dialog;
-	}
-
-	private void createFilteredDeck(JSONArray delays, Object[] terms, Boolean resched)
-	{
-		JSONObject dyn;
-		if (AnkiDroidApp.colIsOpen())
-		{
-			Collection col = AnkiDroidApp.getCol();
-			try
-			{
-				String deckName = col.getDecks().current().getString("name");
-				String customStudyDeck = getResources().getString(R.string.custom_study_deck_name);
-				JSONObject cur = col.getDecks().byName(customStudyDeck);
-				if (cur != null)
-				{
-					if (cur.getInt("dyn") != 1)
-					{
-						StyledDialog.Builder builder = new StyledDialog.Builder(getActivity());
-						builder.setMessage(R.string.custom_study_deck_exists);
-						builder.setNegativeButton(getResources().getString(R.string.cancel), new OnClickListener()
-						{
-							@Override
-							public void onClick(DialogInterface dialog, int which)
-							{
-								//
-							}
-						});
-						builder.create().show();
-						return;
-					}
-					else
-					{
-						// safe to empty
-						col.getSched().emptyDyn(cur.getLong("id"));
-						// reuse; don't delete as it may have children
-						dyn = cur;
-						col.getDecks().select(cur.getLong("id"));
-					}
-				}
-				else
-				{
-					long did = col.getDecks().newDyn(customStudyDeck);
-					dyn = col.getDecks().get(did);
-				}
-				// and then set various options
-				dyn.put("delays", delays);
-				JSONArray ar = dyn.getJSONArray("terms");
-				ar.getJSONArray(0).put(0,
-						new StringBuilder("deck:\"").append(deckName).append("\" ").append(terms[0]).toString());
-				ar.getJSONArray(0).put(1, terms[1]);
-				ar.getJSONArray(0).put(2, terms[2]);
-				dyn.put("resched", resched);
-				// generate cards
-				finishCongrats();
-				mProgressDialog = StyledProgressDialog.show(getActivity(), "",
-						getResources().getString(R.string.rebuild_custom_study_deck), true);
-				DeckTask.launchDeckTask(DeckTask.TASK_TYPE_REBUILD_CRAM, mRebuildCustomStudyListener,
-						new DeckTask.TaskData(AnkiDroidApp.getCol(), AnkiDroidApp.getCol().getDecks().selected(),
-								mFragmented));
-			}
-			catch (JSONException e)
-			{
-				throw new RuntimeException(e);
-			}
-		}
-	}
-
-	void setFragmentContentView(View newView)
-	{
-		ViewGroup parent = (ViewGroup) this.getView();
-		parent.removeAllViews();
-		parent.addView(newView);
-	}
-
-	public void resetAndUpdateValuesFromDeck()
-	{
-		updateValuesFromDeck(true);
-	}
-
-	private void updateValuesFromDeck()
-	{
-		updateValuesFromDeck(false);
-	}
-
-	private void updateValuesFromDeck(boolean reset)
-	{
-		String fullName;
-		if (!AnkiDroidApp.colIsOpen())
-		{
-			return;
-		}
-		JSONObject deck = AnkiDroidApp.getCol().getDecks().current();
-		try
-		{
-			fullName = deck.getString("name");
-			String[] name = fullName.split("::");
-			StringBuilder nameBuilder = new StringBuilder();
-			if (name.length > 0)
-			{
-				nameBuilder.append(name[0]);
-			}
-			if (name.length > 1)
-			{
-				nameBuilder.append("\n").append(name[1]);
-			}
-			if (name.length > 3)
-			{
-				nameBuilder.append("...");
-			}
-			if (name.length > 2)
-			{
-				nameBuilder.append("\n").append(name[name.length - 1]);
-			}
-			mTextDeckName.setText(nameBuilder.toString());
-
-			// open cram deck option if deck is opened for the first time
-			if (mCramInitialConfig != null)
-			{
-				openCramDeckOptions(mCramInitialConfig);
-				return;
-			}
-		}
-		catch (JSONException e)
-		{
+		} catch (JSONException e) {
 			throw new RuntimeException(e);
 		}
-
-		if (!mFragmented)
-		{
-			getActivity().setTitle(fullName);
-		}
-
-		String desc;
-		try
-		{
-			if (deck.getInt("dyn") == 0)
-			{
-				desc = AnkiDroidApp.getCol().getDecks().getActualDescription();
-				mTextDeckDescription.setMaxLines(3);
-			}
-			else
-			{
->>>>>>> ffe06e0f
-				desc = getResources().getString(R.string.dyn_deck_desc);
-				mTextDeckDescription.setMaxLines(5);
-			}
-		}
-		catch (JSONException e)
-		{
-			throw new RuntimeException(e);
-		}
-<<<<<<< HEAD
         if (desc.length() > 0) {
             mTextDeckDescription.setText(Html.fromHtml(desc));
             mTextDeckDescription.setVisibility(View.VISIBLE);
@@ -1874,9 +1146,7 @@
         mDontSaveOnStop = true;
         Intent cardBrowser = new Intent(getActivity(), CardBrowser.class);
         startActivityForResult(cardBrowser, BROWSE_CARDS);
-        if (AnkiDroidApp.SDK_VERSION > 4) {
-            ActivityTransitionAnimation.slide(getActivity(), ActivityTransitionAnimation.LEFT);
-        }
+        animateLeft();
     }
 
 
@@ -2120,7 +1390,8 @@
                             && Math.abs(velocityY) > AnkiDroidApp.sSwipeThresholdVelocity
                             && Math.abs(e1.getX() - e2.getX()) < AnkiDroidApp.sSwipeMaxOffPath) {
                         // up
-                        addNote();
+                        // addNote();
+                        addNoteMultimedia();
                     }
 
                 } catch (Exception e) {
@@ -2138,533 +1409,4 @@
     public boolean dbSaveNecessary() {
     	return !mDontSaveOnStop;
     }
-=======
-		if (desc.length() > 0)
-		{
-			mTextDeckDescription.setText(Html.fromHtml(desc));
-			mTextDeckDescription.setVisibility(View.VISIBLE);
-		}
-		else
-		{
-			mTextDeckDescription.setVisibility(View.GONE);
-		}
-
-		DeckTask.launchDeckTask(DeckTask.TASK_TYPE_UPDATE_VALUES_FROM_DECK, mUpdateValuesFromDeckListener,
-				new DeckTask.TaskData(AnkiDroidApp.getCol(), new Object[] { reset, mSmallChart != null }));
-	}
-
-	private void updateStatisticBars()
-	{
-		mBarsMax.getViewTreeObserver().addOnGlobalLayoutListener(new OnGlobalLayoutListener()
-		{
-			@Override
-			public void onGlobalLayout()
-			{
-				mBarsMax.getViewTreeObserver().removeGlobalOnLayoutListener(this);
-				int maxWidth = mBarsMax.getWidth() + 1;
-				int height = mBarsMax.getHeight();
-				int mat = (int) (mProgressMature * maxWidth);
-				Utils.updateProgressBars(mGlobalMatBar, mat, height);
-				Utils.updateProgressBars(mGlobalBar, (int) (mProgressAll * maxWidth) - mat, height);
-				if (mGlobalMatBar.getVisibility() == View.INVISIBLE)
-				{
-					mGlobalMatBar.setVisibility(View.VISIBLE);
-					mGlobalMatBar.setAnimation(ViewAnimation.fade(ViewAnimation.FADE_IN, 100, 0));
-					mGlobalBar.setVisibility(View.VISIBLE);
-					mGlobalBar.setAnimation(ViewAnimation.fade(ViewAnimation.FADE_IN, 100, 0));
-				}
-			}
-		});
-	}
-
-	private void updateChart(double[][] serieslist)
-	{
-		if (mSmallChart != null)
-		{
-			Resources res = getResources();
-			XYMultipleSeriesDataset dataset = new XYMultipleSeriesDataset();
-			XYMultipleSeriesRenderer renderer = new XYMultipleSeriesRenderer();
-			XYSeriesRenderer r = new XYSeriesRenderer();
-			r.setColor(res.getColor(R.color.stats_young));
-			renderer.addSeriesRenderer(r);
-			r = new XYSeriesRenderer();
-			r.setColor(res.getColor(R.color.stats_mature));
-			renderer.addSeriesRenderer(r);
-
-			for (int i = 1; i < serieslist.length; i++)
-			{
-				XYSeries series = new XYSeries("");
-				for (int j = 0; j < serieslist[i].length; j++)
-				{
-					series.add(serieslist[0][j], serieslist[i][j]);
-				}
-				dataset.addSeries(series);
-			}
-			renderer.setBarSpacing(0.4);
-			renderer.setShowLegend(false);
-			renderer.setLabelsTextSize(13);
-			renderer.setXAxisMin(-0.5);
-			renderer.setXAxisMax(7.5);
-			renderer.setYAxisMin(0);
-			renderer.setGridColor(Color.LTGRAY);
-			renderer.setShowGrid(true);
-			renderer.setBackgroundColor(Color.WHITE);
-			renderer.setMarginsColor(Color.WHITE);
-			renderer.setAxesColor(Color.BLACK);
-			renderer.setLabelsColor(Color.BLACK);
-			renderer.setYLabelsColor(0, Color.BLACK);
-			renderer.setYLabelsAngle(-90);
-			renderer.setXLabelsColor(Color.BLACK);
-			renderer.setXLabelsAlign(Align.CENTER);
-			renderer.setYLabelsAlign(Align.CENTER);
-			renderer.setZoomEnabled(false, false);
-			// mRenderer.setMargins(new int[] { 15, 48, 30, 10 });
-			renderer.setAntialiasing(true);
-			renderer.setPanEnabled(true, false);
-			GraphicalView chartView = ChartFactory.getBarChartView(getActivity(), dataset, renderer,
-					BarChart.Type.STACKED);
-			mSmallChart.addView(chartView, new LayoutParams(LayoutParams.FILL_PARENT, LayoutParams.FILL_PARENT));
-			if (mDeckChart.getVisibility() == View.INVISIBLE)
-			{
-				mDeckChart.setVisibility(View.VISIBLE);
-				mDeckChart.setAnimation(ViewAnimation.fade(ViewAnimation.FADE_IN, 500, 0));
-			}
-		}
-	}
-
-	public boolean congratsShowing()
-	{
-		if (mCurrentContentView == CONTENT_CONGRATS)
-		{
-			updateValuesFromDeck();
-			finishCongrats();
-			return true;
-		}
-		else
-		{
-			return false;
-		}
-	}
-
-	private void finishCongrats()
-	{
-		mCurrentContentView = CONTENT_STUDY_OPTIONS;
-		mStudyOptionsView.setVisibility(View.INVISIBLE);
-		mCongratsView.setVisibility(View.INVISIBLE);
-		mCongratsView.setAnimation(ViewAnimation.fade(ViewAnimation.FADE_OUT, 500, 0));
-		setFragmentContentView(mStudyOptionsView);
-		mStudyOptionsView.setVisibility(View.VISIBLE);
-		mStudyOptionsView.setAnimation(ViewAnimation.fade(ViewAnimation.FADE_IN, 500, 0));
-		mCongratsView.setVisibility(View.VISIBLE);
-	}
-
-	private void prepareCongratsView()
-	{
-		mCurrentContentView = CONTENT_CONGRATS;
-		if (!AnkiDroidApp.colIsOpen() || !AnkiDroidApp.getCol().undoAvailable())
-		{
-			mButtonCongratsUndo.setEnabled(false);
-			mButtonCongratsUndo.setVisibility(View.GONE);
-		}
-		else
-		{
-			Resources res = AnkiDroidApp.getAppResources();
-			mButtonCongratsUndo.setText(res.getString(R.string.studyoptions_congrats_undo, AnkiDroidApp.getCol()
-					.undoName(res)));
-		}
-		mTextCongratsMessage.setText(AnkiDroidApp.getCol().getSched().finishedMsg(getActivity()));
-	}
-
-	private void openCardBrowser()
-	{
-		mDontSaveOnStop = true;
-		Intent cardBrowser = new Intent(getActivity(), CardBrowser.class);
-		startActivityForResult(cardBrowser, BROWSE_CARDS);
-		animateLeft();
-	}
-
-	@Override
-	public void onActivityResult(int requestCode, int resultCode, Intent intent)
-	{
-		super.onActivityResult(requestCode, resultCode, intent);
-		Log.i(AnkiDroidApp.TAG, "StudyOptionsFragment: onActivityResult");
-
-		if (resultCode == DeckPicker.RESULT_DB_ERROR)
-		{
-			closeStudyOptions(DeckPicker.RESULT_DB_ERROR);
-		}
-
-		if (resultCode == AnkiDroidApp.RESULT_TO_HOME)
-		{
-			closeStudyOptions();
-			return;
-		}
-
-		// TODO: proper integration of big widget
-		if (resultCode == DeckPicker.RESULT_MEDIA_EJECTED)
-		{
-			closeStudyOptions(DeckPicker.RESULT_MEDIA_EJECTED);
-		}
-		else
-		{
-			if (!AnkiDroidApp.colIsOpen())
-			{
-				reloadCollection();
-				mDontSaveOnStop = false;
-				return;
-			}
-			if (requestCode == DECK_OPTIONS)
-			{
-				if (mCramInitialConfig != null)
-				{
-					mCramInitialConfig = null;
-					try
-					{
-						JSONObject deck = AnkiDroidApp.getCol().getDecks().current();
-						if (deck.getInt("dyn") != 0 && deck.has("empty"))
-						{
-							deck.remove("empty");
-						}
-					}
-					catch (JSONException e)
-					{
-						throw new RuntimeException(e);
-					}
-					rebuildCramDeck();
-				}
-				else
-				{
-					resetAndUpdateValuesFromDeck();
-				}
-			}
-			else if (requestCode == ADD_NOTE && resultCode != Activity.RESULT_CANCELED)
-			{
-				resetAndUpdateValuesFromDeck();
-			}
-			else if (requestCode == REQUEST_REVIEW)
-			{
-				Log.i(AnkiDroidApp.TAG, "Result code = " + resultCode);
-				// TODO: Return to standard scheduler
-				// TODO: handle big widget
-				switch (resultCode)
-				{
-					case Reviewer.RESULT_SESSION_COMPLETED:
-					default:
-						// do not reload counts, if activity is created anew
-						// because it has been before destroyed by android
-						resetAndUpdateValuesFromDeck();
-						break;
-					case Reviewer.RESULT_NO_MORE_CARDS:
-						prepareCongratsView();
-						setFragmentContentView(mCongratsView);
-						break;
-				}
-				mDontSaveOnStop = false;
-			}
-			else if (requestCode == BROWSE_CARDS
-					&& (resultCode == Activity.RESULT_OK || resultCode == Activity.RESULT_CANCELED))
-			{
-				mDontSaveOnStop = false;
-				resetAndUpdateValuesFromDeck();
-			}
-			else if (requestCode == STATISTICS && mCurrentContentView == CONTENT_CONGRATS)
-			{
-				resetAndUpdateValuesFromDeck();
-				mCurrentContentView = CONTENT_STUDY_OPTIONS;
-				setFragmentContentView(mStudyOptionsView);
-			}
-		}
-	}
-
-	public SharedPreferences restorePreferences()
-	{
-		SharedPreferences preferences = AnkiDroidApp.getSharedPrefs(getActivity().getBaseContext());
-
-		mSwipeEnabled = AnkiDroidApp.initiateGestures(getActivity(), preferences);
-		return preferences;
-	}
-
-	DeckTask.TaskListener mRebuildCustomStudyListener = new DeckTask.TaskListener()
-	{
-		@Override
-		public void onPostExecute(TaskData result)
-		{
-			resetAndUpdateValuesFromDeck();
-		}
-
-		@Override
-		public void onPreExecute()
-		{
-		}
-
-		@Override
-		public void onProgressUpdate(TaskData... values)
-		{
-		}
-	};
-
-	DeckTask.TaskListener mUpdateValuesFromDeckListener = new DeckTask.TaskListener()
-	{
-		@Override
-		public void onPostExecute(DeckTask.TaskData result)
-		{
-			if (result != null)
-			{
-				Object[] obj = result.getObjArray();
-				int newCards = (Integer) obj[0];
-				int lrnCards = (Integer) obj[1];
-				int revCards = (Integer) obj[2];
-				int totalNew = (Integer) obj[3];
-				int totalCards = (Integer) obj[4];
-				mProgressMature = (Double) obj[5];
-				mProgressAll = (Double) obj[6];
-				int eta = (Integer) obj[7];
-				double[][] serieslist = (double[][]) obj[8];
-
-				updateStatisticBars();
-				updateChart(serieslist);
-
-				// JSONObject conf = mCol.getConf();
-				// long timeLimit = 0;
-				// try {
-				// timeLimit = (conf.getLong("timeLim") / 60);
-				// } catch (JSONException e) {
-				// throw new RuntimeException(e);
-				// }
-				// mToggleLimitToggle.setChecked(timeLimit > 0 ? true : false);
-				// mToggleLimitToggle.setText(String.valueOf(timeLimit));
-
-				// Activity act = getActivity();
-				// if (act != null) {
-				// SharedPreferences preferences =
-				// AnkiDroidApp.getSharedPrefs(act.getBaseContext());
-				// mPrefHideDueCount = preferences.getBoolean("hideDueCount",
-				// true);
-				// }
-				mTextTodayNew.setText(String.valueOf(newCards));
-				mTextTodayLrn.setText(String.valueOf(lrnCards));
-				// if (mPrefHideDueCount) {
-				// mTextTodayRev.setText("???");
-				// } else {
-				mTextTodayRev.setText(String.valueOf(revCards));
-				// }
-				mTextNewTotal.setText(totalNew == 1000 ? ">1000" : String.valueOf(totalNew));
-				mTextTotal.setText(String.valueOf(totalCards));
-				if (eta != -1)
-				{
-					mTextETA.setText(Integer.toString(eta));
-				}
-				else
-				{
-					mTextETA.setText("-");
-				}
-
-				if (mDeckCounts.getVisibility() == View.INVISIBLE)
-				{
-					mDeckCounts.setVisibility(View.VISIBLE);
-					mDeckCounts.setAnimation(ViewAnimation.fade(ViewAnimation.FADE_IN, 500, 0));
-				}
-
-				if (mFragmented)
-				{
-					((DeckPicker) getActivity()).loadCounts();
-				}
-			}
-
-			// for rebuilding cram decks
-			if (mProgressDialog != null && mProgressDialog.isShowing())
-			{
-				try
-				{
-					mProgressDialog.dismiss();
-				}
-				catch (Exception e)
-				{
-					Log.e(AnkiDroidApp.TAG, "onPostExecute - Dialog dismiss Exception = " + e.getMessage());
-				}
-			}
-		}
-
-		@Override
-		public void onPreExecute()
-		{
-		}
-
-		@Override
-		public void onProgressUpdate(DeckTask.TaskData... values)
-		{
-		}
-	};
-
-	DeckTask.TaskListener mLoadStatisticsHandler = new DeckTask.TaskListener()
-	{
-
-		@Override
-		public void onPostExecute(DeckTask.TaskData result)
-		{
-			if (mProgressDialog.isShowing())
-			{
-				try
-				{
-					mProgressDialog.dismiss();
-				}
-				catch (Exception e)
-				{
-					Log.e(AnkiDroidApp.TAG, "onPostExecute - Dialog dismiss Exception = " + e.getMessage());
-				}
-			}
-			if (result.getBoolean())
-			{
-				// if (mStatisticType == Statistics.TYPE_DECK_SUMMARY) {
-				// Statistics.showDeckSummary(getActivity());
-				// } else {
-				Intent intent = new Intent(getActivity(), com.ichi2.charts.ChartBuilder.class);
-				startActivityForResult(intent, STATISTICS);
-				if (AnkiDroidApp.SDK_VERSION > 4)
-				{
-					ActivityTransitionAnimation.slide(getActivity(), ActivityTransitionAnimation.DOWN);
-				}
-				// }
-			}
-			else
-			{
-				// TODO: db error handling
-			}
-		}
-
-		@Override
-		public void onPreExecute()
-		{
-			mProgressDialog = StyledProgressDialog.show(getActivity(), "",
-					getResources().getString(R.string.calculating_statistics), true);
-		}
-
-		@Override
-		public void onProgressUpdate(DeckTask.TaskData... values)
-		{
-		}
-
-	};
-
-	class MyGestureDetector extends SimpleOnGestureListener
-	{
-		@Override
-		public boolean onFling(MotionEvent e1, MotionEvent e2, float velocityX, float velocityY)
-		{
-			if (mSwipeEnabled)
-			{
-				try
-				{
-					if (e1.getX() - e2.getX() > AnkiDroidApp.sSwipeMinDistance
-							&& Math.abs(velocityX) > AnkiDroidApp.sSwipeThresholdVelocity
-							&& Math.abs(e1.getY() - e2.getY()) < AnkiDroidApp.sSwipeMaxOffPath)
-					{
-						// left
-						if (mCongratsView != null && mCongratsView.getVisibility() == View.VISIBLE)
-						{
-							if (AnkiDroidApp.colIsOpen())
-							{
-								AnkiDroidApp.getCol().undo();
-								resetAndUpdateValuesFromDeck();
-								finishCongrats();
-							}
-						}
-						else
-						{
-							openReviewer();
-						}
-					}
-					else if (e2.getX() - e1.getX() > AnkiDroidApp.sSwipeMinDistance
-							&& Math.abs(velocityX) > AnkiDroidApp.sSwipeThresholdVelocity
-							&& Math.abs(e1.getY() - e2.getY()) < AnkiDroidApp.sSwipeMaxOffPath)
-					{
-						// right
-						closeStudyOptions();
-					}
-					else if (e2.getY() - e1.getY() > AnkiDroidApp.sSwipeMinDistance
-							&& Math.abs(velocityY) > AnkiDroidApp.sSwipeThresholdVelocity
-							&& Math.abs(e1.getX() - e2.getX()) < AnkiDroidApp.sSwipeMaxOffPath)
-					{
-						// down
-						DeckTask.launchDeckTask(DeckTask.TASK_TYPE_LOAD_STATISTICS, mLoadStatisticsHandler,
-								new DeckTask.TaskData(AnkiDroidApp.getCol(), Stats.TYPE_FORECAST, false));
-					}
-					else if (e1.getY() - e2.getY() > AnkiDroidApp.sSwipeMinDistance
-							&& Math.abs(velocityY) > AnkiDroidApp.sSwipeThresholdVelocity
-							&& Math.abs(e1.getX() - e2.getX()) < AnkiDroidApp.sSwipeMaxOffPath)
-					{
-						// up
-						// addNote();
-						addNoteMultimedia();
-					}
-
-				}
-				catch (Exception e)
-				{
-					Log.e(AnkiDroidApp.TAG, "onFling Exception = " + e.getMessage());
-				}
-			}
-			return false;
-		}
-	}
-
-	public boolean onTouchEvent(MotionEvent event)
-	{
-		return mSwipeEnabled && gestureDetector.onTouchEvent(event);
-	}
-
-	public boolean dbSaveNecessary()
-	{
-		return !mDontSaveOnStop;
-	}
-
-	@Override
-	public Bundle getSupportedControllerActions()
-	{
-		// TODO Auto-generated method stub
-		return null;
-	}
-
-	@Override
-	public void handleControllerMessage(Message msg)
-	{
-		Log.i(AnkiDroidApp.TAG, "Received controller message: " + msg.what);
-		switch (msg.what)
-		{
-			case MSG_CNTRL_REVIEWER:
-				if (mCurrentContentView != CONTENT_CONGRATS)
-				{
-					openReviewer();
-				}
-				break;
-			case MSG_CNTRL_BACK:
-				if (mCurrentContentView == CONTENT_CONGRATS)
-				{
-					finishCongrats();
-				}
-				else
-				{
-					closeStudyOptions();
-				}
-				break;
-			case MSG_CNTRL_CLOSE:
-				getActivity().dispatchKeyEvent(new KeyEvent(KeyEvent.ACTION_DOWN, KeyEvent.KEYCODE_BACK));
-				getActivity().dispatchKeyEvent(new KeyEvent(KeyEvent.ACTION_UP, KeyEvent.KEYCODE_BACK));
-				break;
-			default:
-		}
-	}
-
-	@Override
-	public boolean canStartController()
-	{
-		return false;
-	}
-
-	@Override
-	public boolean canStopController()
-	{
-		return false;
-	}
->>>>>>> ffe06e0f
 }