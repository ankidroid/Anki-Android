--- conflicted
+++ resolved
@@ -468,19 +468,10 @@
 			if (deckFilename != null && new File(deckFilename).exists())
 			{
 				showControls(false);
-<<<<<<< HEAD
-				if(!updateDialog.isShowing())
-				{
-					progressDialog = ProgressDialog.show(this, "", "Loading deck. Please wait...", true);
-				}
-				Thread thread = new Thread(this);
-				thread.start();
-=======
 				DeckTask.launchDeckTask(
 						DeckTask.TASK_TYPE_LOAD_DECK,
 						mLoadDeckHandler,
 						new DeckTask.TaskData(deckFilename));
->>>>>>> e86df8ac
 			}
 			else
 			{
@@ -500,78 +491,7 @@
 		}
 
 	}
-<<<<<<< HEAD
-
-	public void run()
-	{
-		Log.i(TAG, "Ankidroid loader thread - run");
-		handler.sendEmptyMessage(loadDeck(deckFilename));
-	}
-
-	public int loadDeck(String deckFilename)
-	{
-		Log.i(TAG, "loadDeck - deckFilename = " + deckFilename);
-		this.deckFilename = deckFilename;
-		
-		Log.i(TAG, "loadDeck - SD card mounted and existent file -> Loading deck...");
-		try
-		{
-			// Open the right deck.
-			AnkiDb.openDatabase(deckFilename);
-			// Start by getting the first card and displaying it.
-			nextCard();
-			Log.i(TAG, "Deck loaded!");
-			return DECK_LOADED;
-		} catch (SQLException e)
-		{
-			Log.i(TAG, "The database " + deckFilename + " could not be opened = " + e.getMessage());
-			return DECK_NOT_LOADED;
-		} catch (CursorIndexOutOfBoundsException e)
-		{
-			Log.i(TAG, "The deck has no cards = " + e.getMessage());;
-			return DECK_EMPTY;
-		}
-	}
-
-
-	private Handler handler = new Handler()
-	{
-		public void handleMessage(Message msg)
-		{	
-			//This verification would not be necessary if onConfigurationChanged it's executed correctly (which seems that emulator does not do)
-			if(progressDialog != null && progressDialog.isShowing()) 
-			{
-				try
-				{
-					progressDialog.dismiss();
-				} catch(Exception e)
-				{
-					Log.e(TAG, "handleMessage - Dialog dismiss Exception = " + e.getMessage());
-				}
-				
-			}
-			
-			switch(msg.what)
-			{
-
-				case DECK_LOADED:
-					showControls(true);
-					deckLoaded = true;
-					displayCardQuestion();
-					break;
-					
-				case DECK_NOT_LOADED:
-					displayDeckNotLoaded();
-					break;
-				
-				case DECK_EMPTY:
-					displayNoCardsInDeck();
-					break;
-			}
-		}
-	};
-=======
->>>>>>> e86df8ac
+
 	
 	@Override
 	protected void onActivityResult(int requestCode, int resultCode, Intent intent)
@@ -914,7 +834,7 @@
 
 	private void checkUpdates() 
 	{
-		String result = queryRESTurl("http://www.ichi2.net/anki/wiki/AndroidAnki?action=AttachFile&do=get&target=lastVersionCode");
+		/*String result = queryRESTurl("http://www.ichi2.net/anki/wiki/AndroidAnki?action=AttachFile&do=get&target=lastVersionCode");
 		
 		Log.i(TAG, "Json = " + result);
 		
@@ -939,7 +859,7 @@
 			Log.e(TAG, "There was an error parsing the JSON" + e.getMessage());
 		} catch (NameNotFoundException e) {
 			Log.e(TAG, "The name of the Ankidroid package was not found.");
-		}
+		} */
 	}
 	
 
@@ -982,7 +902,6 @@
 	 */
 	public String convertStreamToString(InputStream is)
 	{
-<<<<<<< HEAD
 		Log.i(TAG, "convertStreamToString");
 		String contentOfMyInputStream = "";
 		try
@@ -1003,16 +922,14 @@
 
 		return contentOfMyInputStream;
 	}
-=======
-		showDialog(DIALOG_UPDATE);
-	}*/
+
 	
 	DeckTask.TaskListener mAnswerCardHandler = new DeckTask.TaskListener()
 	{
 	    boolean sessioncomplete = false;
 		
 		public void onPreExecute() {
-			dialog = ProgressDialog.show(Ankidroid.this, "", "Loading new card...", true);
+			progressDialog = ProgressDialog.show(Ankidroid.this, "", "Loading new card...", true);
 		}
 		
 		public void onPostExecute(DeckTask.TaskData result) {
@@ -1053,7 +970,7 @@
 		        mCardTimer.start();
 		    }
 
-			dialog.dismiss();
+		    progressDialog.dismiss();
 			
 			// Show a message to user if a session limit has been reached.
 			if (sessionMessage != null)
@@ -1066,16 +983,19 @@
 	{
 		
 		public void onPreExecute() {
-			dialog = ProgressDialog.show(Ankidroid.this, "", "Loading deck. Please wait...", true);
+			if(updateDialog == null || !updateDialog.isShowing())
+			{
+				progressDialog = ProgressDialog.show(Ankidroid.this, "", "Loading deck. Please wait...", true);
+			}
 		}
 		
 		public void onPostExecute(DeckTask.TaskData result) {
 			// This verification would not be necessary if onConfigurationChanged it's executed correctly (which seems that emulator does not do)
-			if(dialog.isShowing()) 
+			if(progressDialog.isShowing()) 
 			{
 				try
 				{
-					dialog.dismiss();
+					progressDialog.dismiss();
 				} catch(Exception e)
 				{
 					Log.e(TAG, "handleMessage - Dialog dismiss Exception = " + e.getMessage());
@@ -1092,11 +1012,12 @@
 					showControls(true);
 					deckLoaded = true;
 					mFlipCard.setChecked(false);
+					displayCardQuestion();
 					
 					mWhiteboard.clear();
 					mCardTimer.setBase(SystemClock.elapsedRealtime());
 					mCardTimer.start();
-					Log.e(TAG, "SessionTimeLimit: " + AnkidroidApp.deck().getSessionTimeLimit());
+					Log.i(TAG, "SessionTimeLimit: " + AnkidroidApp.deck().getSessionTimeLimit());
 					mSessionTimeLimit = System.currentTimeMillis() + (AnkidroidApp.deck().getSessionTimeLimit()*1000);
 					mSessionCurrReps = 0;
 					break;
@@ -1116,6 +1037,5 @@
 		}
 		
 	};
->>>>>>> e86df8ac
-	
+
 }