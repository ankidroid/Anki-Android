--- conflicted
+++ resolved
@@ -309,24 +309,6 @@
         int ease = params[0].getInt();
         Card newCard = null;
         try {
-<<<<<<< HEAD
-            if (oldCard != null) {
-                deck.getSched().answerCard(oldCard, ease);
-            }
-            newCard = deck.getSched().getCard();
-            if (oldCard != null) {
-                publishProgress(new TaskData(newCard, oldCard.getLeechFlag(), oldCard.getSuspendedFlag()));
-            } else {
-                publishProgress(new TaskData(newCard));
-            }
-
-            ankiDB.getDatabase().setTransactionSuccessful();
-        } finally {
-            ankiDB.getDatabase().endTransaction();
-        }
-
-        return null;
-=======
 	        AnkiDb ankiDB = AnkiDatabaseManager.getDatabase(deck.getDeckPath());
 	        ankiDB.getDatabase().beginTransaction();
 	        try {
@@ -356,7 +338,6 @@
 			return new TaskData(false);
 		}
         return new TaskData(true);
->>>>>>> 48b8dbc8
     }
 
 
@@ -403,14 +384,6 @@
     	Deck deck = params[0].getDeck();
         Log.i(AnkiDroidApp.TAG, "doInBackgroundSaveAndResetDeck");
         if (deck != null) {
-<<<<<<< HEAD
-            deck.commitToDB();
-//            deck.updateCutoff();
-//            if (AnkiDroidApp.deck().hasFinishScheduler()) {
-//                AnkiDroidApp.deck().finishScheduler();
-//            }
-            deck.reset();
-=======
             try {
             	deck.commitToDB();
             	deck.updateCutoff();
@@ -421,42 +394,12 @@
             } catch (SQLiteDiskIOException e) {
             	Log.e(AnkiDroidApp.TAG, "Error on saving deck in background: " + e);
             }
->>>>>>> 48b8dbc8
         }
         return null;
     }
 
 
     private TaskData doInBackgroundSuspendCard(TaskData... params) {
-<<<<<<< HEAD
-//        Deck deck = params[0].getDeck();
-//        Card oldCard = params[0].getCard();
-//        Card newCard = null;
-//
-//        AnkiDb ankiDB = AnkiDatabaseManager.getDatabase(deck.getDeckPath());
-//        ankiDB.getDatabase().beginTransaction();
-//        try {
-//            if (oldCard != null) {
-//                String undoName = Deck.UNDO_TYPE_SUSPEND_CARD;
-//                deck.setUndoStart(undoName, oldCard.getId());
-//                if (oldCard.getSuspendedState()) {
-//                    oldCard.unsuspend();
-//                    newCard = oldCard;
-//                } else {
-//                    oldCard.suspend();
-//                    newCard = deck.getCard();
-//                }
-//                deck.setUndoEnd(undoName);
-//            }
-//            
-//            publishProgress(new TaskData(newCard));
-//            ankiDB.getDatabase().setTransactionSuccessful();
-//        } finally {
-//            ankiDB.getDatabase().endTransaction();
-//        }
-
-        return null;
-=======
         Deck deck = params[0].getDeck();
         Card oldCard = params[0].getCard();
         Card newCard = null;
@@ -489,39 +432,11 @@
     		return new TaskData(false);
     	}
         return new TaskData(true);
->>>>>>> 48b8dbc8
     }
         	
 
 
     private TaskData doInBackgroundMarkCard(TaskData... params) {
-<<<<<<< HEAD
-//        Deck deck = params[0].getDeck();
-//        Card currentCard = params[0].getCard();
-//
-//        AnkiDb ankiDB = AnkiDatabaseManager.getDatabase(deck.getDeckPath());
-//        ankiDB.getDatabase().beginTransaction();
-//        try {
-//            if (currentCard != null) {
-//                String undoName = Deck.UNDO_TYPE_MARK_CARD;
-//                deck.setUndoStart(undoName, currentCard.getId());
-//            	if (currentCard.isMarked()) {
-//                    deck.deleteTag(currentCard.getFactId(), Deck.TAG_MARKED);
-//                } else {
-//                    deck.addTag(currentCard.getFactId(), Deck.TAG_MARKED);
-//                }
-//            	deck.resetMarkedTagId();
-//            	deck.setUndoEnd(undoName);
-//            }
-//
-//            publishProgress(new TaskData(currentCard));
-//            ankiDB.getDatabase().setTransactionSuccessful();
-//        } finally {
-//            ankiDB.getDatabase().endTransaction();
-//        }
-
-        return null;
-=======
         Deck deck = params[0].getDeck();
         Card currentCard = params[0].getCard();
 
@@ -552,7 +467,6 @@
     		return new TaskData(false);
         }
 		return new TaskData(true);
->>>>>>> 48b8dbc8
     }
 
 
@@ -645,28 +559,6 @@
 
 
     private TaskData doInBackgroundDeleteCard(TaskData... params) {
-<<<<<<< HEAD
-//        Deck deck = params[0].getDeck();
-//        Card card = params[0].getCard();
-//        Card newCard = null;
-//        Long id = 0l;
-//        Log.i(AnkiDroidApp.TAG, "doInBackgroundDeleteCard");
-//
-//        AnkiDb ankiDB = AnkiDatabaseManager.getDatabase(deck.getDeckPath());
-//        ankiDB.getDatabase().beginTransaction();
-//        try {
-//            id = card.getId();
-//            card.delete();
-//            deck.reset();
-//            newCard = deck.getCard();
-//            publishProgress(new TaskData(newCard));
-//            ankiDB.getDatabase().setTransactionSuccessful();
-//        } finally {
-//            ankiDB.getDatabase().endTransaction();
-//        }
-//        return new TaskData(String.valueOf(id));
-    	return null;
-=======
         Deck deck = params[0].getDeck();
         Card card = params[0].getCard();
         Card newCard = null;
@@ -692,7 +584,6 @@
             return new TaskData(String.valueOf(id), 0, false);
     	}
         return new TaskData(String.valueOf(id), 0, true);
->>>>>>> 48b8dbc8
     }
 
 
@@ -701,23 +592,6 @@
 //        Card card = params[0].getCard();
 //        Card newCard = null;
         Long id = 0l;
-<<<<<<< HEAD
-//        Log.i(AnkiDroidApp.TAG, "doInBackgroundBuryCard");
-//
-//        AnkiDb ankiDB = AnkiDatabaseManager.getDatabase(deck.getDeckPath());
-//        ankiDB.getDatabase().beginTransaction();
-//        try {
-//            id = card.getId();
-//            deck.buryFact(card.getFactId(), id);
-//            deck.reset();
-//            newCard = deck.getCard();
-//            publishProgress(new TaskData(newCard));
-//            ankiDB.getDatabase().setTransactionSuccessful();
-//        } finally {
-//            ankiDB.getDatabase().endTransaction();
-//        }
-        return new TaskData(String.valueOf(id));
-=======
         Log.i(AnkiDroidApp.TAG, "doInBackgroundBuryCard");
 
         try {
@@ -739,7 +613,6 @@
             return new TaskData(String.valueOf(id), 0, false);
     	}
         return new TaskData(String.valueOf(id), 0, true);
->>>>>>> 48b8dbc8
     }
 
 
