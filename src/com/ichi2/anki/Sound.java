--- conflicted
+++ resolved
@@ -41,13 +41,6 @@
 	/**
 	 * Media player used to play the sounds
 	 */
-<<<<<<< HEAD
-	private static ArrayList<MediaPlayer> sounds;
-	/**
-	 * Our media player
-	 */
-	private static MediaPlayer soundPlayer = new MediaPlayer();
-=======
 	private static MediaPlayer mMediaPlayer;
 	/**
 	 * ArrayList to store the current sound paths
@@ -65,7 +58,6 @@
 	 * Variables used to track the time spent playing one particular sound
 	 */
 	private static long mStartSoundTime, mFinishSoundTime;
->>>>>>> 7c0af84f
 	
 	/**
 	 * Parses the content (belonging to deck deckFilename), cleaning the sound markers used and extracting the sound paths (stored on mSoundPaths)
@@ -90,13 +82,8 @@
 			// Get the sound file name
 			String sound = matcher.group(1);
 			Log.i(TAG, "Sound " + matcher.groupCount() + ": " + sound);
-<<<<<<< HEAD
-			// Release any resources from previous MediaPlayer
-			soundPlayer.reset();
-=======
 			
 			// Construct the sound path and store it
->>>>>>> 7c0af84f
 			String soundPath = deckFilename.replaceAll(".anki", "") + ".media/" + sound;
 			Log.i(TAG, "parseSounds - soundPath = " + soundPath);
 			mSoundPaths.add(soundPath);
