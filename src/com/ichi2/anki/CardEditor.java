--- conflicted
+++ resolved
@@ -521,10 +521,7 @@
             @Override
             public void onClick(View v) {
                 if (duplicateCheck(true)) {
-<<<<<<< HEAD
                     showDialog(DIALOG_CONFIRM_DUPLICATE);
-=======
-                    return;
                 }
                 boolean modified = false;
                 for (FieldEditText f : mEditFields) {
@@ -545,7 +542,6 @@
                     }
                     DeckTask.launchDeckTask(DeckTask.TASK_TYPE_ADD_FACT, mSaveFactHandler, new DeckTask.TaskData(
                             mEditorNote));
->>>>>>> d5bc7cf3
                 } else {
                     saveNote();
                 }
