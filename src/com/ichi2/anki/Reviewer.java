/***************************************************************************************
 * This program is free software; you can redistribute it and/or modify it under        *
 * the terms of the GNU General Public License as published by the Free Software        *
 * Foundation; either version 3 of the License, or (at your option) any later           *
 * version.                                                                             *
 *                                                                                      *
 * This program is distributed in the hope that it will be useful, but WITHOUT ANY      *
 * WARRANTY; without even the implied warranty of MERCHANTABILITY or FITNESS FOR A      *
 * PARTICULAR PURPOSE. See the GNU General Public License for more details.             *
 *                                                                                      *
 * You should have received a copy of the GNU General Public License along with         *
 * this program.  If not, see <http://www.gnu.org/licenses/>.                           *
 ****************************************************************************************/

package com.ichi2.anki;

import java.io.BufferedReader;
import java.io.File;
import java.io.FileInputStream;
import java.io.FileNotFoundException;
import java.io.IOException;
import java.io.InputStreamReader;
import java.io.PrintWriter;
import java.util.regex.Matcher;
import java.util.regex.Pattern;

import android.app.Activity;
import android.app.AlertDialog;
import android.app.Dialog;
import android.app.ProgressDialog;
import android.content.BroadcastReceiver;
import android.content.ComponentName;
import android.content.Context;
import android.content.DialogInterface;
import android.content.Intent;
import android.content.IntentFilter;
import android.content.SharedPreferences;
import android.content.res.Configuration;
import android.content.res.Resources;
import android.graphics.Color;
import android.hardware.Sensor;
import android.hardware.SensorEvent;
import android.hardware.SensorEventListener;
import android.hardware.SensorManager;
import android.net.Uri;
import android.os.Bundle;
import android.os.Handler;
import android.os.Message;
import android.os.SystemClock;
import android.os.Vibrator;
import android.text.ClipboardManager;
import android.text.SpannableString;
import android.text.style.UnderlineSpan;
import android.util.Log;
import android.view.GestureDetector;
import android.view.GestureDetector.SimpleOnGestureListener;
import android.view.KeyEvent;
import android.view.Menu;
import android.view.MenuItem;
import android.view.MotionEvent;
import android.view.SubMenu;
import android.view.View;
import android.view.Window;
import android.view.WindowManager;
import android.view.inputmethod.InputMethodManager;
import android.webkit.JsResult;
import android.webkit.WebChromeClient;
import android.webkit.WebView;
import android.widget.Button;
import android.widget.Chronometer;
import android.widget.EditText;
import android.widget.FrameLayout;
import android.widget.FrameLayout.LayoutParams;
import android.widget.LinearLayout;
import android.widget.TextView;
import android.widget.Toast;

import com.ichi2.utils.DiffEngine;
import com.ichi2.utils.RubyParser;
import com.tomgibara.android.veecheck.util.PrefSettings;

<<<<<<< HEAD
public class Reviewer extends Activity {
=======
import java.io.IOException;
import java.util.regex.Matcher;
import java.util.regex.Pattern;

//zeemote imports
import com.zeemote.zc.Controller;
import com.zeemote.zc.event.ButtonEvent;
import com.zeemote.zc.event.IButtonListener;
import com.zeemote.zc.ui.android.ControllerAndroidUi;
>>>>>>> ae944bc7


public class Reviewer extends Activity implements IButtonListener{
    /**
     * Result codes that are returned when this activity finishes.
     */
    public static final int RESULT_SESSION_COMPLETED = 1;
    public static final int RESULT_NO_MORE_CARDS = 2;

    /**
     * Available options performed by other activities.
     */
    public static final int EDIT_CURRENT_CARD = 0;

    /** Constant for class attribute signaling answer */
    static final String ANSWER_CLASS = "answer";

    /** Constant for class attribute signaling question */
    static final String QUESTION_CLASS = "question";

    /** Max size of the font for dynamic calculation of font size */
    private static final int DYNAMIC_FONT_MAX_SIZE = 14;

    /** Min size of the font for dynamic calculation of font size */
    private static final int DYNAMIC_FONT_MIN_SIZE = 3;
    private static final int DYNAMIC_FONT_FACTOR = 5;

    private static final int TOTAL_WIDTH_PADDING = 10;

    /**
     * Menus
     */
    private static final int MENU_WHITEBOARD = 0;
    private static final int MENU_CLEAR_WHITEBOARD = 1;
    private static final int MENU_EDIT = 2;
    private static final int MENU_REMOVE = 3;
    private static final int MENU_REMOVE_BURY = 31;
    private static final int MENU_REMOVE_SUSPEND = 32;
    private static final int MENU_REMOVE_DELETE = 33;
    private static final int MENU_SEARCH = 4;
    private static final int MENU_MARK = 5;
    private static final int MENU_UNDO = 6;
    private static final int MENU_REDO = 7;

    /** Zeemote messages */
    private static final int MSG_ZEEMOTE_BUTTON_A = 0x110;
    private static final int MSG_ZEEMOTE_BUTTON_B = MSG_ZEEMOTE_BUTTON_A+1;
    private static final int MSG_ZEEMOTE_BUTTON_C = MSG_ZEEMOTE_BUTTON_A+2;
    private static final int MSG_ZEEMOTE_BUTTON_D = MSG_ZEEMOTE_BUTTON_A+3;
    
    /** Regex pattern used in removing tags from text before diff */
    private static final Pattern sSpanPattern = Pattern.compile("</?span[^>]*>");
    private static final Pattern sBrPattern = Pattern.compile("<br\\s?/?>");

    /** Regex patterns used in identifying and fixing Hebrew words, so we can reverse them */
    private static final Pattern sHebrewPattern = Pattern.compile(
            // Two cases caught below:
            // Either a series of characters, starting from a hebrew character...
            "([[\\u0591-\\u05F4][\\uFB1D-\\uFB4F]]" +
            // ...followed by hebrew characters, punctuation, parenthesis, spaces, numbers or numerical symbols...
            "[[\\u0591-\\u05F4][\\uFB1D-\\uFB4F],.?!;:\"'\\[\\](){}+\\-*/%=0-9\\s]*" +
            // ...and ending with hebrew character, punctuation or numerical symbol
            "[[\\u0591-\\u05F4][\\uFB1D-\\uFB4F],.?!;:0-9%])|" +
            // or just a single Hebrew character
            "([[\\u0591-\\u05F4][\\uFB1D-\\uFB4F]])");
    private static final Pattern sHebrewVowelsPattern = Pattern.compile(
            "[[\\u0591-\\u05BD][\\u05BF\\u05C1\\u05C2\\u05C4\\u05C5\\u05C7]]");
    // private static final Pattern sBracketsPattern = Pattern.compile("[()\\[\\]{}]");
    // private static final Pattern sNumeralsPattern = Pattern.compile("[0-9][0-9%]+");

    /** Hide Question In Answer choices */
    private static final int HQIA_DO_HIDE = 0;
    private static final int HQIA_DO_SHOW = 1;
    private static final int HQIA_CARD_MODEL = 2;

    private static Card sEditorCard; // To be assigned as the currentCard or a new card to be sent to and from editor

    private static boolean sDisplayAnswer =  false; // Indicate if "show answer" button has been pressed

    /** The percentage of the absolute font size specified in the deck. */
    private int mDisplayFontSize = CardModel.DEFAULT_FONT_SIZE_RATIO;

    /**
     * Broadcast that informs us when the sd card is about to be unmounted
     */
    private BroadcastReceiver mUnmountReceiver = null;

    /**
     * Variables to hold preferences
     */
    private boolean mPrefTimer;
    private boolean mPrefWhiteboard;
    private boolean mPrefWriteAnswers;
    private boolean mPrefTextSelection;
    private boolean mPrefFullscreenReview;
    private boolean mshowNextReviewTime;
    private boolean mZoomEnabled;    
    private boolean mZeemoteEnabled;    
    private boolean mPrefUseRubySupport; // Parse for ruby annotations
    private String mDeckFilename;
    private int mPrefHideQuestionInAnswer; // Hide the question when showing the answer
    private int mRelativeButtonSize;
    private String mDictionaryAction;
    private int mDictionary;
    private boolean mGesturesEnabled;
    private boolean mShakeEnabled = false;
    private int mShakeIntensity;
    private boolean mShakeActionStarted = false;
    private boolean mPrefFixHebrew; // Apply manual RTL for hebrew text - bug in Android WebView
    private boolean mSpeakText;
    private boolean mPlaySoundsAtStart;
    private boolean mInvertedColors = false;
    private boolean mIsLastCard = false;
    private boolean mShowProgressBars;
    
    private boolean mIsDictionaryAvailable;
    private boolean mIsSelecting = false;

    @SuppressWarnings("unused")
    private boolean mUpdateNotifications; // TODO use Veecheck only if this is true

    private String mCardTemplate;
    
    private String mMediaDir;

    /**
     * Searches
     */
    private static final int DICTIONARY_AEDICT = 0;
    private static final int DICTIONARY_LEO_WEB = 1;    // German web dictionary for English, French, Spanish, Italian, Chinese, Russian
    private static final int DICTIONARY_LEO_APP = 2;    // German web dictionary for English, French, Spanish, Italian, Chinese, Russian
    private static final int DICTIONARY_COLORDICT = 3;
    
    /**
     * Variables to hold layout objects that we need to update or handle events for
     */
    private View mMainLayout;
    private WebView mCard;
    private TextView mTextBarRed;
    private TextView mTextBarBlack;
    private TextView mTextBarBlue;
    private TextView mChosenAnswer;
    private LinearLayout mProgressBars;
    private View mDailyBar;
    private View mGlobalBar;
    private TextView mNext1;
    private TextView mNext2;
    private TextView mNext3;
    private TextView mNext4; 
    private Button mFlipCard;
    private EditText mAnswerField;
    private Button mEase1;
    private Button mEase2;
    private Button mEase3;
    private Button mEase4;
    private Chronometer mCardTimer;
    private Whiteboard mWhiteboard;
    private ClipboardManager mClipboard;
    private ProgressDialog mProgressDialog;

    private Card mCurrentCard;
    private int mCurrentEase;
    private long mSessionTimeLimit;
    private int mSessionCurrReps;
    private float mScaleInPercent;
    private boolean mShowWhiteboard = false;
    
    private int mNextTimeTextColor;
    private int mNextTimeTextRecomColor;
    
    private int mButtonHeight = 0;
    
    private boolean mConfigurationChanged = false;
    private int mShowChosenAnswerLength = 900;
    
	private boolean mShowCongrats = false;

    private int mStatisticBarsMax;
    private int mStatisticBarsHeight;

    private boolean mClosing = false;

    private long mSavedTimer = 0;
	/** 
	 * Shake Detection
	 */
	private SensorManager mSensorManager;
	private float mAccel; // acceleration apart from gravity
	private float mAccelCurrent; // current acceleration including gravity
	private float mAccelLast; // last acceleration including gravity

	/**
     * Swipe Detection
     */    
 	private GestureDetector gestureDetector;
 	View.OnTouchListener gestureListener;
<<<<<<< HEAD

	/**
     * Gesture Allocation
     */
 	private int mGestureSwipeUp;
 	private int mGestureSwipeDown;
 	private int mGestureSwipeLeft;
 	private int mGestureSwipeRight;
 	private int mGestureShake;
 	private int mGestureDoubleTap;
 	private int mGestureTapLeft;
 	private int mGestureTapRight;
 	private int mGestureTapTop;
 	private int mGestureTapBottom;

 	private static final int GESTURE_NOTHING = 0;
 	private static final int GESTURE_ANSWER_EASE1 = 1;
 	private static final int GESTURE_ANSWER_EASE2 = 2;
 	private static final int GESTURE_ANSWER_EASE3 = 3;
 	private static final int GESTURE_ANSWER_EASE4 = 4;
 	private static final int GESTURE_ANSWER_RECOMMENDED = 5;
 	private static final int GESTURE_ANSWER_BETTER_THAN_RECOMMENDED = 6;
 	private static final int GESTURE_UNDO = 7;
 	private static final int GESTURE_REDO = 8;
 	private static final int GESTURE_EDIT = 9;
 	private static final int GESTURE_MARK = 10;
 	private static final int GESTURE_LOOKUP = 11;
 	private static final int GESTURE_BURY= 12;
 	private static final int GESTURE_SUSPEND = 13;
 	private static final int GESTURE_DELETE = 14;
 	private static final int GESTURE_CLEAR_WHITEBOARD = 15;
 	private static final int GESTURE_EXIT = 16;

=======
 	
 	private int zEase;
 	
 	/**
 	 * Zeemote controller
 	 */
 	//Controller controller = null;
 	ControllerAndroidUi controllerUi;
>>>>>>> ae944bc7

    // ----------------------------------------------------------------------------
    // LISTENERS
    // ----------------------------------------------------------------------------

    /**
     * From http://stackoverflow.com/questions/2317428/android-i-want-to-shake-it
     * Thilo Koehler
     */
 	private final SensorEventListener mSensorListener = new SensorEventListener() {
 	    public void onSensorChanged(SensorEvent se) {
 	      
 	      float x = se.values[0];
 	      float y = se.values[1];
 	      float z = se.values[2] / 2;
 	      mAccelLast = mAccelCurrent;
 	      mAccelCurrent = (float) Math.sqrt((double) (x*x + y*y + z*z));
 	      float delta = mAccelCurrent - mAccelLast;
 	      mAccel = mAccel * 0.9f + delta; // perform low-cut filter
 	      if (!mShakeActionStarted && mAccel >= (mShakeIntensity / 10)) {
 	    	  mShakeActionStarted = true;
 	    	  executeCommand(mGestureShake);
 	      }
 	    }

 	    public void onAccuracyChanged(Sensor sensor, int accuracy) {
 	    }
 	  };

 	  
    private Handler mHandler = new Handler() {

        @Override
        public void handleMessage(Message msg) {
            Sound.stopSounds();
            Sound.playSound((String) msg.obj, false);
        }
    };

    // Handler for the "show answer" button
    private View.OnClickListener mFlipCardListener = new View.OnClickListener() {
        @Override
        public void onClick(View view) {
            Log.i(AnkiDroidApp.TAG, "Flip card changed:");

            displayCardAnswer();
        }
    };

    private View.OnClickListener mSelectEaseHandler = new View.OnClickListener() {
        @Override
        public void onClick(View view) {
            switch (view.getId()) {
                case R.id.ease1:
                    answerCard(Card.EASE_FAILED);
                    break;
                case R.id.ease2:
                	answerCard(Card.EASE_HARD);
                    break;
                case R.id.ease3:
                	answerCard(Card.EASE_MID);
                    break;
                case R.id.ease4:
                	answerCard(Card.EASE_EASY);
                    break;
                default:
                	mCurrentEase = Card.EASE_NONE;
                    return;
            }
        }
    };


    private View.OnLongClickListener mLongClickHandler = new View.OnLongClickListener() {
        @Override
        public boolean onLongClick(View view) {
            Log.i(AnkiDroidApp.TAG, "onLongClick");
            Vibrator vibratorManager = (Vibrator) getSystemService(Context.VIBRATOR_SERVICE);
            vibratorManager.vibrate(50);
            selectAndCopyText();
            return true;
        }
    };

    private DeckTask.TaskListener mMarkCardHandler = new DeckTask.TaskListener() {
        @Override
        public void onPreExecute() {
        	Resources res = getResources();
            mProgressDialog = ProgressDialog.show(Reviewer.this, "", res.getString(R.string.saving_changes), true);
        }

        @Override
        public void onProgressUpdate(DeckTask.TaskData... values) {
            mCurrentCard = values[0].getCard();
        }


        @Override
        public void onPostExecute(DeckTask.TaskData result) {
            mProgressDialog.dismiss();
        }
    };

    private DeckTask.TaskListener mUpdateCardHandler = new DeckTask.TaskListener() {
        @Override
        public void onPreExecute() {
        	Resources res = getResources();
        	mProgressDialog = ProgressDialog.show(Reviewer.this, "", res.getString(R.string.saving_changes), true);
        }


        @Override
        public void onProgressUpdate(DeckTask.TaskData... values) {
            mCurrentCard = values[0].getCard();
            if (mPrefWhiteboard) {
                mWhiteboard.clear();
            }

            if (mPrefTimer) {
                mCardTimer.setBase(SystemClock.elapsedRealtime());
                mCardTimer.start();
            }
            reviewNextCard();
            mProgressDialog.dismiss();
        }


        @Override
        public void onPostExecute(DeckTask.TaskData result) {
            mShakeActionStarted = false;
        }
    };

    private DeckTask.TaskListener mAnswerCardHandler = new DeckTask.TaskListener() {
        private boolean mSessionComplete;
        private boolean mNoMoreCards;


        @Override
        public void onPreExecute() {
            Reviewer.this.setProgressBarIndeterminateVisibility(true);
            if (mPrefTimer) {
                mCardTimer.stop();
            }
            blockControls();
        }


        @Override
        public void onProgressUpdate(DeckTask.TaskData... values) {
            Resources res = getResources();
            mSessionComplete = false;
            mNoMoreCards = false;
            // Check to see if session rep or time limit has been reached
            Deck deck = AnkiDroidApp.deck();
            long sessionRepLimit = deck.getSessionRepLimit();
            long sessionTime = deck.getSessionTimeLimit();
            int failedSoonCount = deck.getFailedSoonCount();
            int maxFailedCount = deck.getFailedCardMax();
            Toast sessionMessage = null;
            Toast leechMessage = null;
            Log.i(AnkiDroidApp.TAG, "reviewer leech flag: " + values[0].isPreviousCardLeech() + " " + values[0].isPreviousCardSuspended());

            if (values[0].isPreviousCardLeech()) {
                if (values[0].isPreviousCardSuspended()) {
                    leechMessage = Toast.makeText(Reviewer.this, res.getString(R.string.leech_suspend_notification),
                        Toast.LENGTH_LONG);
                } else {
                    leechMessage = Toast.makeText(Reviewer.this, res.getString(R.string.leech_notification),
                            Toast.LENGTH_LONG);
                }
                leechMessage.show();
            }

            if ((sessionRepLimit > 0) && (mSessionCurrReps >= sessionRepLimit)) {
                mSessionComplete = true;
                sessionMessage = Toast.makeText(Reviewer.this, res.getString(R.string.session_question_limit_reached),
                        Toast.LENGTH_SHORT);
            } else if ((sessionTime > 0) && (System.currentTimeMillis() >= mSessionTimeLimit)) {
                // session time limit reached, flag for halt once async task has completed.
                mSessionComplete = true;
                sessionMessage = Toast.makeText(Reviewer.this, res.getString(R.string.session_time_limit_reached),
                        Toast.LENGTH_SHORT);
            } else if (mIsLastCard) {
                mNoMoreCards = true;
                mProgressDialog = ProgressDialog.show(Reviewer.this, "", getResources()
                        .getString(R.string.saving_changes), true);
            } else if ((maxFailedCount != 0) && (failedSoonCount >= maxFailedCount)) {
                // maximum fail card exceeded, stop the review for now
                mNoMoreCards = true;
                mProgressDialog = ProgressDialog.show(Reviewer.this, "", getResources()
                        .getString(R.string.saving_changes), true);
            } else {
                // session limits not reached, show next card
                Card newCard = values[0].getCard();

                // If the card is null means that there are no more cards scheduled for review.
                if (newCard == null) {
                    mNoMoreCards = true;
                    mProgressDialog = ProgressDialog.show(Reviewer.this, "", getResources()
                            .getString(R.string.saving_changes), true);
                    return;
                }

                // Start reviewing next card
                mCurrentCard = newCard;
                if (mChosenAnswer.getText().equals("")) {
                    setDueMessage();
                }
                Reviewer.this.setProgressBarIndeterminateVisibility(false);
                // Reviewer.this.enableControls();
                Reviewer.this.unblockControls();
                Reviewer.this.reviewNextCard();
            }

            // Show a message to user if a session limit has been reached.
            if (sessionMessage != null) {
                sessionMessage.show();
            }
        }


        @Override
        public void onPostExecute(DeckTask.TaskData result) {
            // Check for no more cards before session complete. If they are both true,
            // no more cards will take precedence when returning to study options.
            if (mNoMoreCards) {
                Reviewer.this.setResult(RESULT_NO_MORE_CARDS);
                mShowCongrats = true;
                closeReviewer();
            } else if (mSessionComplete) {
                Reviewer.this.setResult(RESULT_SESSION_COMPLETED);
                closeReviewer();
            }
        }
    };


    DeckTask.TaskListener mSaveAndResetDeckHandler = new DeckTask.TaskListener() {
        @Override
        public void onPreExecute() {
        	if (mProgressDialog != null && mProgressDialog.isShowing()) {
        		mProgressDialog.setMessage(getResources().getString(R.string.saving_changes));
        	} else {
                mProgressDialog = ProgressDialog.show(Reviewer.this, "", getResources()
                        .getString(R.string.saving_changes), true);
        	}
        }
        @Override
        public void onPostExecute(DeckTask.TaskData result) {
        	if (mProgressDialog.isShowing()) {
                try {
                    mProgressDialog.dismiss();
                } catch (Exception e) {
                    Log.e(AnkiDroidApp.TAG, "onPostExecute - Dialog dismiss Exception = " + e.getMessage());
                }
            }
        	finish();
        	if (Integer.valueOf(android.os.Build.VERSION.SDK) > 4) {
        		if (mShowCongrats) {
        			MyAnimation.slide(Reviewer.this, MyAnimation.FADE);
        		} else {
        			MyAnimation.slide(Reviewer.this, MyAnimation.RIGHT);
        		}
        	}
        }
        @Override
        public void onProgressUpdate(DeckTask.TaskData... values) {
            // Pass
        }
    };


    private Handler mTimerHandler = new Handler();

    private Runnable removeChosenAnswerText=new Runnable() {
    	public void run() {
    		mChosenAnswer.setText("");
    		setDueMessage();
    	}
    };
    
    //Zeemote handler
	Handler ZeemoteHandler = new Handler() {
		public void handleMessage(Message msg){
			switch(msg.what){
			case MSG_ZEEMOTE_BUTTON_A:
				if (sDisplayAnswer) {
						if (mCurrentCard.isRev()) {
   						answerCard(Card.EASE_MID);
						} else {
							answerCard(Card.EASE_HARD);
						}
					} else {
						displayCardAnswer(); 
					}				
				break;
			case MSG_ZEEMOTE_BUTTON_B:
				if (sDisplayAnswer) {
   					answerCard(Card.EASE_FAILED);
					} else {
   			        displayCardAnswer();    						
					}
				break;
			case MSG_ZEEMOTE_BUTTON_C:
				   
				break;
			case MSG_ZEEMOTE_BUTTON_D:
				if (sDisplayAnswer) {
						if (mCurrentCard.isRev()) {
   						answerCard(Card.EASE_EASY);
						} else {
							answerCard(Card.EASE_MID);
						}
					} else {
						displayCardAnswer(); 
					}				break;
			}
			super.handleMessage(msg);
		}
	};
    
    
    // ----------------------------------------------------------------------------
    // ANDROID METHODS
    // ----------------------------------------------------------------------------

    @Override
    protected void onCreate(Bundle savedInstanceState) {
        super.onCreate(savedInstanceState);

        Log.i(AnkiDroidApp.TAG, "Reviewer - onCreate");

        // Make sure a deck is loaded before continuing.
        Deck deck = AnkiDroidApp.deck();
        if (deck == null) {
            setResult(StudyOptions.CONTENT_NO_EXTERNAL_STORAGE);
            closeReviewer();
        } else {
            mMediaDir = setupMedia(deck);
            restorePreferences();

            //Zeemote controller initialization
    		if (mZeemoteEnabled){
             
    		 if (AnkiDroidApp.zeemoteController() == null) AnkiDroidApp.setZeemoteController(new Controller(Controller.CONTROLLER_1));     
    		 controllerUi = new ControllerAndroidUi(this, AnkiDroidApp.zeemoteController());
    		 if (!AnkiDroidApp.zeemoteController().isConnected())
    		 {
        		 Log.d("Zeemote","starting connection in onCreate");
    			 controllerUi.startConnectionProcess();
    		 }
    		}
            
            deck.resetUndo();
            // Remove the status bar and title bar
            if (mPrefFullscreenReview) {
                getWindow().setFlags(WindowManager.LayoutParams.FLAG_FULLSCREEN,
                        WindowManager.LayoutParams.FLAG_FULLSCREEN);
                // Do not hide the title bar in Honeycomb, since it contains the action bar.
                if (Integer.valueOf(android.os.Build.VERSION.SDK) < 11) {
                    requestWindowFeature(Window.FEATURE_NO_TITLE);
                }
            }

            requestWindowFeature(Window.FEATURE_INDETERMINATE_PROGRESS);

            registerExternalStorageListener();

            initLayout(R.layout.flashcard);

            switch (mDictionary) {
            	case DICTIONARY_AEDICT:
            		mDictionaryAction = "sk.baka.aedict.action.ACTION_SEARCH_EDICT";
                    mIsDictionaryAvailable = Utils.isIntentAvailable(this, mDictionaryAction);
            		break;
                case DICTIONARY_LEO_WEB:
                    mDictionaryAction = "android.intent.action.VIEW";
                    mIsDictionaryAvailable = Utils.isIntentAvailable(this, mDictionaryAction);
                    break;
                case DICTIONARY_LEO_APP:
                    mDictionaryAction = "android.intent.action.SEND";                   
                    mIsDictionaryAvailable = Utils.isIntentAvailable(this, mDictionaryAction, new ComponentName("org.leo.android.dict", "org.leo.android.dict.LeoDict"));
                    break;
                case DICTIONARY_COLORDICT:
                    mDictionaryAction = "colordict.intent.action.SEARCH";                   
                    mIsDictionaryAvailable = Utils.isIntentAvailable(this, mDictionaryAction);
                    break;
                default:
                    mIsDictionaryAvailable = false;
                    break;
            }
            Log.i(AnkiDroidApp.TAG, "Is intent available = " + mIsDictionaryAvailable);

            // Load the template for the card and set on it the available width for images
            try {
                mCardTemplate = Utils.convertStreamToString(getAssets().open("card_template.html"));
                mCardTemplate = mCardTemplate.replaceFirst("var availableWidth = \\d*;", "var availableWidth = "
                        + getAvailableWidthInCard() + ";");
            } catch (IOException e) {
                e.printStackTrace();
            }

            // Initialize session limits
            long timelimit = deck.getSessionTimeLimit() * 1000;
            Log.i(AnkiDroidApp.TAG, "SessionTimeLimit: " + timelimit + " ms.");
            mSessionTimeLimit = System.currentTimeMillis() + timelimit;
            mSessionCurrReps = 0;

            // Initialize text-to-speech. This is an asynchronous operation.
            if (mSpeakText && Integer.valueOf(android.os.Build.VERSION.SDK) > 3) {
            	ReadText.initializeTts(this, mDeckFilename);
            }

            // Get last whiteboard state
            if (mPrefWhiteboard && MetaDB.getWhiteboardState(this, mDeckFilename) == 1) {
            	mShowWhiteboard = true;
            	mWhiteboard.setVisibility(View.VISIBLE);
            }

            // Load the first card and start reviewing. Uses the answer card task to load a card, but since we send null
            // as the card to answer, no card will be answered.
            DeckTask.launchDeckTask(DeckTask.TASK_TYPE_ANSWER_CARD, mAnswerCardHandler, new DeckTask.TaskData(0,
                    deck, null));
        }
    }


    // Saves deck each time Reviewer activity loses focus
    @Override
    protected void onPause() {
        super.onPause();
        Log.i(AnkiDroidApp.TAG, "Reviewer - onPause()");

        // Stop visible timer and card timer 
        if (mPrefTimer) {
            mSavedTimer = SystemClock.elapsedRealtime() - mCardTimer.getBase();
            mCardTimer.stop();
        }
        if (mCurrentCard != null) {
           mCurrentCard.stopTimer();
        }
        if (!mClosing) {
            // Save changes
            Deck deck = AnkiDroidApp.deck();
            deck.commitToDB();
        }

        if (mShakeEnabled) {
            mSensorManager.unregisterListener(mSensorListener);    	  
        }

        Sound.stopSounds();

        if (AnkiDroidApp.zeemoteController() != null) { 
        	Log.d("Zeemote","Removing listener in onPause");
        	AnkiDroidApp.zeemoteController().removeButtonListener(this);
        }
    }

    @Override
    protected void onResume() {
      super.onResume();
      if (mShakeEnabled) {
          mSensorManager.registerListener(mSensorListener, mSensorManager.getDefaultSensor(Sensor.TYPE_ACCELEROMETER), SensorManager.SENSOR_DELAY_NORMAL);    	  
      }
      if (mCurrentCard != null) {
          mCurrentCard.resumeTimer();          
      }
      if (mPrefTimer && mSavedTimer != 0) {
          mCardTimer.setBase(SystemClock.elapsedRealtime() - mSavedTimer);
          mCardTimer.start();
      }
      if (AnkiDroidApp.zeemoteController() != null) {
    	  Log.d("Zeemote","Adding listener in onResume");
    	  AnkiDroidApp.zeemoteController().addButtonListener(this);
      }
    }

    @Override
    protected void onStop() {
      if (mShakeEnabled) {
          mSensorManager.unregisterListener(mSensorListener);    	  
      }
      super.onStop();
    }

    @Override
    protected void onDestroy() {
        super.onDestroy();
        Log.i(AnkiDroidApp.TAG, "Reviewer - onDestroy()");
        if (mUnmountReceiver != null) {
            unregisterReceiver(mUnmountReceiver);
        }
        if (mSpeakText && Integer.valueOf(android.os.Build.VERSION.SDK) > 3) {
            ReadText.releaseTts();        	
        }
        if ((AnkiDroidApp.zeemoteController() != null) && (AnkiDroidApp.zeemoteController().isConnected())){
        	try {
        		Log.d("Zeemote","trying to disconnect in onDestroy...");
        		AnkiDroidApp.zeemoteController().disconnect();
        	}
        	catch (IOException ex){
        		Log.e("Zeemote","Error on zeemote disconnection in onDestroy: "+ex.getMessage());
        	}
        }
    }


    @Override
    public boolean onKeyDown(int keyCode, KeyEvent event)  {
        if (keyCode == KeyEvent.KEYCODE_BACK && event.getRepeatCount() == 0) {
        	Log.i(AnkiDroidApp.TAG, "Reviewer - onBackPressed()");
        	closeReviewer();
        	return true;
        }

        return super.onKeyDown(keyCode, event);
    }


    @Override
    public void onConfigurationChanged(Configuration newConfig) {
        super.onConfigurationChanged(newConfig);

        Log.i(AnkiDroidApp.TAG, "onConfigurationChanged");
        
        mConfigurationChanged = true;
        
        long savedTimer = mCardTimer.getBase();
        CharSequence savedAnswerField = mAnswerField.getText();

        // Reload layout
        initLayout(R.layout.flashcard);
        
       	if (mRelativeButtonSize != 100) {
       		mFlipCard.setHeight(mButtonHeight);
       		mEase1.setHeight(mButtonHeight);
       		mEase2.setHeight(mButtonHeight);
       		mEase3.setHeight(mButtonHeight);
       		mEase4.setHeight(mButtonHeight);        	
       	}

        // Modify the card template to indicate the new available width and refresh card
        mCardTemplate = mCardTemplate.replaceFirst("var availableWidth = \\d*;", "var availableWidth = "
                + getAvailableWidthInCard() + ";");

        // If the card hasn't loaded yet, don't refresh it
        // Also skipping the counts (because we don't know which one to underline)
        // They will be updated when the card loads anyway
        if (mCurrentCard != null) {
            refreshCard();
            updateScreenCounts();
        }

        if (mPrefTimer) {
            mCardTimer.setBase(savedTimer);
            mCardTimer.start();
        }
        if (mPrefWriteAnswers) {
            mAnswerField.setText(savedAnswerField);
        }
        if (mPrefWhiteboard) {
            mWhiteboard.rotate();
        }
        if (mInvertedColors) {
            invertColors();
        }
        updateStatisticBars();
        mConfigurationChanged = false;
    }


    @Override
    public boolean onCreateOptionsMenu(Menu menu) {
        MenuItem item;
        Resources res = getResources();
        if (mPrefWhiteboard) {
            if (mShowWhiteboard) {
                Utils.addMenuItemInActionBar(menu, Menu.NONE, MENU_WHITEBOARD, Menu.NONE,
                        R.string.hide_whiteboard, R.drawable.ic_menu_compose);
            } else {
                Utils.addMenuItemInActionBar(menu, Menu.NONE, MENU_WHITEBOARD, Menu.NONE,
                        R.string.show_whiteboard, R.drawable.ic_menu_compose);            	
            }
            Utils.addMenuItemInActionBar(menu, Menu.NONE, MENU_CLEAR_WHITEBOARD, Menu.NONE,
                    R.string.clear_whiteboard, R.drawable.ic_menu_clear_playlist);
        }
        Utils.addMenuItem(menu, Menu.NONE, MENU_EDIT, Menu.NONE, R.string.menu_edit_card,
                R.drawable.ic_menu_edit);

        SubMenu removeDeckSubMenu = menu.addSubMenu(Menu.NONE, MENU_REMOVE, Menu.NONE, R.string.menu_remove_card);
        removeDeckSubMenu.setIcon(R.drawable.ic_menu_stop);
        removeDeckSubMenu.add(Menu.NONE, MENU_REMOVE_BURY, Menu.NONE, R.string.menu_bury_card);
        removeDeckSubMenu.add(Menu.NONE, MENU_REMOVE_SUSPEND, Menu.NONE, R.string.menu_suspend_card);
        removeDeckSubMenu.add(Menu.NONE, MENU_REMOVE_DELETE, Menu.NONE, R.string.card_browser_delete_card);
        if (mPrefTextSelection) {
            item = menu.add(Menu.NONE, MENU_SEARCH, Menu.NONE, String.format(getString(R.string.menu_search), 
            			res.getStringArray(R.array.dictionary_labels)[mDictionary]));
            item.setIcon(R.drawable.ic_menu_search);
        }
        item = menu.add(Menu.NONE, MENU_MARK, Menu.NONE, R.string.menu_mark_card);
        Utils.addMenuItemInActionBar(menu, Menu.NONE, MENU_UNDO, Menu.NONE, R.string.undo,
                R.drawable.ic_menu_revert);
        Utils.addMenuItemInActionBar(menu, Menu.NONE, MENU_REDO, Menu.NONE, R.string.redo,
                R.drawable.ic_menu_redo);
        return true;
    }

    @Override
    public boolean onPrepareOptionsMenu(Menu menu) {
        MenuItem item = menu.findItem(MENU_MARK);
        if (mCurrentCard == null){
        	return false;
        }
        if (mCurrentCard.isMarked()) {
            item.setTitle(R.string.menu_marked);
            item.setIcon(R.drawable.ic_menu_star_on);
        } else {
            item.setTitle(R.string.menu_mark_card);
            item.setIcon(R.drawable.ic_menu_star_off);
        }
        if (mPrefTextSelection) {
            item = menu.findItem(MENU_SEARCH);
            Log.i(AnkiDroidApp.TAG, "Clipboard has text = " + mClipboard.hasText());
            boolean lookupPossible = mClipboard.hasText() && mIsDictionaryAvailable;
            item.setEnabled(lookupPossible);
        }
        if (mPrefFullscreenReview) {
            // Temporarily remove top bar to avoid annoying screen flickering
            mTextBarRed.setVisibility(View.GONE);
            mTextBarBlack.setVisibility(View.GONE);
            mTextBarBlue.setVisibility(View.GONE);
            mChosenAnswer.setVisibility(View.GONE);
            if (mPrefTimer) {
                mCardTimer.setVisibility(View.GONE);
            }
            if (mShowProgressBars) {
                mProgressBars.setVisibility(View.GONE);
            }

            getWindow().setFlags(0, WindowManager.LayoutParams.FLAG_FULLSCREEN);
        }
        menu.findItem(MENU_UNDO).setEnabled(AnkiDroidApp.deck().undoAvailable());
        menu.findItem(MENU_REDO).setEnabled(AnkiDroidApp.deck().redoAvailable());
        return true;
    }


    @Override
    public void onOptionsMenuClosed(Menu menu) {
        if (mPrefFullscreenReview) {
            // Restore top bar
            mTextBarRed.setVisibility(View.VISIBLE);
            mTextBarBlack.setVisibility(View.VISIBLE);
            mTextBarBlue.setVisibility(View.VISIBLE);
            mChosenAnswer.setVisibility(View.VISIBLE);
            if (mPrefTimer) {
                mCardTimer.setVisibility(View.VISIBLE);
            }
            if (mShowProgressBars) {
                mProgressBars.setVisibility(View.VISIBLE);
            }

            // Restore fullscreen preference
            getWindow().setFlags(
                    WindowManager.LayoutParams.FLAG_FULLSCREEN,
                    WindowManager.LayoutParams.FLAG_FULLSCREEN);
        }
    }


    /** Handles item selections. */
    @Override
    public boolean onOptionsItemSelected(MenuItem item) {
        switch (item.getItemId()) {
            case MENU_WHITEBOARD:
                // Toggle mShowWhiteboard value
                mShowWhiteboard = !mShowWhiteboard;
                if (mShowWhiteboard) {
                    // Show whiteboard
                    mWhiteboard.setVisibility(View.VISIBLE);
                    item.setTitle(R.string.hide_whiteboard);
                    MetaDB.storeWhiteboardState(this, mDeckFilename, 1);
                } else {
                    // Hide whiteboard
                    mWhiteboard.setVisibility(View.GONE);
                    item.setTitle(R.string.show_whiteboard);
                    MetaDB.storeWhiteboardState(this, mDeckFilename, 0);
                }
                return true;

            case MENU_CLEAR_WHITEBOARD:
                mWhiteboard.clear();
                return true;

            case MENU_EDIT:
            	return editCard();

            case MENU_REMOVE_BURY:
                DeckTask.launchDeckTask(DeckTask.TASK_TYPE_BURY_CARD, mAnswerCardHandler, new DeckTask.TaskData(0,
                        AnkiDroidApp.deck(), mCurrentCard));
                return true;

            case MENU_REMOVE_SUSPEND:
                DeckTask.launchDeckTask(DeckTask.TASK_TYPE_SUSPEND_CARD, mAnswerCardHandler, new DeckTask.TaskData(0,
                        AnkiDroidApp.deck(), mCurrentCard));
                return true;

            case MENU_REMOVE_DELETE:
                showDeleteCardDialog();
                return true;

            case MENU_SEARCH:
                return lookUp();

            case MENU_MARK:
                DeckTask.launchDeckTask(DeckTask.TASK_TYPE_MARK_CARD, mMarkCardHandler, new DeckTask.TaskData(0,
                        AnkiDroidApp.deck(), mCurrentCard));
                return true;

            case MENU_UNDO:
                DeckTask.launchDeckTask(DeckTask.TASK_TYPE_UNDO, mUpdateCardHandler, new DeckTask.TaskData(0,
                        AnkiDroidApp.deck(), mCurrentCard.getId(), false));
                return true;

            case MENU_REDO:
                DeckTask.launchDeckTask(DeckTask.TASK_TYPE_REDO, mUpdateCardHandler, new DeckTask.TaskData(0,
                        AnkiDroidApp.deck(), mCurrentCard.getId(), false));
                return true;
        }
        return false;
    }


    @Override
    protected void onActivityResult(int requestCode, int resultCode, Intent data) {
        super.onActivityResult(requestCode, resultCode, data);

        if (requestCode == EDIT_CURRENT_CARD) {
            if (resultCode == RESULT_OK) {
                Log.i(AnkiDroidApp.TAG, "Saving card...");
                DeckTask.launchDeckTask(DeckTask.TASK_TYPE_UPDATE_FACT, mUpdateCardHandler, new DeckTask.TaskData(0,
                        AnkiDroidApp.deck(), mCurrentCard));
                // TODO: code to save the changes made to the current card.
                displayCardQuestion();
            } else if (resultCode == StudyOptions.CONTENT_NO_EXTERNAL_STORAGE) {
                finishNoStorageAvailable();
            }
        }
    }

    private boolean isCramming() {
        return (AnkiDroidApp.deck() != null) && (AnkiDroidApp.deck().name().compareTo("cram") == 0);
    }

    // ----------------------------------------------------------------------------
    // CUSTOM METHODS
    // ----------------------------------------------------------------------------

    /**
     * Registers an intent to listen for ACTION_MEDIA_EJECT notifications. The intent will call
     * closeExternalStorageFiles() if the external media is going to be ejected, so applications can clean up any files
     * they have open.
     */
    private void registerExternalStorageListener() {
        if (mUnmountReceiver == null) {
            mUnmountReceiver = new BroadcastReceiver() {
                @Override
                public void onReceive(Context context, Intent intent) {
                    String action = intent.getAction();
                    if (action.equals(Intent.ACTION_MEDIA_EJECT)) {
                        Log.i(AnkiDroidApp.TAG, "mUnmountReceiver - Action = Media Eject");
                        finishNoStorageAvailable();
                    }
                }
            };
            IntentFilter iFilter = new IntentFilter();
            iFilter.addAction(Intent.ACTION_MEDIA_EJECT);
            iFilter.addDataScheme("file");
            registerReceiver(mUnmountReceiver, iFilter);
        }
    }


    private String getLanguage(int questionAnswer) {
    	String language = MetaDB.getLanguage(this, mDeckFilename,  Model.getModel(AnkiDroidApp.deck(), mCurrentCard.getCardModelId(), false).getId(), mCurrentCard.getCardModelId(), questionAnswer);
		return language;
    }
    
    private void storeLanguage(String language, int questionAnswer) {
    	MetaDB.storeLanguage(this, mDeckFilename,  Model.getModel(AnkiDroidApp.deck(), mCurrentCard.getCardModelId(), false).getId(), mCurrentCard.getCardModelId(), questionAnswer, language);		
    }


    private void finishNoStorageAvailable() {
        setResult(StudyOptions.CONTENT_NO_EXTERNAL_STORAGE);
        closeReviewer();
    }


    private boolean editCard() {
        if (isCramming()) {
            Toast cramEditWarning = 
                Toast.makeText(Reviewer.this, 
                        getResources().getString(R.string.cram_edit_warning), Toast.LENGTH_SHORT);
            cramEditWarning.show();
            return false;
        } else {
            Intent editCard = new Intent(Reviewer.this, CardEditor.class);
        	sEditorCard = mCurrentCard;
            startActivityForResult(editCard, EDIT_CURRENT_CARD);
            if (Integer.valueOf(android.os.Build.VERSION.SDK) > 4) {
                MyAnimation.slide(Reviewer.this, MyAnimation.LEFT);
            }
            return true;
        }
    }


    private boolean lookUp() {
    	if (mPrefTextSelection && mClipboard.hasText() && mIsDictionaryAvailable) {
    	    mIsSelecting = false;
    		switch (mDictionary) {
            	case DICTIONARY_AEDICT:
            		Intent aedictSearchIntent = new Intent(mDictionaryAction);
            		aedictSearchIntent.putExtra("kanjis", mClipboard.getText());
            		startActivity(aedictSearchIntent);
                    mClipboard.setText("");
                    return true;
            	case DICTIONARY_LEO_WEB:
            		// localisation is needless here since leo.org translates only into or out of German 
            		final CharSequence[] itemValues = {"en", "fr", "es", "it", "ch", "ru"};
            		String language = getLanguage(MetaDB.LANGUAGE_UNDEFINED);
            		for (int i = 0; i < itemValues.length; i++) {
                		if (language.equals(itemValues[i])) {
            		    	Intent leoSearchIntent = new Intent(mDictionaryAction, Uri.parse("http://pda.leo.org/?lp=" + language + "de&search=" + mClipboard.getText()));
                    		startActivity(leoSearchIntent);
                            mClipboard.setText("");
                            return true;
                		}                    			
            		}
            		final CharSequence[] items = {"Englisch", "Französisch", "Spanisch", "Italienisch", "Chinesisch", "Russisch"};
            		AlertDialog.Builder builder = new AlertDialog.Builder(this);
            		builder.setTitle("\"" + mClipboard.getText() + "\" nachschlagen");
            		builder.setItems(items, new DialogInterface.OnClickListener() {
            			public void onClick(DialogInterface dialog, int item) {
            				String language = itemValues[item].toString();
            				Intent leoSearchIntent = new Intent(mDictionaryAction, Uri.parse("http://pda.leo.org/?lp=" + language + "de&search=" + mClipboard.getText()));
            				startActivity(leoSearchIntent);
            				mClipboard.setText("");
            				storeLanguage(language, MetaDB.LANGUAGE_UNDEFINED);
            			}
            		});
            		AlertDialog alert = builder.create();
            		alert.show();
            		return true;
                case DICTIONARY_LEO_APP:
                    Intent leoSearchIntent = new Intent(mDictionaryAction);
                    leoSearchIntent.putExtra(Intent.EXTRA_TEXT, mClipboard.getText());
                    leoSearchIntent.setComponent(new ComponentName("org.leo.android.dict", "org.leo.android.dict.LeoDict"));
                    startActivity(leoSearchIntent);
                    mClipboard.setText("");
                    return true;
            	case DICTIONARY_COLORDICT:
            		Intent colordictSearchIntent = new Intent(mDictionaryAction);
            		colordictSearchIntent.putExtra("EXTRA_QUERY", mClipboard.getText());
            		startActivity(colordictSearchIntent);
                    mClipboard.setText("");
                    return true;     
        	}
        }
        return true;
    }


    private void showDeleteCardDialog() {
        Dialog dialog;
        Resources res = getResources();
        AlertDialog.Builder builder = new AlertDialog.Builder(this);
        builder.setTitle(res.getString(R.string.delete_card_title));
        builder.setIcon(android.R.drawable.ic_dialog_alert);
        builder.setMessage(String.format(res.getString(R.string.delete_card_message), Utils.stripHTML(mCurrentCard.getQuestion()), Utils.stripHTML(mCurrentCard.getAnswer())));
        builder.setPositiveButton(res.getString(R.string.yes),
                new DialogInterface.OnClickListener() {
                    @Override
                    public void onClick(DialogInterface dialog, int which) {
                        DeckTask.launchDeckTask(DeckTask.TASK_TYPE_DELETE_CARD, mAnswerCardHandler, new DeckTask.TaskData(0, AnkiDroidApp.deck(), mCurrentCard));
                    }
                });
        builder.setNegativeButton(res.getString(R.string.no), null);
        dialog = builder.create();
        dialog.show();
    }


    private void answerCard(int ease) {
        mIsSelecting = false;
        Deck deck = AnkiDroidApp.deck();
    	switch (ease) {
    		case Card.EASE_FAILED:
    	    	mChosenAnswer.setText(mEase1.getText());
    	    	if ((deck.getDueCount() + deck.getNewCountToday()) == 1) {
    	    		mIsLastCard = true;
                }
    			break;
    		case Card.EASE_HARD:
    	    	mChosenAnswer.setText(mEase2.getText());
    			break;
    		case Card.EASE_MID:
    	    	mChosenAnswer.setText(mEase3.getText());
    			break;
    		case Card.EASE_EASY:
    	    	mChosenAnswer.setText(mEase4.getText());    			
    			break;
    	}
    	mTimerHandler.postDelayed(removeChosenAnswerText, mShowChosenAnswerLength);
    	Sound.stopSounds();
    	mCurrentEase = ease;
        // Increment number reps counter
        mSessionCurrReps++;
        DeckTask.launchDeckTask(DeckTask.TASK_TYPE_ANSWER_CARD, mAnswerCardHandler, new DeckTask.TaskData(
                mCurrentEase, deck, mCurrentCard));
    }


    // Set the content view to the one provided and initialize accessors.
    private void initLayout(Integer layout) {
        setContentView(layout);

        mMainLayout = findViewById(R.id.main_layout);
        
        mCard = (WebView) findViewById(R.id.flashcard);
        mCard.setScrollBarStyle(WebView.SCROLLBARS_OUTSIDE_OVERLAY);
        if (mZoomEnabled) {
        	mCard.getSettings().setBuiltInZoomControls(true);
        }
        mCard.getSettings().setJavaScriptEnabled(true);
        mCard.setWebChromeClient(new AnkiDroidWebChromeClient());
        mCard.addJavascriptInterface(new JavaScriptInterface(), "interface");
        if (Integer.parseInt(android.os.Build.VERSION.SDK) > 7) {
            mCard.setFocusableInTouchMode(false);
        }
        Log.i(AnkiDroidApp.TAG, "Focusable = " + mCard.isFocusable() + ", Focusable in touch mode = " + mCard.isFocusableInTouchMode());

        // Initialize swipe
        gestureDetector = new GestureDetector(new MyGestureDetector());
        
        // Initialize shake detection
        if (mShakeEnabled) {
            mSensorManager = (SensorManager) getSystemService(Context.SENSOR_SERVICE);
            mSensorManager.registerListener(mSensorListener, mSensorManager.getDefaultSensor(Sensor.TYPE_ACCELEROMETER), SensorManager.SENSOR_DELAY_NORMAL);
            mAccel = 0.00f;
            mAccelCurrent = SensorManager.GRAVITY_EARTH;
            mAccelLast = SensorManager.GRAVITY_EARTH;	
        }

        if (mPrefTextSelection) {
			mCard.setOnLongClickListener(mLongClickHandler);            
			mClipboard = (ClipboardManager) getSystemService(Context.CLIPBOARD_SERVICE);
        }
        mCard.setOnTouchListener(new View.OnTouchListener() { 
				@Override
				public boolean onTouch(View v, MotionEvent event) {
				    if (gestureDetector.onTouchEvent(event)) {
                    	return true;
                	}
                	return false;  	           
				}
           	});
        
        mScaleInPercent = mCard.getScale();

        mEase1 = (Button) findViewById(R.id.ease1);
        mEase1.setOnClickListener(mSelectEaseHandler);

        mEase2 = (Button) findViewById(R.id.ease2);
        mEase2.setOnClickListener(mSelectEaseHandler);

        mEase3 = (Button) findViewById(R.id.ease3);
        mEase3.setOnClickListener(mSelectEaseHandler);

        mEase4 = (Button) findViewById(R.id.ease4);
        mEase4.setOnClickListener(mSelectEaseHandler);

        mNext1 = (TextView) findViewById(R.id.nextTime1);
        mNext2 = (TextView) findViewById(R.id.nextTime2);
        mNext3 = (TextView) findViewById(R.id.nextTime3);
        mNext4 = (TextView) findViewById(R.id.nextTime4);

        mFlipCard = (Button) findViewById(R.id.flip_card);
        mFlipCard.setOnClickListener(mFlipCardListener);
        mFlipCard.setText(getResources().getString(R.string.show_answer));

        mTextBarRed = (TextView) findViewById(R.id.red_number);
        mTextBarBlack = (TextView) findViewById(R.id.black_number);
        mTextBarBlue = (TextView) findViewById(R.id.blue_number);

        if (mShowProgressBars) {
            mDailyBar = (View) findViewById(R.id.daily_bar);
            mGlobalBar = (View) findViewById(R.id.global_bar);
            mProgressBars = (LinearLayout) findViewById(R.id.progress_bars);
        }

        mCardTimer = (Chronometer) findViewById(R.id.card_time);
        float headTextSize = (float) (mCardTimer.getTextSize() * 0.63);
        mCardTimer.setTextSize(headTextSize);

        mChosenAnswer = (TextView) findViewById(R.id.choosen_answer);
        mChosenAnswer.setTextSize((float) (headTextSize * 1.02));

        if (mPrefWhiteboard) {
            mWhiteboard = new Whiteboard(this, null);
            FrameLayout.LayoutParams lp2 = new FrameLayout.LayoutParams(LayoutParams.FILL_PARENT, LayoutParams.FILL_PARENT);
            mWhiteboard.setLayoutParams(lp2);
            FrameLayout fl = (FrameLayout) findViewById(R.id.whiteboard);
            fl.addView(mWhiteboard);
            
            mWhiteboard.setOnTouchListener(new View.OnTouchListener() {
                @Override
                public boolean onTouch(View v, MotionEvent event) {
                    if (mShowWhiteboard) {
                        return false;
                    }
                    if (gestureDetector.onTouchEvent(event)) {
                        return true;
                    }
                    return false;
                }
            });            
        }
        mAnswerField = (EditText) findViewById(R.id.answer_field);

        mNextTimeTextColor = getResources().getColor(R.color.next_time_usual_color);
        mNextTimeTextRecomColor = getResources().getColor(R.color.next_time_recommended_color);            

        if (mInvertedColors) {
            invertColors();
        }

        initControls();
    }


    private void invertColors() {
        Resources res = getResources();
        int bgColor = res.getColor(R.color.background_color_inv);
        int fgColor = res.getColor(R.color.foreground_color_inv);
        mMainLayout.setBackgroundColor(bgColor);
        mNextTimeTextColor = res.getColor(R.color.next_time_usual_color_inv);
        mNextTimeTextRecomColor = res.getColor(R.color.next_time_recommended_color_inv);
        mNext4.setTextColor(mNextTimeTextColor);
        mCardTimer.setTextColor(fgColor);
        mTextBarBlack.setTextColor(fgColor);
        mTextBarBlue.setTextColor(res.getColor(R.color.textbar_blue_color_inv));
        mCard.setBackgroundColor(res.getColor(R.color.background_color_inv));
        if (mPrefWhiteboard) {
            mWhiteboard.setInvertedColor(true);
        }
        mFlipCard.setBackgroundDrawable(res.getDrawable(R.drawable.btn_keyboard_key_fulltrans_normal));
        mEase1.setBackgroundDrawable(res.getDrawable(R.drawable.btn_keyboard_key_fulltrans_normal));
        mEase2.setBackgroundDrawable(res.getDrawable(R.drawable.btn_keyboard_key_fulltrans_normal));
        mEase3.setBackgroundDrawable(res.getDrawable(R.drawable.btn_keyboard_key_fulltrans_normal));
        mEase4.setBackgroundDrawable(res.getDrawable(R.drawable.btn_keyboard_key_fulltrans_normal));
        mFlipCard.setTextColor(fgColor);
        mEase1.setTextColor(fgColor);
        mEase2.setTextColor(fgColor);
        mEase3.setTextColor(fgColor);
        mEase4.setTextColor(fgColor);

        fgColor = res.getColor(R.color.progressbar_border_inverted);
        bgColor = res.getColor(R.color.progressbar_background_inverted);
        findViewById(R.id.progress_bars_border1).setBackgroundColor(fgColor);
        findViewById(R.id.progress_bars_border2).setBackgroundColor(fgColor);
        findViewById(R.id.progress_bars_back1).setBackgroundColor(bgColor);
        findViewById(R.id.progress_bars_back2).setBackgroundColor(bgColor);
    }


    private void showEaseButtons() {
        Resources res = getResources();

        // Set correct label for each button
        if (mCurrentCard.isRev()) {
            mEase1.setText(res.getString(R.string.ease1_successive));
            mEase2.setText(res.getString(R.string.ease2_successive));
            mEase3.setText(res.getString(R.string.ease3_successive));
            mEase4.setText(res.getString(R.string.ease4_successive));
            
        } else {
            mEase1.setText(res.getString(R.string.ease1_learning));
            mEase2.setText(res.getString(R.string.ease2_learning));
            mEase3.setText(res.getString(R.string.ease3_learning));
            mEase4.setText(res.getString(R.string.ease4_learning));
        }

        // Show buttons
        mEase1.setVisibility(View.VISIBLE);
        mEase2.setVisibility(View.VISIBLE);
        mEase3.setVisibility(View.VISIBLE);
        mEase4.setVisibility(View.VISIBLE);
       
        // Show next review time
        if (mshowNextReviewTime) {
        mNext1.setText(nextInterval(1));
        mNext2.setText(nextInterval(2));
        mNext3.setText(nextInterval(3));
        mNext4.setText(nextInterval(4));
        mNext1.setVisibility(View.VISIBLE);
        mNext2.setVisibility(View.VISIBLE);
        mNext3.setVisibility(View.VISIBLE);
        mNext4.setVisibility(View.VISIBLE);
        }
        
        // Focus default button
        if (mCurrentCard.isRev()) {
            mEase3.requestFocus();
            mNext2.setTextColor(mNextTimeTextColor);
            mNext3.setTextColor(mNextTimeTextRecomColor);
        } else {
            mEase2.requestFocus();
            mNext2.setTextColor(mNextTimeTextRecomColor);
            mNext3.setTextColor(mNextTimeTextColor);
        }
    }


    private void hideEaseButtons() {
        // GONE -> It allows to write until the very bottom
        // INVISIBLE -> The transition between the question and the answer seems more smooth
        mEase1.setVisibility(View.GONE);
        mEase2.setVisibility(View.GONE);
        mEase3.setVisibility(View.GONE);
        mEase4.setVisibility(View.GONE);
        mNext1.setVisibility(View.INVISIBLE);
        mNext2.setVisibility(View.INVISIBLE);
        mNext3.setVisibility(View.INVISIBLE);
        mNext4.setVisibility(View.INVISIBLE);
    }


    private void initControls() {
        mCard.setVisibility(View.VISIBLE);
        mTextBarRed.setVisibility(View.VISIBLE);
        mTextBarBlack.setVisibility(View.VISIBLE);
        mTextBarBlue.setVisibility(View.VISIBLE);
        mChosenAnswer.setVisibility(View.VISIBLE);
        mFlipCard.setVisibility(View.VISIBLE);
        
        mCardTimer.setVisibility((mPrefTimer) ? View.VISIBLE : View.GONE);
        if (mShowProgressBars) {
            mProgressBars.setVisibility(View.VISIBLE);
        }
        if (mPrefWhiteboard) {
            mWhiteboard.setVisibility(mShowWhiteboard ? View.VISIBLE : View.GONE);            
        }
        mAnswerField.setVisibility((mPrefWriteAnswers) ? View.VISIBLE : View.GONE);
    }


    private SharedPreferences restorePreferences() {
        SharedPreferences preferences = PrefSettings.getSharedPrefs(getBaseContext());
        mPrefTimer = preferences.getBoolean("timer", true);
        mPrefWhiteboard = preferences.getBoolean("whiteboard", false);
        mPrefWriteAnswers = preferences.getBoolean("writeAnswers", false);
        mPrefTextSelection = preferences.getBoolean("textSelection", false);
        mDeckFilename = preferences.getString("deckFilename", "");
        mInvertedColors = preferences.getBoolean("invertedColors", false);
        mPrefUseRubySupport = preferences.getBoolean("useRubySupport", false);
        mPrefFullscreenReview = preferences.getBoolean("fullscreenReview", true);
        mshowNextReviewTime = preferences.getBoolean("showNextReviewTime", true);
        mZoomEnabled = preferences.getBoolean("zoom", false);
        mZeemoteEnabled = preferences.getBoolean("zeemote", false);
        mDisplayFontSize = preferences.getInt("relativeDisplayFontSize", CardModel.DEFAULT_FONT_SIZE_RATIO);
        mRelativeButtonSize = preferences.getInt("answerButtonSize", 100);
        mPrefHideQuestionInAnswer = Integer.parseInt(preferences.getString("hideQuestionInAnswer",
                Integer.toString(HQIA_DO_SHOW)));
        mDictionary = Integer.parseInt(preferences.getString("dictionary",
                Integer.toString(DICTIONARY_AEDICT)));
        mPrefFixHebrew = preferences.getBoolean("fixHebrewText", false);
        mSpeakText = preferences.getBoolean("tts", false);
        mPlaySoundsAtStart = preferences.getBoolean("playSoundsAtStart", true);
        mShowProgressBars = preferences.getBoolean("progressBars", true);

        mGesturesEnabled = preferences.getBoolean("swipe", false);
        if (mGesturesEnabled) {
         	mGestureShake = Integer.parseInt(preferences.getString("gestureShake", "0"));
         	if (mGestureShake != 0) {
         		mShakeEnabled = true;
         	}
            mShakeIntensity = preferences.getInt("minShakeIntensity", 70);

            mGestureSwipeUp = Integer.parseInt(preferences.getString("gestureSwipeUp", "0"));
         	mGestureSwipeDown = Integer.parseInt(preferences.getString("gestureSwipeDown", "0"));
         	mGestureSwipeLeft = Integer.parseInt(preferences.getString("gestureSwipeLeft", "13"));
         	mGestureSwipeRight = Integer.parseInt(preferences.getString("gestureSwipeRight", "0"));
         	mGestureDoubleTap = Integer.parseInt(preferences.getString("gestureDoubleTap", "0"));
         	mGestureTapLeft = Integer.parseInt(preferences.getString("gestureTapLeft", "0"));
         	mGestureTapRight = Integer.parseInt(preferences.getString("gestureTapRight", "0"));
         	mGestureTapTop = Integer.parseInt(preferences.getString("gestureTapTop", "0"));
         	mGestureTapBottom = Integer.parseInt(preferences.getString("gestureTapBottom", "0"));
        }

        return preferences;
    }


    private void refreshCard() {
        if (sDisplayAnswer) {
            displayCardAnswer();
        } else {
            displayCardQuestion();
        }
    }


    private void setDueMessage() {
		if (mCurrentCard != null && AnkiDroidApp.deck().getScheduler().equals("reviewEarly")) {
			double due = (mCurrentCard.getCombinedDue() - Utils.now()) / 86400.0;
			if (due > 0.041) {
	    		mChosenAnswer.setText(Utils.getReadableInterval(Reviewer.this, due, true));				
			}
		}
    }


    private void reviewNextCard() {
    	updateScreenCounts();
    	if (mShowProgressBars) {
            updateStatisticBars();    	    
    	}

        // Clean answer field
        if (mPrefWriteAnswers) {
            mAnswerField.setText("");
        }

        if (mPrefWhiteboard) {
            mWhiteboard.clear();
        }

        if (mPrefTimer) {
            mCardTimer.setBase(SystemClock.elapsedRealtime());
            mCardTimer.start();
        }

        displayCardQuestion();
    }


    private void updateScreenCounts() {
        Deck deck = AnkiDroidApp.deck();
        int eta = deck.getETA();
        if (deck.hasFinishScheduler() || eta < 1) {
            setTitle(deck.getDeckName());
        } else {
            setTitle(getResources().getQuantityString(R.plurals.reviewer_window_title, eta, deck.getDeckName(), eta));        	
        }

        int _failedSoonCount = deck.getFailedSoonCount();
        int _revCount = deck.getRevCount();
        int _newCount = deck.getNewCountToday();
        
        SpannableString failedSoonCount = new SpannableString(String.valueOf(_failedSoonCount));
        SpannableString revCount = new SpannableString(String.valueOf(_revCount));
        SpannableString newCount = new SpannableString(String.valueOf(_newCount));

        boolean isDue = true; // mCurrentCard.isDue();
        int type = mCurrentCard.getType();

        if (isDue && (type == Card.TYPE_NEW)) {
            newCount.setSpan(new UnderlineSpan(), 0, newCount.length(), 0);
        }
        if (isDue && (type == Card.TYPE_REV)) {
            revCount.setSpan(new UnderlineSpan(), 0, revCount.length(), 0);
        }
        if (isDue && (type == Card.TYPE_FAILED)) {
            failedSoonCount.setSpan(new UnderlineSpan(), 0, failedSoonCount.length(), 0);
        }

        mTextBarRed.setText(failedSoonCount);
        mTextBarBlack.setText(revCount);
        mTextBarBlue.setText(newCount);
    }


    private void updateStatisticBars() {
        if (mStatisticBarsMax == 0) {
            View view = findViewById(R.id.progress_bars_back1);
            mStatisticBarsMax = view.getWidth();
            mStatisticBarsHeight = view.getHeight();
        }
        Deck deck = AnkiDroidApp.deck();
        Utils.updateProgressBars(this, mDailyBar, deck.getProgress(false), mStatisticBarsMax, mStatisticBarsHeight, true);
        Utils.updateProgressBars(this, mGlobalBar, deck.getProgress(true), mStatisticBarsMax, mStatisticBarsHeight, true);
    }  


    private void displayCardQuestion() {
        sDisplayAnswer = false;
        
        if (mButtonHeight == 0 && mRelativeButtonSize != 100) {
        	mButtonHeight = mFlipCard.getHeight() * mRelativeButtonSize / 100;
        	mFlipCard.setHeight(mButtonHeight);
        	mEase1.setHeight(mButtonHeight);
        	mEase2.setHeight(mButtonHeight);
        	mEase3.setHeight(mButtonHeight);
        	mEase4.setHeight(mButtonHeight);        	
        }
        
        // If the user wants to write the answer
        if (mPrefWriteAnswers) {
            mAnswerField.setVisibility(View.VISIBLE);

            // Show soft keyboard
            InputMethodManager inputMethodManager = (InputMethodManager) getSystemService(Context.INPUT_METHOD_SERVICE);
            inputMethodManager.showSoftInput(mAnswerField, InputMethodManager.SHOW_FORCED);
        }

        mFlipCard.setVisibility(View.VISIBLE);
        mFlipCard.requestFocus();

        String question = mCurrentCard.getQuestion();
        Log.i(AnkiDroidApp.TAG, "question: '" + question + "'");

        String displayString = enrichWithQASpan(question, false);
        // Show an horizontal line as separation when question is shown in answer
        if (isQuestionDisplayed()) {
            displayString = displayString + "<hr/>";
        }

        if (mSpeakText && Integer.valueOf(android.os.Build.VERSION.SDK) > 3) {
            ReadText.setLanguageInformation(Model.getModel(AnkiDroidApp.deck(), mCurrentCard.getCardModelId(), false).getId(), mCurrentCard.getCardModelId());          
        }

        updateCard(displayString);
        hideEaseButtons();
    }


    private void displayCardAnswer() {
        Log.i(AnkiDroidApp.TAG, "displayCardAnswer");
        sDisplayAnswer = true;

        Sound.stopSounds();

        String displayString = "";

        // If the user wrote an answer
        if (mPrefWriteAnswers) {
            mAnswerField.setVisibility(View.GONE);
            if (mCurrentCard != null) {
                // Obtain the user answer and the correct answer
                String userAnswer = mAnswerField.getText().toString();         
                Matcher matcher = sSpanPattern.matcher(Utils.stripHTMLMedia(mCurrentCard.getAnswer()));
                String correctAnswer = matcher.replaceAll("");
                matcher = sBrPattern.matcher(correctAnswer);
                correctAnswer = matcher.replaceAll("\n");
                matcher = Sound.sSoundPattern.matcher(correctAnswer);
                correctAnswer = matcher.replaceAll("");
                matcher = Image.sImagePattern.matcher(correctAnswer);
                correctAnswer = matcher.replaceAll("");
                Log.i(AnkiDroidApp.TAG, "correct answer = " + correctAnswer);

                // Obtain the diff and send it to updateCard
                DiffEngine diff = new DiffEngine();

                displayString = enrichWithQASpan(diff.diff_prettyHtml(diff.diff_main(userAnswer, correctAnswer))
                        + "<br/>" + mCurrentCard.getAnswer(), true);
            }

            // Hide soft keyboard
            InputMethodManager inputMethodManager = (InputMethodManager) getSystemService(Context.INPUT_METHOD_SERVICE);
            inputMethodManager.hideSoftInputFromWindow(mAnswerField.getWindowToken(), 0);
        } else {
            displayString = enrichWithQASpan(mCurrentCard.getAnswer(), true);
        }

        // Depending on preferences do or do not show the question
        if (isQuestionDisplayed()) {
            StringBuffer sb = new StringBuffer();
            sb.append(enrichWithQASpan(mCurrentCard.getQuestion(), false));
            sb.append("<a name=\"question\"></a><hr/>");
            sb.append(displayString);
            displayString = sb.toString();
        }

        mIsSelecting = false;
        mFlipCard.setVisibility(View.GONE);
        updateCard(displayString);
        showEaseButtons();
    }


    private void updateCard(String content) {
        Log.i(AnkiDroidApp.TAG, "updateCard");


        String baseUrl = "";
        Boolean isJapaneseModel = false;
        
        // Add CSS for font color and font size
        if (mCurrentCard != null) {
        	final String japaneseModelTag = "Japanese";
        	
            Deck currentDeck = AnkiDroidApp.deck();
            Model myModel = Model.getModel(currentDeck, mCurrentCard.getCardModelId(), false);
            baseUrl = Utils.getBaseUrl(mMediaDir, myModel, currentDeck);
            content = myModel.getCSSForFontColorSize(mCurrentCard.getCardModelId(), mDisplayFontSize, mInvertedColors) + content;
            isJapaneseModel = myModel.hasTag(japaneseModelTag);
            mMainLayout.setBackgroundColor(Color.parseColor(myModel.getBackgroundColor(mCurrentCard.getCardModelId(), mInvertedColors)));
        } else {
            mCard.getSettings().setDefaultFontSize(calculateDynamicFontSize(content));
            baseUrl = Utils.urlEncodeMediaDir(mDeckFilename.replace(".anki", ".media/"));
        }

        // Log.i(AnkiDroidApp.TAG, "Initial content card = \n" + content);
        // content = Image.parseImages(deckFilename, content);
        // Log.i(AnkiDroidApp.TAG, "content after parsing images = \n" + content);

        // don't play question sound again when displaying answer 
        int questionStartsAt = content.indexOf("<a name=\"question\"></a><hr/>");
        String question = "";
        String answer = "";
        if (isQuestionDisplayed()) {
        	if (sDisplayAnswer && (questionStartsAt != -1)) {
        		question = Sound.parseSounds(baseUrl, content.substring(0, questionStartsAt), mSpeakText, MetaDB.LANGUAGE_QUESTION);
        		answer = Sound.parseSounds(baseUrl, content.substring(questionStartsAt, content.length()), mSpeakText, MetaDB.LANGUAGE_ANSWER);
        	} else {
            	question = Sound.parseSounds(baseUrl, content.substring(0, content.length() - 5), mSpeakText, MetaDB.LANGUAGE_QUESTION) + "<hr/>";        		
        	}
        } else {
        	int qa = MetaDB.LANGUAGE_QUESTION;
        	if (sDisplayAnswer) {
        		qa = MetaDB.LANGUAGE_ANSWER;
        	}
        	answer = Sound.parseSounds(baseUrl, content, mSpeakText, qa);
        }

        // Parse out the LaTeX images
        question = LaTeX.parseLaTeX(AnkiDroidApp.deck(), question);
        answer = LaTeX.parseLaTeX(AnkiDroidApp.deck(), answer);

       
        // If ruby annotation support is activated, then parse and handle:
        // Strip kanji in question, add furigana in answer
        if (mPrefUseRubySupport && isJapaneseModel) {
          	content = RubyParser.ankiStripKanji(question) + RubyParser.ankiRubyToMarkup(answer);
        } else {
        	content = question + answer;
        }
        
        // In order to display the bold style correctly, we have to change
        // font-weight to 700
        content = content.replace("font-weight:600;", "font-weight:700;");

        // Find hebrew text
        if (isHebrewFixEnabled()) {
            content = applyFixForHebrew(content);
        }

        Log.i(AnkiDroidApp.TAG, "content card = \n" + content);
        StringBuilder style = new StringBuilder();
        style.append(getCustomFontsStyle());
        style.append(getDefaultFontStyle());
        style.append(getDeckStyle(mCurrentCard.mDeck.getDeckPath()));
        Log.i(AnkiDroidApp.TAG, "::style::" + style);
        String card =
            mCardTemplate.replace("::content::", content).replace("::style::", style.toString());
        // Log.i(AnkiDroidApp.TAG, "card html = \n" + card);
        Log.i(AnkiDroidApp.TAG, "base url = " + baseUrl );
        mCard.loadDataWithBaseURL(baseUrl, card, "text/html", "utf-8", null);
        try {
            PrintWriter w = new PrintWriter(new File(mDeckFilename + ".card.html"));
            w.write(card);
            w.close();
            Log.d(AnkiDroidApp.TAG, "Card HTML saved");
        } catch (FileNotFoundException e) {
            Log.d(AnkiDroidApp.TAG, "Could not save card HTML");
        }

        if (!mConfigurationChanged && mPlaySoundsAtStart) {
        	if (!mSpeakText) {
        		Sound.playSounds(null, 0);
        	} else if (!sDisplayAnswer) {
        		Sound.playSounds(Utils.stripHTML(mCurrentCard.getQuestion()), MetaDB.LANGUAGE_QUESTION);            	
        	} else {
        		Sound.playSounds(Utils.stripHTML(mCurrentCard.getAnswer()), MetaDB.LANGUAGE_ANSWER);            	
            } 
        }
    }


    private String getDeckStyle(String deckPath) {
      File styleFile = new File(Utils.removeExtension(deckPath) + ".css");
      if (!styleFile.exists() || !styleFile.canRead()) {
        return "";
      }
      StringBuilder style = new StringBuilder();
      try {
        BufferedReader styleReader =
          new BufferedReader(new InputStreamReader(new FileInputStream(styleFile)));
        while (true) {
          String line = styleReader.readLine();
          if (line == null) {
            break;
          }
          style.append(line);
          style.append('\n');
        }
      } catch (IOException e) {
        Log.e(AnkiDroidApp.TAG, "Error reading style file: " + styleFile.getAbsolutePath(), e);
        return "";
      }
      return style.toString();
    }


    /**
     * Returns the CSS used to handle custom fonts.
     * <p>
     * Custom fonts live in fonts directory in the directory used to store decks.
     * <p>
     * Each font is mapped to the font family by the same name as the name of the font fint without
     * the extension.
     */
    private String getCustomFontsStyle() {
      StringBuilder builder = new StringBuilder();
      for (File fontFile : Utils.getCustomFonts(getBaseContext())) {
        String fontFace = String.format(
            "@font-face {font-family: \"%s\"; src: url(\"file://%s\");}",
            Utils.removeExtension(fontFile.getName()), fontFile.getAbsolutePath());
        Log.d(AnkiDroidApp.TAG, "adding to style: " + fontFace);
        builder.append(fontFace);
        builder.append('\n');
      }
      return builder.toString();
    }


    /** Returns the CSS used to set the default font. */
    private String getDefaultFontStyle() {
        SharedPreferences preferences = PrefSettings.getSharedPrefs(getBaseContext());
        String defaultFont = preferences.getString("defaultFont", null);
        if (defaultFont == null || "".equals(defaultFont)) {
            return "";
        }
        return "BODY { font-family: '" + defaultFont + "' }\n";
    }


    private boolean isQuestionDisplayed() {
        switch (mPrefHideQuestionInAnswer) {
            case HQIA_DO_HIDE:
                return false;

            case HQIA_DO_SHOW:
                return true;

            case HQIA_CARD_MODEL:
                return (Model.getModel(AnkiDroidApp.deck(), mCurrentCard.getCardModelId(), false).getCardModel(
                        mCurrentCard.getCardModelId()).isQuestionInAnswer());

            default:
                return true;
        }
    }


    public static Card getEditorCard() {
        return sEditorCard;
    }

    private boolean isHebrewFixEnabled() {
        return mPrefFixHebrew;
    }


    /**
     * Adds a span html tag around the contents to have an indication, where answer/question is displayed
     *
     * @param content
     * @param isAnswer if true then the class attribute is set to "answer", "question" otherwise.
     * @return
     */
    private static String enrichWithQASpan(String content, boolean isAnswer) {
        StringBuffer sb = new StringBuffer();
        sb.append("<p class=\"");
        if (isAnswer) {
            sb.append(ANSWER_CLASS);
        } else {
            sb.append(QUESTION_CLASS);
        }
        sb.append("\">");
        sb.append(content);
        sb.append("</p>");
        return sb.toString();
    }


    /**
     * Calculates a dynamic font size depending on the length of the contents taking into account that the input string
     * contains html-tags, which will not be displayed and therefore should not be taken into account.
     *
     * @param htmlContents
     * @return font size respecting MIN_DYNAMIC_FONT_SIZE and MAX_DYNAMIC_FONT_SIZE
     */
    private static int calculateDynamicFontSize(String htmlContent) {
        // Replace each <br> with 15 spaces, each <hr> with 30 spaces, then
        // remove all html tags and spaces
        String realContent = htmlContent.replaceAll("\\<br.*?\\>", " ");
        realContent = realContent.replaceAll("\\<hr.*?\\>", " ");
        realContent = realContent.replaceAll("\\<.*?\\>", "");
        realContent = realContent.replaceAll("&nbsp;", " ");
        return Math.max(DYNAMIC_FONT_MIN_SIZE,
                DYNAMIC_FONT_MAX_SIZE - (int) (realContent.length() / DYNAMIC_FONT_FACTOR));
    }


    private void unblockControls() {
        mCard.setEnabled(true);
        mFlipCard.setEnabled(true);

        switch (mCurrentEase) {
            case Card.EASE_FAILED:
                mEase1.setClickable(true);
                mEase2.setEnabled(true);
                mEase3.setEnabled(true);
                mEase4.setEnabled(true);
                break;

            case Card.EASE_HARD:
                mEase1.setEnabled(true);
                mEase2.setClickable(true);
                mEase3.setEnabled(true);
                mEase4.setEnabled(true);
                break;

            case Card.EASE_MID:
                mEase1.setEnabled(true);
                mEase2.setEnabled(true);
                mEase3.setClickable(true);
                mEase4.setEnabled(true);
                break;

            case Card.EASE_EASY:
                mEase1.setEnabled(true);
                mEase2.setEnabled(true);
                mEase3.setEnabled(true);
                mEase4.setClickable(true);
                break;

            default:
                mEase1.setEnabled(true);
                mEase2.setEnabled(true);
                mEase3.setEnabled(true);
                mEase4.setEnabled(true);
                break;
        }

        if (mPrefTimer) {
            mCardTimer.setEnabled(true);
        }

        if (mPrefWhiteboard) {
            mWhiteboard.setEnabled(true);
        }

        if (mPrefWriteAnswers) {
            mAnswerField.setEnabled(true);
        }
    }


    private void blockControls() {
        mCard.setEnabled(false);
        mFlipCard.setEnabled(false);

        switch (mCurrentEase) {
            case Card.EASE_FAILED:
                mEase1.setClickable(false);
                mEase2.setEnabled(false);
                mEase3.setEnabled(false);
                mEase4.setEnabled(false);
                break;

            case Card.EASE_HARD:
                mEase1.setEnabled(false);
                mEase2.setClickable(false);
                mEase3.setEnabled(false);
                mEase4.setEnabled(false);
                break;

            case Card.EASE_MID:
                mEase1.setEnabled(false);
                mEase2.setEnabled(false);
                mEase3.setClickable(false);
                mEase4.setEnabled(false);
                break;

            case Card.EASE_EASY:
                mEase1.setEnabled(false);
                mEase2.setEnabled(false);
                mEase3.setEnabled(false);
                mEase4.setClickable(false);
                break;

            default:
                mEase1.setEnabled(false);
                mEase2.setEnabled(false);
                mEase3.setEnabled(false);
                mEase4.setEnabled(false);
                break;
        }

        if (mPrefTimer) {
            mCardTimer.setEnabled(false);
        }

        if (mPrefWhiteboard) {
            mWhiteboard.setEnabled(false);
        }

        if (mPrefWriteAnswers) {
            mAnswerField.setEnabled(false);
        }
    }


    private int getAvailableWidthInCard() {
        // The width available is equals to
        // the screen's width divided by the default scale factor used by the WebView, because this scale factor will be
        // applied later
        // and minus the padding
        int availableWidth = (int) (AnkiDroidApp.getDisplayWidth() / mScaleInPercent) - TOTAL_WIDTH_PADDING;
        Log.i(AnkiDroidApp.TAG, "availableWidth = " + availableWidth);
        return availableWidth;
    }


    /**
     * Select Text in the webview and automatically sends the selected text to the clipboard.
     * From http://cosmez.blogspot.com/2010/04/webview-emulateshiftheld-on-android.html
     */
    private void selectAndCopyText() {
        try {
            KeyEvent shiftPressEvent = new KeyEvent(0, 0, KeyEvent.ACTION_DOWN, KeyEvent.KEYCODE_SHIFT_LEFT, 0, 0);
            shiftPressEvent.dispatch(mCard);
            mIsSelecting = true;
        } catch (Exception e) {
            throw new AssertionError(e);
        }
    }


    /**
     * Setup media.
     * Try to detect if we're using dropbox and set the mediaPrefix accordingly. Then set the media directory.
     * @param deck The deck that we've just opened
     */
    public static String setupMedia(Deck deck) {
        String mediaLoc = deck.getVar("mediaLocation");
        if (mediaLoc != null) {
            mediaLoc = mediaLoc.replace("\\", "/");
            if (mediaLoc.contains("/Dropbox/Public/Anki")) {
                // We're using dropbox
                deck.setMediaPrefix(AnkiDroidApp.getDropboxDir());
            }
        }
        return deck.mediaDir();
    }

    
    private String applyFixForHebrew(String text) {
        Matcher m = sHebrewPattern.matcher(text);
        StringBuffer sb = new StringBuffer();
        while (m.find()) {
            String hebrewText = m.group();
            // Some processing before we reverse the Hebrew text
            // 1. Remove all Hebrew vowels as they cannot be displayed properly
            Matcher mv = sHebrewVowelsPattern.matcher(hebrewText);
            hebrewText = mv.replaceAll("");
            // 2. Flip open parentheses, brackets and curly brackets with closed ones and vice-versa
            // Matcher mp = sBracketsPattern.matcher(hebrewText);
            // StringBuffer sbg = new StringBuffer();
            // int bracket[] = new int[1];
            // while (mp.find()) {
            //     bracket[0] = mp.group().codePointAt(0);
            //     if ((bracket[0] & 0x28) == 0x28) {
            //         // flip open/close ( and )
            //         bracket[0] ^= 0x01;
            //     } else if (bracket[0] == 0x5B || bracket[0] == 0x5D || bracket[0] == 0x7B || bracket[0] == 0x7D) {
            //         // flip open/close [, ], { and }
            //         bracket[0] ^= 0x06;
            //     }
            //     mp.appendReplacement(sbg, new String(bracket, 0, 1));
            // }
            // mp.appendTail(sbg);
            // hebrewText = sbg.toString();
            // for (int i = 0; i < hebrewText.length(); i++) {
            //     Log.i(AnkiDroidApp.TAG, "flipped brackets: " + hebrewText.codePointAt(i));
            // }
            // 3. Reverse all numerical groups (so when they get reversed again they show LTR)
            // Matcher mn = sNumeralsPattern.matcher(hebrewText);
            // sbg = new StringBuffer();
            // while (mn.find()) {
            //     StringBuffer sbn = new StringBuffer(m.group());
            //     mn.appendReplacement(sbg, sbn.reverse().toString());
            // }
            // mn.appendTail(sbg);

            // for (int i = 0; i < sbg.length(); i++) {
            //     Log.i(AnkiDroidApp.TAG, "LTR numerals: " + sbg.codePointAt(i));
            // }
            // hebrewText = sbg.toString();//reverse().toString();
            m.appendReplacement(sb, hebrewText); 
        }
        m.appendTail(sb);
        return sb.toString();
    }


    private void executeCommand(int which) {
    	switch(which) {
    	case GESTURE_NOTHING:
    		break;
    	case GESTURE_ANSWER_EASE1:
			if (sDisplayAnswer) {
				answerCard(Card.EASE_FAILED);
			} else {
		        displayCardAnswer();
			}
    		break;
    	case GESTURE_ANSWER_EASE2:
			if (sDisplayAnswer) {
				answerCard(Card.EASE_HARD);
			} else {
		        displayCardAnswer();
			}    		
    		break;
    	case GESTURE_ANSWER_EASE3:
			if (sDisplayAnswer) {
				answerCard(Card.EASE_MID);
			} else {
		        displayCardAnswer();
			}
    		break;
    	case GESTURE_ANSWER_EASE4:
			if (sDisplayAnswer) {
				answerCard(Card.EASE_EASY);
			} else {
		        displayCardAnswer();
			}
    		break;
    	case GESTURE_ANSWER_RECOMMENDED:
			if (sDisplayAnswer) {
				if (mCurrentCard.isRev()) {
					answerCard(Card.EASE_MID);
				} else {
					answerCard(Card.EASE_HARD);
				}
			} else {
				displayCardAnswer();
			}
    		break;
    	case GESTURE_ANSWER_BETTER_THAN_RECOMMENDED:
			if (sDisplayAnswer) {
				if (mCurrentCard.isRev()) {
					answerCard(Card.EASE_EASY);
				} else {
					answerCard(Card.EASE_MID);
				}
			}
    		break;
    	case GESTURE_EXIT:
       	 	closeReviewer();
    		break;
    	case GESTURE_UNDO:
    		if (AnkiDroidApp.deck().undoAvailable()) {
        		DeckTask.launchDeckTask(DeckTask.TASK_TYPE_UNDO, mUpdateCardHandler, new DeckTask.TaskData(0,
                        AnkiDroidApp.deck(), mCurrentCard));    			
    		}
    		break;
    	case GESTURE_REDO:
    		if (AnkiDroidApp.deck().redoAvailable()) {
                DeckTask.launchDeckTask(DeckTask.TASK_TYPE_REDO, mUpdateCardHandler, new DeckTask.TaskData(0,
                        AnkiDroidApp.deck(), mCurrentCard.getId(), false));    			
    		}
    		break;
    	case GESTURE_EDIT:
        	editCard();
    		break;
    	case GESTURE_MARK:
            DeckTask.launchDeckTask(DeckTask.TASK_TYPE_MARK_CARD, mMarkCardHandler, new DeckTask.TaskData(0,
                    AnkiDroidApp.deck(), mCurrentCard));
    		break;
    	case GESTURE_LOOKUP:
    		lookUp();
    		break;
    	case GESTURE_BURY:
            DeckTask.launchDeckTask(DeckTask.TASK_TYPE_BURY_CARD, mAnswerCardHandler, new DeckTask.TaskData(0,
                    AnkiDroidApp.deck(), mCurrentCard));
    		break;
    	case GESTURE_SUSPEND:
    		DeckTask.launchDeckTask(DeckTask.TASK_TYPE_SUSPEND_CARD, mAnswerCardHandler, new DeckTask.TaskData(0,
                    AnkiDroidApp.deck(), mCurrentCard));
    		break;
    	case GESTURE_DELETE:
    		showDeleteCardDialog();
    		break;
    	case GESTURE_CLEAR_WHITEBOARD:
            if (mPrefWhiteboard) {            	
        		mWhiteboard.clear();
            }
    		break;
    	}
    }

    // ----------------------------------------------------------------------------
    // INNER CLASSES
    // ----------------------------------------------------------------------------

    /**
     * Provides a hook for calling "alert" from javascript. Useful for debugging your javascript.
     */
    public final class AnkiDroidWebChromeClient extends WebChromeClient {
        @Override
        public boolean onJsAlert(WebView view, String url, String message, JsResult result) {
            Log.i(AnkiDroidApp.TAG, message);
            result.confirm();
            return true;
        }
    }

    public final class JavaScriptInterface {

        JavaScriptInterface() { }


        /**
         * This is not called on the UI thread. Send a message that will be handled on the UI thread.
         */
        public void playSound(String soundPath) {
            Message msg = Message.obtain();
            msg.obj = soundPath;
            mHandler.sendMessage(msg);
        }
    }


    private String nextInterval(int ease) {
        Resources res = getResources();

        if (ease == 1){
        	return res.getString(R.string.soon);
        } else {
        	return Utils.getReadableInterval(this, mCurrentCard.nextInterval(mCurrentCard, ease));
        }
    }


    private void closeReviewer() {
    	mClosing = true;
        DeckTask.launchDeckTask(DeckTask.TASK_TYPE_SAVE_DECK, mSaveAndResetDeckHandler, new DeckTask.TaskData(AnkiDroidApp.deck(), ""));
    }

    class MyGestureDetector extends SimpleOnGestureListener {
     	private boolean mIsXScrolling = false;
     	private boolean mIsYScrolling = false;

    	@Override
        public boolean onFling(MotionEvent e1, MotionEvent e2, float velocityX, float velocityY) {
            if (mGesturesEnabled) {
        		try {
        			if (e2.getY() - e1.getY() > StudyOptions.sSwipeMinDistance && Math.abs(velocityY) > StudyOptions.sSwipeThresholdVelocity && Math.abs(e1.getX() - e2.getX()) < StudyOptions.sSwipeMaxOffPath && !mIsYScrolling) {
                        // down
        				executeCommand(mGestureSwipeDown);
       		        } else if (e1.getY() - e2.getY() > StudyOptions.sSwipeMinDistance && Math.abs(velocityY) > StudyOptions.sSwipeThresholdVelocity && Math.abs(e1.getX() - e2.getX()) < StudyOptions.sSwipeMaxOffPath && !mIsYScrolling) {
                        // up
        				executeCommand(mGestureSwipeUp);
       		        } else if (e2.getX() - e1.getX() > StudyOptions.sSwipeMinDistance && Math.abs(velocityX) > StudyOptions.sSwipeThresholdVelocity && Math.abs(e1.getY() - e2.getY()) < StudyOptions.sSwipeMaxOffPath && !mIsXScrolling && !mIsSelecting) {
                      	 // right
       		        	executeCommand(mGestureSwipeRight);
                    } else if (e1.getX() - e2.getX() > StudyOptions.sSwipeMinDistance && Math.abs(velocityX) > StudyOptions.sSwipeThresholdVelocity && Math.abs(e1.getY() - e2.getY()) < StudyOptions.sSwipeMaxOffPath && !mIsXScrolling && !mIsSelecting) {
                    	// left
                    	executeCommand(mGestureSwipeLeft);
                    }
               		mIsXScrolling = false;        		
               		mIsYScrolling = false;        		
                 }
                 catch (Exception e) {
                   	Log.e(AnkiDroidApp.TAG, "onFling Exception = " + e.getMessage());
                 }            	
            }
            return false;
        }

    	@Override
    	public boolean onDoubleTap(MotionEvent e) {
    		if (mGesturesEnabled) {
        		executeCommand(mGestureDoubleTap);            	
			}
    		return false;
    	}
    	
    	@Override
    	public boolean onSingleTapConfirmed(MotionEvent e) {
    		if (mGesturesEnabled && !mIsSelecting) {
    			int height = mCard.getHeight();
    			int width = mCard.getWidth();
    			float posX = e.getX();
    			float posY = e.getY();
    			if (posX > posY / height * width) {
    				if (posY > height * (1 - posX / width)) {
    		       		executeCommand(mGestureTapRight);
    				} else {
    		       		executeCommand(mGestureTapTop);
    				}
    			} else {
    				if (posY > height * (1 - posX / width)) {
    		       		executeCommand(mGestureTapBottom);    					
    				} else {
    		       		executeCommand(mGestureTapLeft);
    				}    				
    			}
 			} else {
 				mIsSelecting = false;
 			}
    		return false;
    	}
    	
        @Override
        public boolean onScroll(MotionEvent e1, MotionEvent e2, float distanceX, float distanceY) {
        	if (mCard.getScrollY() != 0) {
        		mIsYScrolling = true;        		
        	}
        	if (mCard.getScrollX() != 0) {
        		mIsXScrolling = true;
        	}  
            return super.onScroll(e1, e2, distanceX, distanceY);
        }

    }
    @Override
    public boolean onTouchEvent(MotionEvent event) {
        if (gestureDetector.onTouchEvent(event))
	        return true;
	    else
	    	return false;
    }


	@Override
	public void buttonPressed(ButtonEvent arg0) {
		Log.d("Zeemote","Button pressed, id: "+arg0.getButtonID());
	}


	@Override
	public void buttonReleased(ButtonEvent arg0) {
		Log.d("Zeemote","Button released, id: "+arg0.getButtonID());
		Message msg = Message.obtain();
		msg.what = MSG_ZEEMOTE_BUTTON_A + arg0.getButtonID(); //Button A = 0, Button B = 1...
		if ((msg.what >= MSG_ZEEMOTE_BUTTON_A) && (msg.what <= MSG_ZEEMOTE_BUTTON_D)) { //make sure messages from future buttons don't get throug
			this.ZeemoteHandler.sendMessage(msg);
		}
	}
}<|MERGE_RESOLUTION|>--- conflicted
+++ resolved
@@ -79,9 +79,6 @@
 import com.ichi2.utils.RubyParser;
 import com.tomgibara.android.veecheck.util.PrefSettings;
 
-<<<<<<< HEAD
-public class Reviewer extends Activity {
-=======
 import java.io.IOException;
 import java.util.regex.Matcher;
 import java.util.regex.Pattern;
@@ -91,7 +88,6 @@
 import com.zeemote.zc.event.ButtonEvent;
 import com.zeemote.zc.event.IButtonListener;
 import com.zeemote.zc.ui.android.ControllerAndroidUi;
->>>>>>> ae944bc7
 
 
 public class Reviewer extends Activity implements IButtonListener{
@@ -288,7 +284,6 @@
      */    
  	private GestureDetector gestureDetector;
  	View.OnTouchListener gestureListener;
-<<<<<<< HEAD
 
 	/**
      * Gesture Allocation
@@ -322,17 +317,14 @@
  	private static final int GESTURE_CLEAR_WHITEBOARD = 15;
  	private static final int GESTURE_EXIT = 16;
 
-=======
- 	
- 	private int zEase;
- 	
  	/**
  	 * Zeemote controller
  	 */
  	//Controller controller = null;
  	ControllerAndroidUi controllerUi;
->>>>>>> ae944bc7
-
+
+    private int zEase;
+    
     // ----------------------------------------------------------------------------
     // LISTENERS
     // ----------------------------------------------------------------------------
