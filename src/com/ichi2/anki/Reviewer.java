--- conflicted
+++ resolved
@@ -2473,12 +2473,10 @@
             // font-weight to 700
             content = content.replace("font-weight:600;", "font-weight:700;");
 
-<<<<<<< HEAD
-=======
+            Log.i(AnkiDroidApp.TAG, "content card = \n" + content);
             // CSS class for card-specific styling
             String cardClass = "card card" + (mCurrentCard.getOrd()+1);
             
->>>>>>> f32b758d
             Log.i(AnkiDroidApp.TAG, "content card = \n" + content);
             StringBuilder style = new StringBuilder();
             style.append(mCustomFontStyle);
@@ -2490,11 +2488,7 @@
 
             content = SmpToHtmlEntity(content);
             mCardContent = new SpannedString(mCardTemplate.replace("::content::", content).replace("::style::",
-<<<<<<< HEAD
-                    style.toString()));
-=======
                     style.toString()).replace("::class::", cardClass));
->>>>>>> f32b758d
             Log.i(AnkiDroidApp.TAG, "base url = " + mBaseUrl);
 
             fillFlashcard(mShowAnimations);
