package com.ichi2.anki;

import java.util.ArrayList;
import java.util.HashMap;
import java.util.Iterator;
import java.util.Set;
import java.util.Map.Entry;

import android.content.ContentValues;
import android.database.Cursor;
import android.database.SQLException;
import android.util.Log;

public class Deck
{
	
	/**
	 * Tag for logging messages
	 */
	private static String TAG = "Ankidroid";
	
	// Auto priorities
	private static final int PRIORITY_HIGH = 4;

	private static final int PRIORITY_MED = 3;

	private static final int PRIORITY_NORM = 2;

	private static final int PRIORITY_LOW = 1;

	private static final int PRIORITY_NONE = 0;

	// Manual priorities
	private static final int PRIORITY_REVEARLY = -1;

	private static final int PRIORITY_BURIED = -2;

	private static final int PRIORITY_SUSPENDED = -3;

	// Rest
	private static final int MATURE_THRESHOLD = 21;

	private static final int NEW_CARDS_DISTRIBUTE = 0;

	private static final int NEW_CARDS_LAST = 1;

	private static final int NEW_CARDS_FIRST = 2;

	private static final int NEW_CARDS_RANDOM = 0;

	private static final int NEW_CARDS_OLD_FIRST = 1;

	private static final int NEW_CARDS_NEW_FIRST = 2;

	private static final int REV_CARDS_OLD_FIRST = 0;

	private static final int REV_CARDS_NEW_FIRST = 1;

	private static final int REV_CARDS_DUE_FIRST = 2;

	private static final int REV_CARDS_RANDOM = 3;

	private static final int SEARCH_TAG = 0;

	private static final int SEARCH_TYPE = 1;

	private static final int SEARCH_PHRASE = 2;

	private static final int SEARCH_FID = 3;

	private static final int DECK_VERSION = 43;
<<<<<<< HEAD
	
	private static final float factorFour = 1.3f;
	private static final float initialFactor = 2.5f;
	private static final float maxScheduleTime = 36500f;
	
	// BEGIN: SQL table columns
	long id;
=======

	private static final float initialFactor = 2.5f;

	// BEGIN: SQL table columns
	int id;

>>>>>>> 29326b82
	float created;

	float modified;

	String description;

	int version;
<<<<<<< HEAD
	long currentModelId;
=======

	int currentModelId;

>>>>>>> 29326b82
	String syncName;

	float lastSync;

	// Scheduling
	// Initial intervals
	float hardIntervalMin;

	float hardIntervalMax;

	float midIntervalMin;

	float midIntervalMax;

	float easyIntervalMin;

	float easyIntervalMax;

	// Delays on failure
	int delay0;

	int delay1;

	int delay2;

	// Collapsing future cards
	float collapseTime;

	// Priorities and postponing
	String highPriority;

	String medPriority;

	String lowPriority;

	String suspended;

	// 0 is random, 1 is by input date
	int newCardOrder;

	// When to show new cards
	int newCardSpacing;

	// Limit the number of failed cards in play
	int failedCardMax;

	// Number of new cards to show per day
	int newCardsPerDay;

	// Currently unused
	int sessionRepLimit;

	int sessionTimeLimit;

	// Stats offset
	float utcOffset;

	// Count cache
	int cardCount;

	int factCount;

	int failedNowCount;

	int failedSoonCount;

	int revCount;

	int newCount;

	// Review order
	int revCardOrder;

	// END: SQL table columns
<<<<<<< HEAD
	
	// BEGIN JOINed variables
	//Model currentModel; // Deck.currentModelId = Model.id
	//ArrayList<Model> models; // Deck.id = Model.deckId
	// END JOINed variables
	
=======

>>>>>>> 29326b82
	float averageFactor;

	int newCardModulus;

	int newCountToday;

	float lastLoaded;
<<<<<<< HEAD
	boolean newEarly;
	boolean reviewEarly;
	
=======

>>>>>>> 29326b82
	private Stats globalStats;

	private Stats dailyStats;

	private void initVars()
	{
		// tmpMediaDir = null;
		// forceMediaDir = null;
		// lastTags = "";
		lastLoaded = (float) System.currentTimeMillis() / 1000;
<<<<<<< HEAD
//		undoEnabled = false;
//		sessionStartReps = 0;
//		sessionStartTime = 0;
//		lastSessionStart = 0;
		newEarly = false;
		reviewEarly = false;
=======
		// undoEnabled = false;
		// sessionStartReps = 0;
		// sessionStartTime = 0;
		// lastSessionStart = 0;
		// newEarly = false;
		// reviewEarly = false;
>>>>>>> 29326b82
	}

	public static Deck openDeck(String path) throws SQLException
	{
		Deck deck = new Deck();
		Log.i(TAG, "openDeck - Opening database " + path);
		AnkiDb.openDatabase(path);

		// Read in deck table columns
		Cursor cursor = AnkiDb.database.rawQuery("SELECT *" + " FROM decks" + " LIMIT 1", null);

		if (cursor.isClosed())
			throw new SQLException();
		cursor.moveToFirst();
<<<<<<< HEAD
		
		deck.id 			 = cursor.getLong(0);
		deck.created		 = cursor.getFloat(1);
		deck.modified 		 = cursor.getFloat(2);
		deck.description	 = cursor.getString(3);
		deck.version		 = cursor.getInt(4);
		deck.currentModelId	 = cursor.getLong(5);
		deck.syncName		 = cursor.getString(6);
		deck.lastSync		 = cursor.getFloat(7);
=======

		deck.id = cursor.getInt(0);
		deck.created = cursor.getFloat(1);
		deck.modified = cursor.getFloat(2);
		deck.description = cursor.getString(3);
		deck.version = cursor.getInt(4);
		deck.currentModelId = cursor.getInt(5);
		deck.syncName = cursor.getString(6);
		deck.lastSync = cursor.getFloat(7);
>>>>>>> 29326b82
		deck.hardIntervalMin = cursor.getFloat(8);
		deck.hardIntervalMax = cursor.getFloat(9);
		deck.midIntervalMin = cursor.getFloat(10);
		deck.midIntervalMax = cursor.getFloat(11);
		deck.easyIntervalMin = cursor.getFloat(12);
		deck.easyIntervalMax = cursor.getFloat(13);
		deck.delay0 = cursor.getInt(14);
		deck.delay1 = cursor.getInt(15);
		deck.delay2 = cursor.getInt(16);
		deck.collapseTime = cursor.getFloat(17);
		deck.highPriority = cursor.getString(18);
		deck.medPriority = cursor.getString(19);
		deck.lowPriority = cursor.getString(20);
		deck.suspended = cursor.getString(21);
		deck.newCardOrder = cursor.getInt(22);
		deck.newCardSpacing = cursor.getInt(23);
		deck.failedCardMax = cursor.getInt(24);
		deck.newCardsPerDay = cursor.getInt(25);
		deck.sessionRepLimit = cursor.getInt(26);
		deck.sessionTimeLimit = cursor.getInt(27);
		deck.utcOffset = cursor.getFloat(28);
		deck.cardCount = cursor.getInt(29);
		deck.factCount = cursor.getInt(30);
		deck.failedNowCount = cursor.getInt(31);
		deck.failedSoonCount = cursor.getInt(32);
		deck.revCount = cursor.getInt(33);
		deck.newCount = cursor.getInt(34);
		deck.revCardOrder = cursor.getInt(35);

		Log.i(TAG, "openDeck - Read " + cursor.getColumnCount() + " columns from decks table.");
		cursor.close();

		deck.initVars();

		// Ensure necessary indices are available
		deck.updateDynamicIndices();
		// Save counts to determine if we should save deck after check
		int oldCount = deck.failedSoonCount + deck.revCount + deck.newCount;
		// Update counts
		deck.rebuildQueue();
		// Unsuspend reviewed early & buried
		cursor = AnkiDb.database.rawQuery("SELECT id " + "FROM cards " + "WHERE type in (0,1,2) and "
		        + "isDue = 0 and " + "priority in (-1,-2)", null);

		if (cursor.isClosed())
			throw new SQLException();

		if (cursor.moveToFirst())
		{
			int count = cursor.getCount();
<<<<<<< HEAD
			long[] ids = new long[count];
			for (int i = 0; i < count; i++) {
				ids[i] = cursor.getLong(0);
=======
			int[] ids = new int[count];
			for (int i = 0; i < count; i++)
			{
				ids[i] = cursor.getInt(0);
>>>>>>> 29326b82
				cursor.moveToNext();
			}
			deck.updatePriorities(ids);
			deck.checkDue();
		}
		cursor.close();

		// Save deck to database if it has been modified
		if ((oldCount != (deck.failedSoonCount + deck.revCount + deck.newCount)) || deck.modifiedSinceSave())
			deck.commitToDB();

		return deck;
	}

	public void closeDeck()
	{
		AnkiDb.closeDatabase();
	}

	private boolean modifiedSinceSave()
	{
		return this.modified > this.lastLoaded;
	}
<<<<<<< HEAD
	
	private void setModified() {
		modified = System.currentTimeMillis() / 1000f;
	}
	
	private void flushMod() {
		setModified();
		commitToDB();
	}
	
	private void commitToDB() {
		Log.i("anki", "Saving deck to DB...");
=======

	private void commitToDB()
	{
		Log.i(TAG, "commitToDB - Saving deck to DB...");
>>>>>>> 29326b82
		ContentValues values = new ContentValues();
		values.put("id", id);
		values.put("created", created);
		values.put("modified", modified);
		values.put("description", description);
		values.put("version", version);
		values.put("currentModelId", currentModelId);
		values.put("syncName", syncName);
		values.put("lastSync", lastSync);
		values.put("hardIntervalMin", hardIntervalMin);
		values.put("hardIntervalMax", hardIntervalMax);
		values.put("midIntervalMin", midIntervalMin);
		values.put("midIntervalMax", midIntervalMax);
		values.put("easyIntervalMin", easyIntervalMin);
		values.put("easyIntervalMax", easyIntervalMax);
		values.put("delay0", delay0);
		values.put("delay1", delay1);
		values.put("delay2", delay2);
		values.put("collapseTime", collapseTime);
		values.put("highPriority", highPriority);
		values.put("medPriority", medPriority);
		values.put("lowPriority", lowPriority);
		values.put("suspended", suspended);
		values.put("newCardOrder", newCardOrder);
		values.put("newCardSpacing", newCardSpacing);
		values.put("failedCardMax", failedCardMax);
		values.put("newCardsPerDay", newCardsPerDay);
		values.put("sessionRepLimit", sessionRepLimit);
		values.put("sessionTimeLimit", sessionTimeLimit);
		values.put("utcOffset", utcOffset);
		values.put("cardCount", cardCount);
		values.put("factCount", factCount);
		values.put("failedNowCount", failedNowCount);
		values.put("failedSoonCount", failedSoonCount);
		values.put("revCount", revCount);
		values.put("newCount", newCount);
		values.put("revCardOrder", revCardOrder);

		AnkiDb.database.update("decks", values, "id = " + this.id, null);
	}

	public static float getLastModified(String deckPath)
	{
		float value;
		//Log.i(TAG, "Deck - getLastModified from deck = " + deckPath);
		AnkiDb.openDatabase(deckPath);
		Cursor cursor = AnkiDb.database.rawQuery("SELECT modified" + " FROM decks" + " LIMIT 1", null);

		if (!cursor.moveToFirst())
			value = -1;
		else
			value = cursor.getFloat(0);
		cursor.close();
		AnkiDb.closeDatabase();
		return value;
	}
<<<<<<< HEAD
	
	/* Getting the next card
	 ***********************************************************/
	
	
	/**
	 * Return the next card object.
	 * @return The next due card or null if nothing is due.
	 */
	public Card getCard() {
		checkDue();
		long id = getCardId();
		return cardFromId(id);
	}
	
	private long getCardId() {
		long id;
		// Failed card due?
		if ((delay0 != 0) && (failedNowCount != 0))
			return AnkiDb.queryScalar("SELECT id FROM failedCards LIMIT 1");
		// Failed card queue too big?
		if (failedSoonCount >= failedCardMax)
			return AnkiDb.queryScalar("SELECT id FROM failedCards LIMIT 1");
		// Distribute new cards?
		if (timeForNewCard()) {
			id = maybeGetNewCard();
			if (id != 0)
				return id;
		}
		// Card due for review?
		if (revCount != 0)
			return getRevCard();
		// New cards left?
		id = maybeGetNewCard();
		if (id != 0)
			return id;
		// Review ahead?
		if (reviewEarly) {
			id = getCardIdAhead();
			if (id != 0)
				return id;
			else {
				resetAfterReviewEarly();
				checkDue();
			}
		}
		// Display failed cards early/last
		if (showFailedLast()) {
			try {
			id = AnkiDb.queryScalar("SELECT id FROM failedCards limit 1");
			} catch (Exception e) {
				return 0;
			}
			return id; 
		}
		return 0;
	}
	
	private long getCardIdAhead() {
		long id = AnkiDb.queryScalar(
				"SELECT id " +
				"FROM cards " +
				"WHERE type = 1 and " +
				"isDue = 0 and " +
				"priority in (1,2,3,4) " +
				"ORDER BY combinedDue " +
				"LIMIT 1");
		return id;
	}
	
	/* Get card: helper functions
	 ***********************************************************/
	
	private boolean timeForNewCard() {
		if (newCardSpacing == NEW_CARDS_LAST)
			return false;
		if (newCardSpacing == NEW_CARDS_FIRST)
			return true;
		// Force old if there are very high priority cards
		try {
			AnkiDb.queryScalar(
					"SELECT 1 " +
					"FROM cards " +
					"WHERE type = 1 and " +
					"isDue = 1 and " +
					"priority = 4 " +
					"LIMIT 1");
		} catch (Exception e) { // No result from query.
			if (newCardModulus == 0)
				return false;
			else
				return (dailyStats.reps % newCardModulus) == 0;
		}
		return false;
	}
	
	private long maybeGetNewCard() {
		if ((newCountToday == 0) && (!newEarly))
			return 0;
		return getNewCard();
	}
	
	private String newCardTable() {
		return (new String[]{
				"acqCardsOld",
				"acqCardsOld",
				"acqCardsNew"})[newCardOrder];
	}
	
	private String revCardTable() {
		return (new String[]{
				"revCardsOld",
				"revCardsNew",
				"revCardsDue",
				"revCardsRandom"})[revCardOrder];
	}
	
	private long getNewCard() {
		long id;
		try {
			id = AnkiDb.queryScalar(
					"SELECT id " +
					"FROM " +
					newCardTable() +
					"LIMIT 1");
		} catch (Exception e) {
			return 0;
		}
		return id;
	}
	
	private long getRevCard() {
		long id;
		try {
			id = AnkiDb.queryScalar(
					"SELECT id " +
					"FROM " +
					revCardTable() +
					"LIMIT 1");
		} catch (Exception e) {
			return 0;
		}
		return id;
	}
	
	private boolean showFailedLast() {
		return (collapseTime != 0f) || (delay0 == 0);
	}
	
	private Card cardFromId(long id) {
		if (id == 0)
			return null;
		Card card = new Card();
		if (!card.fromDB(id))
			return null;
		card.genFuzz();
		card.startTimer();
		return card;
	}
	
	/* Answering a card
	 ***********************************************************/
	
	public void answerCard(Card card, int ease)
	{
		float now = System.currentTimeMillis() / 1000f;
		
		// Old state
		String oldState = cardState(card);
		float lastDelaySecs = System.currentTimeMillis() / 1000f - card.combinedDue;
        float lastDelay = lastDelaySecs / 86400f;
        int oldSuc = card.successive;
        
        // update card details
        float last = card.interval;
        card.interval = nextInterval(card, ease);
        if (lastDelay >= 0)
            card.lastInterval = last; // keep last interval if reviewing early
        if (card.reps != 0)
            card.lastDue = card.due; // only update if card was not new
        card.due = nextDue(card, ease, oldState);
        card.isDue = 0;
        card.lastFactor = card.factor;
        if (lastDelay >= 0)
            updateFactor(card, ease); // don't update factor if learning ahead
        
        // spacing
        float space, spaceFactor, minSpacing, minOfOtherCards;
        Cursor cursor = AnkiDb.database.rawQuery(
        		"SELECT models.initialSpacing, models.spacing " +
        		"FROM facts, models " +
        		"WHERE facts.modelId = models.id and " +
        		"facts.id = " +
        		card.factId,
        		null);
        if (!cursor.moveToFirst())
        {
        	minSpacing = 0;
        	spaceFactor = 0;
        }
        else
        {
	        minSpacing = cursor.getFloat(0);
	        spaceFactor = cursor.getFloat(1);
        }
        cursor.close();
        
        cursor = AnkiDb.database.rawQuery(
        		"SELECT min(interval) " +
        		"FROM cards " +
        		"WHERE factId = " +
        		card.factId +
        		" and id != " +
        		card.id, 
        		null);
		if (!cursor.moveToFirst())
			minOfOtherCards = 0;
		else
			minOfOtherCards = cursor.getFloat(0);
		cursor.close();
        if (minOfOtherCards != 0)
            space = Math.min(minOfOtherCards, card.interval);
        else
            space = 0;
        space = space * spaceFactor * 86400f;
        space = Math.max(minSpacing, space);
        space += System.currentTimeMillis() / 1000f;
        
        // check what other cards we've spaced
        String extra;
        if (this.reviewEarly)
            extra = "";
        else
        {
            // if not reviewing early, make sure the current card is counted
            // even if it was not due yet (it's a failed card)
            extra = "or id = " + card.id;
        }   
        cursor = AnkiDb.database.rawQuery(
        		"SELECT type, count(type) " +
        		"FROM cards " +
        		"WHERE factId = " +
        		card.factId + " and " +
        		"(isDue = 1 " + extra + ") " +
        		"GROUP BY type", null);
        if (cursor.moveToFirst())
        {
        	while (cursor.moveToNext())
        	{
        		if (cursor.getInt(0) == 0)
        			failedSoonCount -= cursor.getInt(1);
        		else if (cursor.getInt(0) == 1)
        			revCount -= cursor.getInt(1);
        		else
        			newCount -= cursor.getInt(1);
        	}
        }
        cursor.close();
            
        // space other cards        
        AnkiDb.database.execSQL(String.format(
        		"UPDATE cards " +
        		"SET spaceUntil = %f, " +
        		"combinedDue = max(%f, due), " +
        		"modified = %f, " +
        		"isDue = 0 " +
        		"WHERE id != %d and factId = %d",
        		space, space, now, card.id, card.factId));
        card.spaceUntil = 0;
        
        // temp suspend if learning ahead
        if (this.reviewEarly && lastDelay < 0)
            if (oldSuc != 0 || lastDelaySecs > this.delay0 || !this.showFailedLast())
                card.priority = -1;
        // card stats
        card.updateStats(ease, oldState);
        card.toDB();
        // global/daily stats
        Stats.updateAllStats(this.globalStats, this.dailyStats, card, ease, oldState);
        // review history
        CardHistoryEntry entry = new CardHistoryEntry(card, ease, lastDelay);
        entry.writeSQL();
        this.modified = now;
//        // TODO: Fix leech handling
//        if (isLeech(card)) 
//            card = handleLeech(card);
	}
	
//	private boolean isLeech(Card card)
//	{
//		int no = card.noCount;
//        int fmax = getInt("leechFails");
//        if (fmax == 0)
//            return false;
//        return (
//            // failed
//            (card.successive == 0) &&
//            // greater than fail threshold
//            (no >= fmax) &&
//            // at least threshold/2 reps since last time
//            (fmax - no) % (Math.max(fmax/2, 1)) == 0);
//	}
//	
//	// TODO: not sure how this is supposed to affect the DB.
//	private Card handleLeech(Card card)
//	{
//		this.refresh();
//        Card scard = cardFromId(card.id, true);
//        tags = scard.fact.tags;
//        tags = addTags("Leech", tags);
//        scard.fact.tags = canonifyTags(tags);
//        scard.fact.setModified(textChanged=True);
//        self.updateFactTags(scard.fact.id);
//        self.s.flush();
//        self.s.expunge(scard);
//        if (getBool("suspendLeeches"))
//            suspendCards(card.id);
//        this.refresh();
//	}
	
	/* Interval management
	 ***********************************************************/
	
	private float nextInterval(Card card, int ease)
	{
		float delay = adjustedDelay(card, ease);
		return nextInterval(card, delay, ease);
	}
	
	private float nextInterval(Card card, float delay, int ease)
	{
		float interval = card.interval;
        float factor = card.factor;
        
        // if shown early and not failed
        if ((delay < 0) && (card.successive != 0))
        {
            interval = Math.max(card.lastInterval, card.interval + delay);
            if (interval < this.midIntervalMin)
                interval = 0;
            delay = 0;
        }
        
        // if interval is less than mid interval, use presets
        if (ease == 1)
        {
            interval *= this.delay2;
            if (interval < this.hardIntervalMin)
                interval = 0;
        }
        else if (interval == 0)
        {
            if (ease == 2)
            	interval = this.hardIntervalMin + ((float) Math.random())*(hardIntervalMax - hardIntervalMin);
            else if (ease == 3)
            	interval = this.midIntervalMin + ((float) Math.random())*(midIntervalMax - midIntervalMin);
            else if (ease == 4)
            	interval = this.easyIntervalMin + ((float) Math.random())*(easyIntervalMax - easyIntervalMin);
        }
        else
        {
            // if not cramming, boost initial 2
            if ((interval < this.hardIntervalMax) && (interval > 0.166))
            {
                float mid = (this.midIntervalMin + this.midIntervalMax) / 2f;
                interval *= (mid / interval / factor);
            }
            // multiply last interval by factor
            if (ease == 2)
                interval = (interval + delay/4f) * 1.2f;
            else if (ease == 3)
                interval = (interval + delay/2f) * factor;
            else if (ease == 4)
                interval = (interval + delay) * factor * factorFour;
            float fuzz = 0.95f + ((float) Math.random())*(1.05f - 0.95f);
            interval *= fuzz;
        }
        if (maxScheduleTime != 0)
            interval = Math.min(interval, maxScheduleTime);
        return interval;
	}
	
	private float nextDue(Card card, int ease, String oldState)
	{
		float due;
		if (ease == 1)
			if (oldState.equals("mature"))
				due = this.delay1;
			else
				due = this.delay0;
		else
			due = card.interval * 86400f;
		return due + (System.currentTimeMillis()/1000f);
	}
	
	private void updateFactor(Card card, int ease)
	{
		card.lastFactor = card.factor;
		if (card.reps == 0)
			card.factor = this.averageFactor; // card is new, inherit beginning factor
		if (cardIsBeingLearnt(card) && (ease == 0 || ease == 1 || ease == 2))
		{
			if (card.successive != 0 && ease != 2)
				card.factor -= 0.20f; // only penalize failures after success when starting
		}
		else if (ease == 0 || ease == 1)
			card.factor -= 0.20f;
		else if (ease == 2)
			card.factor -= 0.15f;
		else if (ease == 4)
			card.factor += 0.10f;
		card.factor = Math.max(1.3f, card.factor);
	}
	
	private float adjustedDelay(Card card, int ease)
	{
		float now = System.currentTimeMillis();
		if (cardIsNew(card))
			return 0;
		if (card.combinedDue <= now)
			return (now - card.due) / 86400f;
		else
			return (now - card.combinedDue) / 86400f;
	}
            
	/* Queue/cache management
	 ***********************************************************/
	
	private void rebuildCounts(boolean full) {
		Log.i("anki", "Rebuilding global and due counts...");
		// Need to check due first, so new due cards are not added later
		checkDue();
		// Global counts
		if (full) {
			cardCount = (int) AnkiDb.queryScalar("SELECT count(id) FROM cards");
			factCount = (int) AnkiDb.queryScalar("SELECT count(id) FROM facts");
=======

	/*
	 * Queue/cache management
	 * *********************************************************
	 */

	private void rebuildCounts(boolean full)
	{
		Log.i(TAG, "rebuildCounts - Rebuilding global and due counts...");
		// Need to check due first, so new due cards are not added later
		checkDue();
		// Global counts
		if (full)
		{
			cardCount = AnkiDb.queryScalar("SELECT count(id) FROM cards");
			factCount = AnkiDb.queryScalar("SELECT count(id) FROM facts");
>>>>>>> 29326b82
		}

		// Due counts
<<<<<<< HEAD
		failedSoonCount = (int) AnkiDb.queryScalar("SELECT count(id) FROM failedCards");
		failedNowCount = (int) AnkiDb.queryScalar(
				"SELECT count(id) " +
				"FROM cards " +
				"WHERE type = 0 and " +
				"isDue = 1 and " +
				"combinedDue <= " +
				String.format("%f", (float) (System.currentTimeMillis() / 1000f)));
		revCount = (int) AnkiDb.queryScalar(
				"SELECT count(id) " +
				"FROM cards " +
				"WHERE type = 1 and " +
				"priority in (1,2,3,4) and " +
				"isDue = 1");
		newCount = (int) AnkiDb.queryScalar(
				"SELECT count(id) " +
				"FROM cards " +
				"WHERE type = 2 and " +
				"priority in (1,2,3,4) and " +
				"isDue = 1");
=======
		failedSoonCount = AnkiDb.queryScalar("SELECT count(id) FROM failedCards");
		failedNowCount = AnkiDb.queryScalar("SELECT count(id) " + "FROM cards " + "WHERE type = 0 and "
		        + "isDue = 1 and " + "combinedDue <= "
		        + String.format("%f", (float) (System.currentTimeMillis() / 1000f)));
		revCount = AnkiDb.queryScalar("SELECT count(id) " + "FROM cards " + "WHERE type = 1 and "
		        + "priority in (1,2,3,4) and " + "isDue = 1");
		newCount = AnkiDb.queryScalar("SELECT count(id) " + "FROM cards " + "WHERE type = 2 and "
		        + "priority in (1,2,3,4) and " + "isDue = 1");
>>>>>>> 29326b82
	}

	/**
	 * Mark expired cards due and update counts.
	 */
	private void checkDue()
	{
		Log.i(TAG, "Checking due cards...");
		checkDailyStats();

		// Failed cards
		ContentValues val = new ContentValues(1);
		val.put("isDue", 1);
<<<<<<< HEAD
		
		failedSoonCount += AnkiDb.database.update(
				"cards", 
				val, 
				"type = 0 and " +
				"isDue = 0 and " +
				"priority in (1,2,3,4) and " +
				String.format("combinedDue <= %f", (float)
						((System.currentTimeMillis() / 1000f) + delay0)),
				null);
		
		failedNowCount = (int) AnkiDb.queryScalar(
				"SELECT count(id) " +
				"FROM cards " +
				"WHERE type = 0 and " +
				"isDue = 1 and " +
				String.format("combinedDue <= %f", (float)
						(System.currentTimeMillis() / 1000f)));
		
=======

		failedSoonCount += AnkiDb.database.update("cards", val, "type = 0 and " + "isDue = 0 and "
		        + "priority in (1,2,3,4) and "
		        + String.format("combinedDue <= %f", (float) ((System.currentTimeMillis() / 1000f) + delay0)), null);

		failedNowCount = AnkiDb.queryScalar("SELECT count(id) " + "FROM cards " + "WHERE type = 0 and "
		        + "isDue = 1 and " + String.format("combinedDue <= %f", (float) (System.currentTimeMillis() / 1000f)));

>>>>>>> 29326b82
		// Review
		val.clear();
		val.put("isDue", 1);
		revCount += AnkiDb.database.update("cards", val, "type = 1 and " + "isDue = 0 and "
		        + "priority in (1,2,3,4) and "
		        + String.format("combinedDue <= %f", (float) (System.currentTimeMillis() / 1000f)), null);

		// New
		val.clear();
		val.put("isDue", 1);
		newCount += AnkiDb.database.update("cards", val, "type = 2 and " + "isDue = 0 and "
		        + "priority in (1,2,3,4) and "
		        + String.format("combinedDue <= %f", (float) (System.currentTimeMillis() / 1000f)), null);

		newCountToday = Math.max(Math.min(newCount, newCardsPerDay - newCardsToday()), 0);
	}

	/**
	 * Update relative delays based on current time.
	 */
	private void rebuildQueue()
	{
		Log.i(TAG, "rebuildQueue - Rebuilding query...");
		// Setup global/daily stats
		globalStats = Stats.globalStats(this);
		dailyStats = Stats.dailyStats(this);

		// Mark due cards and update counts
		checkDue();

		// Invalid card count
		// Determine new card distribution
		if (newCardSpacing == NEW_CARDS_DISTRIBUTE)
		{
			if (newCountToday > 0)
			{
				newCardModulus = (newCountToday + revCount) / newCountToday;
				// If there are cards to review, ensure modulo >= 2
				if (revCount > 0)
					newCardModulus = Math.max(2, newCardModulus);
			} else
			{
				newCardModulus = 0;
			}
		} else
			newCardModulus = 0;
		Log.i(TAG, "newCardModulus set to " + newCardModulus);

		Cursor cursor = AnkiDb.database.rawQuery("SELECT avg(factor) " + "FROM cards " + "WHERE type = 1", null);
		if (cursor.isClosed())
			throw new SQLException();

		if (!cursor.moveToFirst())
			averageFactor = Deck.initialFactor;
		else
			averageFactor = cursor.getFloat(0);
		cursor.close();

		// Recache CSS
		// rebuildCSS();
	}

	/**
	 * Checks if the day has rolled over.
	 */
	private void checkDailyStats()
	{
		if (!Stats.genToday(this).toString().equals(dailyStats.day.toString()))
			dailyStats = Stats.dailyStats(this);
	}
<<<<<<< HEAD
	
	private void resetAfterReviewEarly() {
		long[] ids = null;
		Cursor cursor = AnkiDb.database.rawQuery(
				"SELECT id " +
				"FROM cards " +
				"WHERE priority = -1", 
				null);
		if (cursor.moveToFirst()) {
			int count = cursor.getCount();
			ids = new long[count];
			for (int i = 0; i < count; i++) {
				ids[i] = cursor.getLong(0);
				cursor.moveToNext();
			}
		}
		cursor.close();
		
		if (ids != null) {
			updatePriorities(ids);
			flushMod();
		}
		if (reviewEarly || newEarly) {
			reviewEarly = false;
			newEarly = false;
			checkDue();
		}
	}
	
	/* Priorities
	 ***********************************************************/
	
	private void updatePriorities(long[] cardIds) {
		updatePriorities(cardIds, null, true);
	}
	
	private void updatePriorities(long[] cardIds, String[] suspend, boolean dirty) {
		Log.i("ank", "Updating priorities...");
		// Any tags to suspend
		if (suspend != null) {
			long[] ids = tagIds(suspend);
			AnkiDb.database.execSQL(
					"UPDATE tags " +
					"SET priority = 0 " +
					"WHERE id in " +
					ids2str(ids));
=======

	/*
	 * Priorities*********************************************************
	 */

	private void updatePriorities(int[] cardIds)
	{
		updatePriorities(cardIds, null, true);
	}

	private void updatePriorities(int[] cardIds, String[] suspend, boolean dirty)
	{
		Log.i(TAG, "updatePriorities - Updating priorities...");
		// Any tags to suspend
		if (suspend != null)
		{
			int[] ids = tagIds(suspend);
			AnkiDb.database.execSQL("UPDATE tags " + "SET priority = 0 " + "WHERE id in " + ids2str(ids));
>>>>>>> 29326b82
		}

		String limit = "";
		if (cardIds.length <= 1000)
			limit = "and cardTags.cardId in " + ids2str(cardIds);
		String query = "SELECT cardTags.cardId, " + "CASE " + "WHEN min(tags.priority) = 0 THEN 0 "
		        + "WHEN max(tags.priority) > 2 THEN max(tags.priority) " + "WHEN min(tags.priority) = 1 THEN 1 "
		        + "ELSE 2 END " + "FROM cardTags,tags " + "WHERE cardTags.tagId = tags.id " + limit + " "
		        + "GROUP BY cardTags.cardId";
		Cursor cursor = AnkiDb.database.rawQuery(query, null);
		if (!cursor.moveToFirst())
			throw new SQLException("No result for query: " + query);

		int len = cursor.getCount();
<<<<<<< HEAD
		long[][] cards = new long[len][2];
		for (int i = 0; i < len; i++) {
			cards[i][0] = cursor.getLong(0);
=======
		int[][] cards = new int[len][2];
		for (int i = 0; i < len; i++)
		{
			cards[i][0] = cursor.getInt(0);
>>>>>>> 29326b82
			cards[i][1] = cursor.getInt(1);
		}
		cursor.close();

		String extra = "";
		if (dirty)
			extra = ", modified = " + String.format("%f", (float) (System.currentTimeMillis() / 1000f));
		for (int pri = 0; pri < 5; pri++)
		{
			int count = 0;
			for (int i = 0; i < len; i++)
			{
				if (cards[i][1] == pri)
					count++;
			}
			long[] cs = new long[count];
			int j = 0;
			for (int i = 0; i < len; i++)
			{
				if (cards[i][1] == pri)
				{
					cs[j] = cards[i][0];
					j++;
				}
			}
			// Catch review early & buried but not suspended cards
			AnkiDb.database.execSQL("UPDATE cards " + "SET priority = " + pri + extra + "WHERE id in " + ids2str(cs)
			        + " and " + "priority != " + pri + " and " + "priority >= -2");
		}

		ContentValues val = new ContentValues(1);
		val.put("isDue", 0);
		int cnt = AnkiDb.database
		        .update("cards", val, "type in (0,1,2) and " + "priority = 0 and " + "isDue = 1", null);
		if (cnt > 0)
			rebuildCounts(false);
	}

	/*
	 * Counts related to due cards
	 * *********************************************************
	 */

	private int newCardsToday()
	{
		return (dailyStats.newEase0 + dailyStats.newEase1 + dailyStats.newEase2 + dailyStats.newEase3 + dailyStats.newEase4);
	}
<<<<<<< HEAD
	
	/* Card Predicates
	 ***********************************************************/
	
	private String cardState(Card card)
	{
		if (cardIsNew(card))
            return "new";
		else if (card.interval > MATURE_THRESHOLD)
            return "mature";
        return "young";
	}
	
	/** 
	 * Check if a card is a new card.
	 * @param card The card to check.
	 * @return True if a card has never been seen before.
	 */
	private boolean cardIsNew(Card card)
	{
		return card.reps == 0;
	}
	
	/** 
	 * Check if a card is a new card.
	 * @param card The card to check.
	 * @return True if card should use present intervals.
	 */
	private boolean cardIsBeingLearnt(Card card)
	{
		return card.interval < this.easyIntervalMin;
	}
	
	/* Dynamic indices
	 ***********************************************************/
	
	private void updateDynamicIndices() {
		Log.i("anki", "Updating indices...");
		HashMap<String,String> indices = new HashMap<String,String>();
=======

	/*
	 * Dynamic indices*********************************************************
	 */

	private void updateDynamicIndices()
	{
		Log.i(TAG, "updateDynamicIndices - Updating indices...");
		HashMap<String, String> indices = new HashMap<String, String>();
>>>>>>> 29326b82
		indices.put("intervalDesc", "(type, isDue, priority desc, interval desc)");
		indices.put("intervalAsc", "(type, isDue, priority desc, interval)");
		indices.put("randomOrder", "(type, isDue, priority desc, factId, ordinal)");
		indices.put("dueAsc", "(type, isDue, priority desc, due)");
		indices.put("dueDesc", "(type, isDue, priority desc, due desc)");

		ArrayList<String> required = new ArrayList<String>();
		if (revCardOrder == REV_CARDS_OLD_FIRST)
			required.add("intervalDesc");
		if (revCardOrder == REV_CARDS_NEW_FIRST)
			required.add("intervalAsc");
		if (revCardOrder == REV_CARDS_RANDOM)
			required.add("randomOrder");
		if (revCardOrder == REV_CARDS_DUE_FIRST || newCardOrder == NEW_CARDS_OLD_FIRST
		        || newCardOrder == NEW_CARDS_RANDOM)
			required.add("dueAsc");
		if (newCardOrder == NEW_CARDS_NEW_FIRST)
			required.add("dueDesc");

		Set<Entry<String, String>> entries = indices.entrySet();
		Iterator<Entry<String, String>> iter = entries.iterator();
		while (iter.hasNext())
		{
			Entry<String, String> entry = iter.next();
			if (required.contains(entry.getKey()))
				AnkiDb.database.execSQL("CREATE INDEX IF NOT EXISTS " + "ix_cards_" + entry.getKey() + " ON cards "
				        + entry.getValue());
			else
				AnkiDb.database.execSQL("DROP INDEX IF EXISTS " + "ix_cards_" + entry.getKey());
		}
	}

	/*
	 * Utility functions (might be better in a separate classes)
	 * *********************************************************
	 */

	/**
	 * Returns a SQL string from an array of integers.
	 * 
	 * @param ids
	 *            The array of integers to include in the list.
	 * @return An SQL compatible string in the format (ids[0],ids[1],..).
	 */
<<<<<<< HEAD
	private static String ids2str(long[] ids) {
=======
	private static String ids2str(int[] ids)
	{
>>>>>>> 29326b82
		String str = "(";
		int len = ids.length;
		for (int i = 0; i < len; i++)
		{
			if (i == (len - 1))
				str += ids[i];
			else
				str += ids[i] + ",";
		}
		str += ")";
		return str;
	}

	/**
	 * Gets the IDs of the specified tags.
	 * 
	 * @param tags
	 *            An array of the tags to get IDs for.
	 * @return An array of IDs of the tags.
	 */
<<<<<<< HEAD
	private static long[] tagIds(String[] tags) {
=======
	private static int[] tagIds(String[] tags)
	{
>>>>>>> 29326b82
		// TODO: Finish porting this method from tags.py.
		return null;
	}
}<|MERGE_RESOLUTION|>--- conflicted
+++ resolved
@@ -69,7 +69,6 @@
 	private static final int SEARCH_FID = 3;
 
 	private static final int DECK_VERSION = 43;
-<<<<<<< HEAD
 	
 	private static final float factorFour = 1.3f;
 	private static final float initialFactor = 2.5f;
@@ -77,14 +76,7 @@
 	
 	// BEGIN: SQL table columns
 	long id;
-=======
-
-	private static final float initialFactor = 2.5f;
-
-	// BEGIN: SQL table columns
-	int id;
-
->>>>>>> 29326b82
+
 	float created;
 
 	float modified;
@@ -92,13 +84,9 @@
 	String description;
 
 	int version;
-<<<<<<< HEAD
+	
 	long currentModelId;
-=======
-
-	int currentModelId;
-
->>>>>>> 29326b82
+	
 	String syncName;
 
 	float lastSync;
@@ -173,16 +161,12 @@
 	int revCardOrder;
 
 	// END: SQL table columns
-<<<<<<< HEAD
 	
 	// BEGIN JOINed variables
 	//Model currentModel; // Deck.currentModelId = Model.id
 	//ArrayList<Model> models; // Deck.id = Model.deckId
 	// END JOINed variables
 	
-=======
-
->>>>>>> 29326b82
 	float averageFactor;
 
 	int newCardModulus;
@@ -190,13 +174,11 @@
 	int newCountToday;
 
 	float lastLoaded;
-<<<<<<< HEAD
+	
 	boolean newEarly;
+
 	boolean reviewEarly;
-	
-=======
-
->>>>>>> 29326b82
+
 	private Stats globalStats;
 
 	private Stats dailyStats;
@@ -207,21 +189,12 @@
 		// forceMediaDir = null;
 		// lastTags = "";
 		lastLoaded = (float) System.currentTimeMillis() / 1000;
-<<<<<<< HEAD
 //		undoEnabled = false;
 //		sessionStartReps = 0;
 //		sessionStartTime = 0;
 //		lastSessionStart = 0;
 		newEarly = false;
 		reviewEarly = false;
-=======
-		// undoEnabled = false;
-		// sessionStartReps = 0;
-		// sessionStartTime = 0;
-		// lastSessionStart = 0;
-		// newEarly = false;
-		// reviewEarly = false;
->>>>>>> 29326b82
 	}
 
 	public static Deck openDeck(String path) throws SQLException
@@ -236,7 +209,6 @@
 		if (cursor.isClosed())
 			throw new SQLException();
 		cursor.moveToFirst();
-<<<<<<< HEAD
 		
 		deck.id 			 = cursor.getLong(0);
 		deck.created		 = cursor.getFloat(1);
@@ -246,45 +218,34 @@
 		deck.currentModelId	 = cursor.getLong(5);
 		deck.syncName		 = cursor.getString(6);
 		deck.lastSync		 = cursor.getFloat(7);
-=======
-
-		deck.id = cursor.getInt(0);
-		deck.created = cursor.getFloat(1);
-		deck.modified = cursor.getFloat(2);
-		deck.description = cursor.getString(3);
-		deck.version = cursor.getInt(4);
-		deck.currentModelId = cursor.getInt(5);
-		deck.syncName = cursor.getString(6);
-		deck.lastSync = cursor.getFloat(7);
->>>>>>> 29326b82
 		deck.hardIntervalMin = cursor.getFloat(8);
 		deck.hardIntervalMax = cursor.getFloat(9);
-		deck.midIntervalMin = cursor.getFloat(10);
-		deck.midIntervalMax = cursor.getFloat(11);
+		deck.midIntervalMin  = cursor.getFloat(10);
+		deck.midIntervalMax  = cursor.getFloat(11);
 		deck.easyIntervalMin = cursor.getFloat(12);
 		deck.easyIntervalMax = cursor.getFloat(13);
-		deck.delay0 = cursor.getInt(14);
-		deck.delay1 = cursor.getInt(15);
-		deck.delay2 = cursor.getInt(16);
-		deck.collapseTime = cursor.getFloat(17);
-		deck.highPriority = cursor.getString(18);
-		deck.medPriority = cursor.getString(19);
-		deck.lowPriority = cursor.getString(20);
-		deck.suspended = cursor.getString(21);
-		deck.newCardOrder = cursor.getInt(22);
-		deck.newCardSpacing = cursor.getInt(23);
-		deck.failedCardMax = cursor.getInt(24);
-		deck.newCardsPerDay = cursor.getInt(25);
+		deck.delay0 		 = cursor.getInt(14);
+		deck.delay1 		 = cursor.getInt(15);
+		deck.delay2 		 = cursor.getInt(16);
+		deck.collapseTime 	 = cursor.getFloat(17);
+		deck.highPriority 	 = cursor.getString(18);
+		deck.medPriority 	 = cursor.getString(19);
+		deck.lowPriority 	 = cursor.getString(20);
+		deck.suspended 	 	 = cursor.getString(21);
+		deck.newCardOrder 	 = cursor.getInt(22);
+		deck.newCardSpacing  = cursor.getInt(23);
+		deck.failedCardMax 	 = cursor.getInt(24);
+		deck.newCardsPerDay  = cursor.getInt(25);
 		deck.sessionRepLimit = cursor.getInt(26);
-		deck.sessionTimeLimit = cursor.getInt(27);
-		deck.utcOffset = cursor.getFloat(28);
-		deck.cardCount = cursor.getInt(29);
-		deck.factCount = cursor.getInt(30);
-		deck.failedNowCount = cursor.getInt(31);
+		deck.sessionTimeLimit= cursor.getInt(27);
+		deck.utcOffset		 = cursor.getFloat(28);
+		deck.cardCount 		 = cursor.getInt(29);
+		deck.factCount 		 = cursor.getInt(30);
+		deck.failedNowCount  = cursor.getInt(31);
 		deck.failedSoonCount = cursor.getInt(32);
-		deck.revCount = cursor.getInt(33);
-		deck.newCount = cursor.getInt(34);
-		deck.revCardOrder = cursor.getInt(35);
+		deck.revCount 		 = cursor.getInt(33);
+		deck.newCount 		 = cursor.getInt(34);
+		deck.revCardOrder 	 = cursor.getInt(35);
 
 		Log.i(TAG, "openDeck - Read " + cursor.getColumnCount() + " columns from decks table.");
 		cursor.close();
@@ -307,16 +268,9 @@
 		if (cursor.moveToFirst())
 		{
 			int count = cursor.getCount();
-<<<<<<< HEAD
 			long[] ids = new long[count];
 			for (int i = 0; i < count; i++) {
 				ids[i] = cursor.getLong(0);
-=======
-			int[] ids = new int[count];
-			for (int i = 0; i < count; i++)
-			{
-				ids[i] = cursor.getInt(0);
->>>>>>> 29326b82
 				cursor.moveToNext();
 			}
 			deck.updatePriorities(ids);
@@ -340,7 +294,6 @@
 	{
 		return this.modified > this.lastLoaded;
 	}
-<<<<<<< HEAD
 	
 	private void setModified() {
 		modified = System.currentTimeMillis() / 1000f;
@@ -352,13 +305,7 @@
 	}
 	
 	private void commitToDB() {
-		Log.i("anki", "Saving deck to DB...");
-=======
-
-	private void commitToDB()
-	{
 		Log.i(TAG, "commitToDB - Saving deck to DB...");
->>>>>>> 29326b82
 		ContentValues values = new ContentValues();
 		values.put("id", id);
 		values.put("created", created);
@@ -415,7 +362,6 @@
 		AnkiDb.closeDatabase();
 		return value;
 	}
-<<<<<<< HEAD
 	
 	/* Getting the next card
 	 ***********************************************************/
@@ -845,35 +791,16 @@
 	 ***********************************************************/
 	
 	private void rebuildCounts(boolean full) {
-		Log.i("anki", "Rebuilding global and due counts...");
+		Log.i(TAG, "rebuildCounts - Rebuilding global and due counts...");
 		// Need to check due first, so new due cards are not added later
 		checkDue();
 		// Global counts
 		if (full) {
 			cardCount = (int) AnkiDb.queryScalar("SELECT count(id) FROM cards");
 			factCount = (int) AnkiDb.queryScalar("SELECT count(id) FROM facts");
-=======
-
-	/*
-	 * Queue/cache management
-	 * *********************************************************
-	 */
-
-	private void rebuildCounts(boolean full)
-	{
-		Log.i(TAG, "rebuildCounts - Rebuilding global and due counts...");
-		// Need to check due first, so new due cards are not added later
-		checkDue();
-		// Global counts
-		if (full)
-		{
-			cardCount = AnkiDb.queryScalar("SELECT count(id) FROM cards");
-			factCount = AnkiDb.queryScalar("SELECT count(id) FROM facts");
->>>>>>> 29326b82
 		}
 
 		// Due counts
-<<<<<<< HEAD
 		failedSoonCount = (int) AnkiDb.queryScalar("SELECT count(id) FROM failedCards");
 		failedNowCount = (int) AnkiDb.queryScalar(
 				"SELECT count(id) " +
@@ -894,16 +821,6 @@
 				"WHERE type = 2 and " +
 				"priority in (1,2,3,4) and " +
 				"isDue = 1");
-=======
-		failedSoonCount = AnkiDb.queryScalar("SELECT count(id) FROM failedCards");
-		failedNowCount = AnkiDb.queryScalar("SELECT count(id) " + "FROM cards " + "WHERE type = 0 and "
-		        + "isDue = 1 and " + "combinedDue <= "
-		        + String.format("%f", (float) (System.currentTimeMillis() / 1000f)));
-		revCount = AnkiDb.queryScalar("SELECT count(id) " + "FROM cards " + "WHERE type = 1 and "
-		        + "priority in (1,2,3,4) and " + "isDue = 1");
-		newCount = AnkiDb.queryScalar("SELECT count(id) " + "FROM cards " + "WHERE type = 2 and "
-		        + "priority in (1,2,3,4) and " + "isDue = 1");
->>>>>>> 29326b82
 	}
 
 	/**
@@ -917,7 +834,6 @@
 		// Failed cards
 		ContentValues val = new ContentValues(1);
 		val.put("isDue", 1);
-<<<<<<< HEAD
 		
 		failedSoonCount += AnkiDb.database.update(
 				"cards", 
@@ -937,16 +853,6 @@
 				String.format("combinedDue <= %f", (float)
 						(System.currentTimeMillis() / 1000f)));
 		
-=======
-
-		failedSoonCount += AnkiDb.database.update("cards", val, "type = 0 and " + "isDue = 0 and "
-		        + "priority in (1,2,3,4) and "
-		        + String.format("combinedDue <= %f", (float) ((System.currentTimeMillis() / 1000f) + delay0)), null);
-
-		failedNowCount = AnkiDb.queryScalar("SELECT count(id) " + "FROM cards " + "WHERE type = 0 and "
-		        + "isDue = 1 and " + String.format("combinedDue <= %f", (float) (System.currentTimeMillis() / 1000f)));
-
->>>>>>> 29326b82
 		// Review
 		val.clear();
 		val.put("isDue", 1);
@@ -1017,7 +923,6 @@
 		if (!Stats.genToday(this).toString().equals(dailyStats.day.toString()))
 			dailyStats = Stats.dailyStats(this);
 	}
-<<<<<<< HEAD
 	
 	private void resetAfterReviewEarly() {
 		long[] ids = null;
@@ -1055,7 +960,7 @@
 	}
 	
 	private void updatePriorities(long[] cardIds, String[] suspend, boolean dirty) {
-		Log.i("ank", "Updating priorities...");
+		Log.i(TAG, "updatePriorities - Updating priorities...");
 		// Any tags to suspend
 		if (suspend != null) {
 			long[] ids = tagIds(suspend);
@@ -1064,26 +969,6 @@
 					"SET priority = 0 " +
 					"WHERE id in " +
 					ids2str(ids));
-=======
-
-	/*
-	 * Priorities*********************************************************
-	 */
-
-	private void updatePriorities(int[] cardIds)
-	{
-		updatePriorities(cardIds, null, true);
-	}
-
-	private void updatePriorities(int[] cardIds, String[] suspend, boolean dirty)
-	{
-		Log.i(TAG, "updatePriorities - Updating priorities...");
-		// Any tags to suspend
-		if (suspend != null)
-		{
-			int[] ids = tagIds(suspend);
-			AnkiDb.database.execSQL("UPDATE tags " + "SET priority = 0 " + "WHERE id in " + ids2str(ids));
->>>>>>> 29326b82
 		}
 
 		String limit = "";
@@ -1098,16 +983,9 @@
 			throw new SQLException("No result for query: " + query);
 
 		int len = cursor.getCount();
-<<<<<<< HEAD
 		long[][] cards = new long[len][2];
 		for (int i = 0; i < len; i++) {
 			cards[i][0] = cursor.getLong(0);
-=======
-		int[][] cards = new int[len][2];
-		for (int i = 0; i < len; i++)
-		{
-			cards[i][0] = cursor.getInt(0);
->>>>>>> 29326b82
 			cards[i][1] = cursor.getInt(1);
 		}
 		cursor.close();
@@ -1155,7 +1033,6 @@
 	{
 		return (dailyStats.newEase0 + dailyStats.newEase1 + dailyStats.newEase2 + dailyStats.newEase3 + dailyStats.newEase4);
 	}
-<<<<<<< HEAD
 	
 	/* Card Predicates
 	 ***********************************************************/
@@ -1193,19 +1070,8 @@
 	 ***********************************************************/
 	
 	private void updateDynamicIndices() {
-		Log.i("anki", "Updating indices...");
+		Log.i(TAG, "updateDynamicIndices - Updating indices...");
 		HashMap<String,String> indices = new HashMap<String,String>();
-=======
-
-	/*
-	 * Dynamic indices*********************************************************
-	 */
-
-	private void updateDynamicIndices()
-	{
-		Log.i(TAG, "updateDynamicIndices - Updating indices...");
-		HashMap<String, String> indices = new HashMap<String, String>();
->>>>>>> 29326b82
 		indices.put("intervalDesc", "(type, isDue, priority desc, interval desc)");
 		indices.put("intervalAsc", "(type, isDue, priority desc, interval)");
 		indices.put("randomOrder", "(type, isDue, priority desc, factId, ordinal)");
@@ -1250,12 +1116,8 @@
 	 *            The array of integers to include in the list.
 	 * @return An SQL compatible string in the format (ids[0],ids[1],..).
 	 */
-<<<<<<< HEAD
-	private static String ids2str(long[] ids) {
-=======
-	private static String ids2str(int[] ids)
-	{
->>>>>>> 29326b82
+	private static String ids2str(long[] ids)
+	{
 		String str = "(";
 		int len = ids.length;
 		for (int i = 0; i < len; i++)
@@ -1276,12 +1138,8 @@
 	 *            An array of the tags to get IDs for.
 	 * @return An array of IDs of the tags.
 	 */
-<<<<<<< HEAD
-	private static long[] tagIds(String[] tags) {
-=======
-	private static int[] tagIds(String[] tags)
-	{
->>>>>>> 29326b82
+	private static long[] tagIds(String[] tags)
+	{
 		// TODO: Finish porting this method from tags.py.
 		return null;
 	}
