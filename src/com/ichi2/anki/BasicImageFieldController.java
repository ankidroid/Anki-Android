package com.ichi2.anki;

import java.io.File;
import java.io.IOException;

import android.app.Activity;
import android.content.Intent;
import android.database.Cursor;
import android.net.Uri;
import android.provider.MediaStore;
import android.support.v4.app.FragmentActivity;
import android.view.View;
import android.view.ViewGroup;
import android.view.ViewGroup.LayoutParams;
import android.widget.Button;
import android.widget.ImageView;
import android.widget.LinearLayout;
import android.widget.TextView;

import com.ichi2.anki.multimediacard.IField;
import com.ichi2.anki.multimediacard.IMultimediaEditableNote;

public class BasicImageFieldController extends FieldControllerBase implements IFieldController
{
    protected static final int ACTIVITY_SELECT_IMAGE = 1;
<<<<<<< HEAD
    
    
=======
    protected static final int ACTIVITY_TAKE_PICTURE = 2;
    protected static final int IMAGE_PREVIEW_MAX_WIDTH = 100;

    protected FragmentActivity mActivity;
    protected Button mBtnGallery;
    protected Button mBtnCamera;
    protected ImageView mImagePreview;;

    IField mField;
    IMultimediaEditableNote mNote;
    private int mIndex;
    protected String mTempCameraImagePath;

    @Override
    public void setField(IField field)
    {
        mField = field;
    }

    @Override
    public void setNote(IMultimediaEditableNote note)
    {
        mNote = note;
    }

    @Override
    public void setFieldIndex(int index)
    {
        mIndex = index;
    }

    @Override
    public void setFragmentActivity(FragmentActivity activity)
    {
        mActivity = activity;
    };

>>>>>>> 9ff68eef
    @Override
    public void createUI(LinearLayout layout)
    {
        mImagePreview = new ImageView(mActivity);
        mImagePreview.setAdjustViewBounds(true);
        mImagePreview.setMaxHeight(IMAGE_PREVIEW_MAX_WIDTH);
        ViewGroup.LayoutParams params = new ViewGroup.LayoutParams(LayoutParams.WRAP_CONTENT, LayoutParams.WRAP_CONTENT);
        mImagePreview.setLayoutParams(params);
        setPreviewImage(mField.getImagePath());

        mBtnGallery = new Button(mActivity);
        mBtnGallery.setText("From Gallery");
        mBtnGallery.setOnClickListener(new View.OnClickListener()
        {
            @Override
            public void onClick(View v)
            {
                Intent i = new Intent(Intent.ACTION_PICK, android.provider.MediaStore.Images.Media.EXTERNAL_CONTENT_URI);
                mActivity.startActivityForResult(i, ACTIVITY_SELECT_IMAGE);
            }
        });

        mBtnCamera = new Button(mActivity);
        mBtnCamera.setText("From Camera");
        mBtnCamera.setOnClickListener(new View.OnClickListener()
        {
            @Override
            public void onClick(View v)
            {
                Intent cameraIntent = new Intent(android.provider.MediaStore.ACTION_IMAGE_CAPTURE);
                File image;
                try
                {
                    image = File.createTempFile("ankidroid_img", ".jpg");
                    mTempCameraImagePath = image.getPath();
                    Uri uriSavedImage = Uri.fromFile(image);

                    cameraIntent.putExtra(MediaStore.EXTRA_OUTPUT, uriSavedImage);
                    mActivity.startActivityForResult(cameraIntent, ACTIVITY_TAKE_PICTURE);
                }
                catch (IOException e)
                {
                    e.printStackTrace();
                }
            }
        });

        TextView textView = new TextView(mActivity);
        textView.setText("Current Image");
        layout.addView(textView, LinearLayout.LayoutParams.MATCH_PARENT);
        layout.addView(mImagePreview, LinearLayout.LayoutParams.MATCH_PARENT);
        layout.addView(mBtnGallery, LinearLayout.LayoutParams.MATCH_PARENT);
        layout.addView(mBtnCamera, LinearLayout.LayoutParams.MATCH_PARENT);
    }

    @Override
    public void onActivityResult(int requestCode, int resultCode, Intent data)
    {
        if (resultCode == Activity.RESULT_CANCELED)
        {
            // Do Nothing.
        }
        else if (requestCode == ACTIVITY_SELECT_IMAGE)
        {
            Uri selectedImage = data.getData();
            // Log.d(TAG, selectedImage.toString());
            String[] filePathColumn = { MediaStore.Images.Media.DATA };

            Cursor cursor = mActivity.getContentResolver().query(selectedImage, filePathColumn, null, null, null);
            cursor.moveToFirst();

            int columnIndex = cursor.getColumnIndex(filePathColumn[0]);
            String filePath = cursor.getString(columnIndex);
            cursor.close();

            mField.setImagePath(filePath);
        }
        else if (requestCode == ACTIVITY_TAKE_PICTURE)
        {
            mField.setImagePath(mTempCameraImagePath);
            mField.setHasTemporaryMedia(true);
        }
        setPreviewImage(mField.getImagePath());
    }

    @Override
    public void onDone()
    {
        //
    }

    protected void setPreviewImage(String imagePath)
    {
        if (imagePath != null && !imagePath.equals(""))
        {
            mImagePreview.setImageURI(Uri.fromFile(new File(imagePath)));
        }
    }
}<|MERGE_RESOLUTION|>--- conflicted
+++ resolved
@@ -8,7 +8,6 @@
 import android.database.Cursor;
 import android.net.Uri;
 import android.provider.MediaStore;
-import android.support.v4.app.FragmentActivity;
 import android.view.View;
 import android.view.ViewGroup;
 import android.view.ViewGroup.LayoutParams;
@@ -17,54 +16,18 @@
 import android.widget.LinearLayout;
 import android.widget.TextView;
 
-import com.ichi2.anki.multimediacard.IField;
-import com.ichi2.anki.multimediacard.IMultimediaEditableNote;
-
 public class BasicImageFieldController extends FieldControllerBase implements IFieldController
 {
     protected static final int ACTIVITY_SELECT_IMAGE = 1;
-<<<<<<< HEAD
-    
-    
-=======
     protected static final int ACTIVITY_TAKE_PICTURE = 2;
     protected static final int IMAGE_PREVIEW_MAX_WIDTH = 100;
 
-    protected FragmentActivity mActivity;
     protected Button mBtnGallery;
     protected Button mBtnCamera;
-    protected ImageView mImagePreview;;
+    protected ImageView mImagePreview;
 
-    IField mField;
-    IMultimediaEditableNote mNote;
-    private int mIndex;
     protected String mTempCameraImagePath;
 
-    @Override
-    public void setField(IField field)
-    {
-        mField = field;
-    }
-
-    @Override
-    public void setNote(IMultimediaEditableNote note)
-    {
-        mNote = note;
-    }
-
-    @Override
-    public void setFieldIndex(int index)
-    {
-        mIndex = index;
-    }
-
-    @Override
-    public void setFragmentActivity(FragmentActivity activity)
-    {
-        mActivity = activity;
-    };
-
->>>>>>> 9ff68eef
     @Override
     public void createUI(LinearLayout layout)
     {
