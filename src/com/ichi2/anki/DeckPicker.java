--- conflicted
+++ resolved
@@ -388,1499 +388,8 @@
 		}
 	};
 
-<<<<<<< HEAD
 	private final Connection.TaskListener mSyncListener = new Connection.TaskListener()
 	{
-=======
-public class DeckPicker extends FragmentActivity {
-
-    public static final int CRAM_DECK_FRAGMENT = -1;
-    /**
-     * Dialogs
-     */
-    private static final int DIALOG_NO_SDCARD = 0;
-    private static final int DIALOG_USER_NOT_LOGGED_IN_SYNC = 1;
-    private static final int DIALOG_USER_NOT_LOGGED_IN_ADD_SHARED_DECK = 2;
-    private static final int DIALOG_NO_CONNECTION = 3;
-    private static final int DIALOG_DELETE_DECK = 4;
-    private static final int DIALOG_SELECT_STATISTICS_TYPE = 5;
-    private static final int DIALOG_CONTEXT_MENU = 9;
-    private static final int DIALOG_REPAIR_COLLECTION = 10;
-    private static final int DIALOG_NO_SPACE_LEFT = 11;
-    private static final int DIALOG_SYNC_CONFLICT_RESOLUTION = 12;
-    private static final int DIALOG_CONNECTION_ERROR = 13;
-    private static final int DIALOG_SYNC_LOG = 15;
-    private static final int DIALOG_SELECT_HELP = 16;
-    private static final int DIALOG_BACKUP_NO_SPACE_LEFT = 17;
-    private static final int DIALOG_OK = 18;
-    private static final int DIALOG_DB_ERROR = 19;
-    private static final int DIALOG_ERROR_HANDLING = 20;
-    private static final int DIALOG_LOAD_FAILED = 21;
-    private static final int DIALOG_RESTORE_BACKUP = 22;
-    private static final int DIALOG_SD_CARD_NOT_MOUNTED = 23;
-    private static final int DIALOG_NEW_COLLECTION = 24;
-    private static final int DIALOG_FULL_SYNC_FROM_SERVER = 25;
-    private static final int DIALOG_SYNC_SANITY_ERROR = 26;
-    private static final int DIALOG_SYNC_UPGRADE_REQUIRED = 27;
-    private static final int DIALOG_IMPORT = 28;
-    private static final int DIALOG_IMPORT_LOG = 29;
-    private static final int DIALOG_IMPORT_HINT = 30;
-    private static final int DIALOG_IMPORT_SELECT = 31;
-
-    private String mDialogMessage;
-    private int[] mRepairValues;
-    private boolean mLoadFailed;
-
-    private String mImportPath;
-    private String[] mImportValues;
-
-    /**
-     * Menus
-     */
-    private static final int MENU_ABOUT = 0;
-    private static final int MENU_CREATE_DECK = 1;
-    private static final int MENU_ADD_SHARED_DECK = 2;
-    private static final int MENU_PREFERENCES = 3;
-    private static final int MENU_MY_ACCOUNT = 4;
-    private static final int MENU_FEEDBACK = 5;
-    private static final int MENU_HELP = 6;
-    private static final int CHECK_DATABASE = 7;
-    private static final int MENU_SYNC = 8;
-    private static final int MENU_ADD_NOTE = 9;
-    public static final int MENU_CREATE_DYNAMIC_DECK = 10;
-    private static final int MENU_STATISTICS = 12;
-    private static final int MENU_CARDBROWSER = 13;
-    private static final int MENU_IMPORT = 14;
-
-    /**
-     * Context Menus
-     */
-    private static final int CONTEXT_MENU_COLLAPSE_DECK = 0;
-    private static final int CONTEXT_MENU_RENAME_DECK = 1;
-    private static final int CONTEXT_MENU_DELETE_DECK = 2;
-    private static final int CONTEXT_MENU_DECK_SUMMARY = 3;
-    private static final int CONTEXT_MENU_CUSTOM_DICTIONARY = 4;
-    private static final int CONTEXT_MENU_RESET_LANGUAGE = 5;
-
-    public static final String EXTRA_START = "start";
-    public static final String EXTRA_DECK_ID = "deckId";
-    public static final int EXTRA_START_NOTHING = 0;
-    public static final int EXTRA_START_REVIEWER = 1;
-    public static final int EXTRA_START_DECKPICKER = 2;
-    public static final int EXTRA_DB_ERROR = 3;
-
-    public static final int RESULT_MEDIA_EJECTED = 202;
-    public static final int RESULT_DB_ERROR = 203;
-    public static final int RESULT_RESTART = 204;
-
-    /**
-     * Available options performed by other activities
-     */
-    private static final int PREFERENCES_UPDATE = 0;
-    private static final int DOWNLOAD_SHARED_DECK = 3;
-    public static final int REPORT_FEEDBACK = 4;
-    private static final int LOG_IN_FOR_DOWNLOAD = 5;
-    private static final int LOG_IN_FOR_SYNC = 6;
-    private static final int STUDYOPTIONS = 7;
-    private static final int SHOW_INFO_WELCOME = 8;
-    private static final int SHOW_INFO_NEW_VERSION = 9;
-    private static final int REPORT_ERROR = 10;
-    public static final int SHOW_STUDYOPTIONS = 11;
-    private static final int ADD_NOTE = 12;
-    private static final int LOG_IN = 13;
-    private static final int BROWSE_CARDS = 14;
-    private static final int ADD_SHARED_DECKS = 15;
-    private static final int LOG_IN_FOR_SHARED_DECK = 16;
-    private static final int ADD_CRAM_DECK = 17;
-    private static final int SHOW_INFO_UPGRADE_DECKS = 18;
-    private static final int REQUEST_REVIEW = 19;
-
-    private StyledProgressDialog mProgressDialog;
-    private StyledOpenCollectionDialog mOpenCollectionDialog;
-    private StyledOpenCollectionDialog mNotMountedDialog;
-    private ImageButton mAddButton;
-    private ImageButton mCardsButton;
-    private ImageButton mStatsButton;
-    private ImageButton mSyncButton;
-
-    private File[] mBackups;
-
-    private SimpleAdapter mDeckListAdapter;
-    private ArrayList<HashMap<String, String>> mDeckList;
-    private ListView mDeckListView;
-
-    private boolean mDontSaveOnStop = false;
-
-    private BroadcastReceiver mUnmountReceiver = null;
-
-    private String mPrefDeckPath = null;
-    private long mLastTimeOpened;
-    private long mCurrentDid;
-    private int mSyncMediaUsn = 0;
-
-    private EditText mDialogEditText;
-
-    int mStatisticType;
-
-    public boolean mFragmented;
-    private boolean mInvalidateMenu;
-
-    boolean mCompletionBarRestrictToActive = false; // set this to true in order to calculate completion bar only for
-                                                    // active cards
-
-    private int[] mDictValues;
-
-    private int mContextMenuPosition;
-
-    /** Swipe Detection */
-    private GestureDetector gestureDetector;
-    View.OnTouchListener gestureListener;
-    private boolean mSwipeEnabled;
-
-    // ----------------------------------------------------------------------------
-    // LISTENERS
-    // ----------------------------------------------------------------------------
-
-    private AdapterView.OnItemClickListener mDeckSelHandler = new AdapterView.OnItemClickListener() {
-        @Override
-        public void onItemClick(AdapterView<?> parent, View v, int p, long id) {
-            handleDeckSelection(p);
-        }
-    };
-
-    private DialogInterface.OnClickListener mContextMenuListener = new DialogInterface.OnClickListener() {
-        @Override
-        public void onClick(DialogInterface dialog, int item) {
-            Resources res = getResources();
-
-            @SuppressWarnings("unchecked")
-            HashMap<String, String> data = (HashMap<String, String>) mDeckListAdapter.getItem(mContextMenuPosition);
-            switch (item) {
-            	case CONTEXT_MENU_COLLAPSE_DECK:
-    				try {
-    					JSONObject deck = AnkiDroidApp.getCol().getDecks().get(mCurrentDid);
-    					if (AnkiDroidApp.getCol().getDecks().children(mCurrentDid).size() > 0) {
-        					deck.put("collapsed", !deck.getBoolean("collapsed"));
-        					AnkiDroidApp.getCol().getDecks().save(deck);
-                    		loadCounts();
-    					}
-    				} catch (JSONException e1) {
-    					// do nothing
-    				}
-            		return;
-                case CONTEXT_MENU_DELETE_DECK:
-                    showDialog(DIALOG_DELETE_DECK);                		
-                    return;
-                case CONTEXT_MENU_RESET_LANGUAGE:
-                    // resetDeckLanguages(data.get("filepath"));
-                    return;
-                case CONTEXT_MENU_CUSTOM_DICTIONARY:
-                    // String[] dicts = res.getStringArray(R.array.dictionary_labels);
-                    // String[] vals = res.getStringArray(R.array.dictionary_values);
-                    // int currentSet = MetaDB.getLookupDictionary(DeckPicker.this, data.get("filepath"));
-                    //
-                    // mCurrentDeckPath = data.get("filepath");
-                    // String[] labels = new String[dicts.length + 1];
-                    // mDictValues = new int[dicts.length + 1];
-                    // int currentChoice = 0;
-                    // labels[0] = res.getString(R.string.deckpicker_select_dictionary_default);
-                    // mDictValues[0] = -1;
-                    // for (int i = 1; i < labels.length; i++) {
-                    // labels[i] = dicts[i-1];
-                    // mDictValues[i] = Integer.parseInt(vals[i-1]);
-                    // if (currentSet == mDictValues[i]) {
-                    // currentChoice = i;
-                    // }
-                    // }
-                    // StyledDialog.Builder builder = new StyledDialog.Builder(DeckPicker.this);
-                    // builder.setTitle(res.getString(R.string.deckpicker_select_dictionary_title));
-                    // builder.setSingleChoiceItems(labels, currentChoice, new DialogInterface.OnClickListener() {
-                    // public void onClick(DialogInterface dialog, int item) {
-                    // MetaDB.storeLookupDictionary(DeckPicker.this, mCurrentDeckPath, mDictValues[item]);
-                    // }
-                    // });
-                    // StyledDialog alert = builder.create();
-                    // alert.show();
-                    return;
-                case CONTEXT_MENU_RENAME_DECK:
-                    StyledDialog.Builder builder2 = new StyledDialog.Builder(DeckPicker.this);
-                    builder2.setTitle(res.getString(R.string.contextmenu_deckpicker_rename_deck));
-
-                    mDialogEditText = (EditText) new EditText(DeckPicker.this);
-                    mDialogEditText.setSingleLine();
-                    mDialogEditText.setText(AnkiDroidApp.getCol().getDecks().name(mCurrentDid));
-                    // mDialogEditText.setFilters(new InputFilter[] { mDeckNameFilter });
-                    builder2.setView(mDialogEditText, false, false);
-                    builder2.setPositiveButton(res.getString(R.string.rename), new DialogInterface.OnClickListener() {
-
-                        @Override
-                        public void onClick(DialogInterface dialog, int which) {
-                            String newName = mDialogEditText.getText().toString().replaceAll("['\"]", "");
-                            Collection col = AnkiDroidApp.getCol();
-                            if (col != null) {
-                                if (col.getDecks().rename(col.getDecks().get(mCurrentDid), newName)) {
-                                    for (HashMap<String, String> d : mDeckList) {
-                                        if (d.get("did").equals(Long.toString(mCurrentDid))) {
-                                            d.put("name", newName);
-                                        }
-                                    }
-                                    mDeckListAdapter.notifyDataSetChanged();
-                                    loadCounts();
-                                } else {
-                                    try {
-                                        Themes.showThemedToast(
-                                                DeckPicker.this,
-                                                getResources().getString(R.string.rename_error,
-                                                		col.getDecks().get(mCurrentDid).get("name")), false);
-                                    } catch (JSONException e) {
-                                        throw new RuntimeException(e);
-                                    }
-                                }                            	
-                            }
-                        }
-                    });
-                    builder2.setNegativeButton(res.getString(R.string.cancel), null);
-                    builder2.create().show();
-                    return;
-                case CONTEXT_MENU_DECK_SUMMARY:
-                    // mStatisticType = 0;
-                    // DeckTask.launchDeckTask(DeckTask.TASK_TYPE_LOAD_STATISTICS, mLoadStatisticsHandler, new
-                    // DeckTask.TaskData(DeckPicker.this, new String[]{data.get("filepath")}, mStatisticType, 0));
-                    return;
-            }
-        }
-    };
-
-    private Connection.TaskListener mSyncListener = new Connection.TaskListener() {
-
-        String currentMessage;
-        long countUp;
-        long countDown;
-
-
-        @Override
-        public void onDisconnected() {
-            showDialog(DIALOG_NO_CONNECTION);
-        }
-
-
-        @Override
-        public void onPreExecute() {
-        	mDontSaveOnStop = true;
-            countUp = 0;
-            countDown = 0;
-            if (mProgressDialog == null || !mProgressDialog.isShowing()) {
-                mProgressDialog = StyledProgressDialog
-                        .show(DeckPicker.this, getResources().getString(R.string.sync_title),
-                                getResources().getString(R.string.sync_prepare_syncing) + "\n"
-                                        + getResources().getString(R.string.sync_up_down_size, countUp, countDown),
-                                true, false);
-            }
-        }
-
-
-        @Override
-        public void onProgressUpdate(Object... values) {
-            Resources res = getResources();
-            if (values[0] instanceof Boolean) {
-                // This is the part Download missing media of syncing
-                int total = ((Integer) values[1]).intValue();
-                int done = ((Integer) values[2]).intValue();
-                values[0] = ((String) values[3]);
-                values[1] = res.getString(R.string.sync_downloading_media, done, total);
-            } else if (values[0] instanceof Integer) {
-                int id = (Integer) values[0];
-                if (id != 0) {
-                    currentMessage = res.getString(id);
-                }
-                if (values.length >= 3) {
-                    countUp = (Long) values[1];
-                    countDown = (Long) values[2];
-                }
-            }
-            if (mProgressDialog != null && mProgressDialog.isShowing()) {
-                // mProgressDialog.setTitle((String) values[0]);
-                mProgressDialog.setMessage(currentMessage + "\n"
-                        + res.getString(R.string.sync_up_down_size, countUp / 1024, countDown / 1024));
-            }
-        }
-
-
-        @Override
-        public void onPostExecute(Payload data) {
-            Log.i(AnkiDroidApp.TAG, "onPostExecute");
-            Resources res = DeckPicker.this.getResources();
-        	mDontSaveOnStop = false;
-            if (mProgressDialog != null) {
-                mProgressDialog.dismiss();
-            }
-            if (!data.success) {
-                Object[] result = (Object[]) data.result;
-                if (result[0] instanceof String) {
-                    String resultType = (String) result[0];
-                    if (resultType.equals("badAuth")) {
-                        // delete old auth information
-                        SharedPreferences preferences = AnkiDroidApp.getSharedPrefs(getBaseContext());
-                        Editor editor = preferences.edit();
-                        editor.putString("username", "");
-                        editor.putString("hkey", "");
-                        editor.commit();
-                        // then show
-                        showDialog(DIALOG_USER_NOT_LOGGED_IN_SYNC);
-                    } else if (resultType.equals("noChanges")) {
-                        mDialogMessage = res.getString(R.string.sync_no_changes_message);
-                        showDialog(DIALOG_SYNC_LOG);
-                    } else if (resultType.equals("clockOff")) {
-                        long diff = (Long) result[1];
-                        if (diff >= 86400) {
-                            // The difference if more than a day
-                            mDialogMessage = res.getString(R.string.sync_log_clocks_unsynchronized, diff,
-                                    res.getString(R.string.sync_log_clocks_unsynchronized_date));
-                        } else if (Math.abs((diff % 3600.0) - 1800.0) >= 1500.0) {
-                            // The difference would be within limit if we adjusted the time by few hours
-                            // It doesn't work for all timezones, but it covers most and it's a guess anyway
-                            mDialogMessage = res.getString(R.string.sync_log_clocks_unsynchronized, diff,
-                                    res.getString(R.string.sync_log_clocks_unsynchronized_tz));
-                        } else {
-                            mDialogMessage = res.getString(R.string.sync_log_clocks_unsynchronized, diff, "");
-                        }
-                        showDialog(DIALOG_SYNC_LOG);
-                    } else if (resultType.equals("fullSync")) {
-                        if (data.data != null && data.data.length >= 1 && data.data[0] instanceof Integer) {
-                            mSyncMediaUsn = (Integer) data.data[0];
-                        }
-                        showDialog(DIALOG_SYNC_CONFLICT_RESOLUTION);
-                    } else if (resultType.equals("dbError")) {
-                        mDialogMessage = res.getString(R.string.sync_corrupt_database, R.string.repair_deck);
-                        showDialog(DIALOG_SYNC_LOG);
-                    } else if (resultType.equals("overwriteError")) {
-                        mDialogMessage = res.getString(R.string.sync_overwrite_error);
-                        showDialog(DIALOG_SYNC_LOG);
-                    } else if (resultType.equals("remoteDbError")) {
-                        mDialogMessage = res.getString(R.string.sync_remote_db_error);
-                        showDialog(DIALOG_SYNC_LOG);
-                    } else if (resultType.equals("sdAccessError")) {
-                        mDialogMessage = res.getString(R.string.sync_write_access_error);
-                        showDialog(DIALOG_SYNC_LOG);
-                    } else if (resultType.equals("finishError")) {
-                        mDialogMessage = res.getString(R.string.sync_log_finish_error);
-                        showDialog(DIALOG_SYNC_LOG);
-                    } else if (resultType.equals("IOException")) {
-                    	handleDbError();
-                    } else if (resultType.equals("genericError")) {
-                        mDialogMessage = res.getString(R.string.sync_generic_error);
-                        showDialog(DIALOG_SYNC_LOG);
-                    } else if (resultType.equals("OutOfMemoryError")) {
-                        mDialogMessage = res.getString(R.string.error_insufficient_memory);
-                        showDialog(DIALOG_SYNC_LOG);
-                    } else if (resultType.equals("upgradeRequired")) {
-                        showDialog(DIALOG_SYNC_UPGRADE_REQUIRED);
-                    } else if (resultType.equals("sanityCheckError")) {
-                        mDialogMessage = res.getString(R.string.sync_log_error_fix, result[1] != null ? (" (" + (String) result[1] + ")") : "");
-                        showDialog(DIALOG_SYNC_SANITY_ERROR);
-                    } else {
-                    	if (result.length > 1 && result[1] instanceof Integer) {
-                            int type = (Integer) result[1];
-                            switch (type) {
-                                case 503:
-                                    mDialogMessage = res.getString(R.string.sync_too_busy);
-                                    break;
-                                default:
-                                    mDialogMessage = res.getString(R.string.sync_log_error_specific,
-                                            Integer.toString(type), (String) result[2]);
-                                    break;
-                            }                    		
-                    	} else if (result[0] instanceof String) {
-                            mDialogMessage = res.getString(R.string.sync_log_error_specific,
-                                    -1, (String) result[0]);
-                    	} else {
-                            mDialogMessage = res.getString(R.string.sync_generic_error);
-                    	}
-                        showDialog(DIALOG_SYNC_LOG);
-                    }
-                }
-            } else {
-                updateDecksList((TreeSet<Object[]>) data.result, (Integer) data.data[2], (Integer) data.data[3]);
-                if (data.data[4] != null) {
-                    mDialogMessage = (String) data.data[4];
-                } else if (data.data.length > 0 && data.data[0] instanceof String && ((String) data.data[0]).length() > 0) {
-                    String dataString = (String) data.data[0];
-                    if (dataString.equals("upload")) {
-                        mDialogMessage = res.getString(R.string.sync_log_uploading_message);
-                    } else if (dataString.equals("download")) {
-                        mDialogMessage = res.getString(R.string.sync_log_downloading_message);
-                        // set downloaded collection as current one
-                    } else {
-                        mDialogMessage = res.getString(R.string.sync_database_success);
-                    }
-                } else {
-                    mDialogMessage = res.getString(R.string.sync_database_success);
-                }
-
-                showDialog(DIALOG_SYNC_LOG);
-
-                // close opening dialog in case it's open
-            	if (mOpenCollectionDialog != null && mOpenCollectionDialog.isShowing()) {
-            		mOpenCollectionDialog.dismiss();
-            	}
-
-                // update StudyOptions too if open
-                if (mFragmented) {
-                	StudyOptionsFragment frag = getFragment();
-                	if (frag != null) {
-                		frag.resetAndUpdateValuesFromDeck();
-                	}
-                }
-            }
-        }
-    };
-
-
-    DeckTask.TaskListener mOpenCollectionHandler = new DeckTask.TaskListener() {
-
-        @Override
-        public void onPostExecute(DeckTask.TaskData result) {
-            Collection col = result.getCollection();
-            Object[] res = result.getObjArray();
-            if (col == null || res == null) {
-            	AnkiDatabaseManager.closeDatabase(AnkiDroidApp.getCollectionPath());
-                showDialog(DIALOG_LOAD_FAILED);
-                return;
-            }
-            updateDecksList((TreeSet<Object[]>) res[0], (Integer) res[1], (Integer) res[2]);
-            // select last loaded deck if any
-            if (mFragmented) {
-            	long did = col.getDecks().selected();
-            	for (int i = 0; i < mDeckList.size(); i++) {
-            		if (Long.parseLong(mDeckList.get(i).get("did")) == did) {
-            			final int lastPosition = i;
-                        mDeckListView.getViewTreeObserver().addOnGlobalLayoutListener(new OnGlobalLayoutListener() {
-                            @Override
-                            public void onGlobalLayout() {
-                            	mDeckListView.getViewTreeObserver().removeGlobalOnLayoutListener(this);
-                            	mDeckListView.performItemClick(null, lastPosition, 0);
-                            }
-                        });
-                        break;
-            		}
-            	}
-            }
-            if (AnkiDroidApp.colIsOpen() && mImportPath != null) {
-            	showDialog(DIALOG_IMPORT);
-            }
-            if (mOpenCollectionDialog.isShowing()) {
-                try {
-                	mOpenCollectionDialog.dismiss();
-                } catch (Exception e) {
-                    Log.e(AnkiDroidApp.TAG, "onPostExecute - Dialog dismiss Exception = " + e.getMessage());
-                }
-            }
-        }
-
-
-        @Override
-        public void onPreExecute() {
-        	if (mOpenCollectionDialog == null || !mOpenCollectionDialog.isShowing()) {
-        		mOpenCollectionDialog = StyledOpenCollectionDialog.show(DeckPicker.this, getResources().getString(R.string.open_collection), new OnCancelListener() {
-
-                    @Override
-                    public void onCancel(DialogInterface arg0) {
-                        // TODO: close dbs?
-                        DeckTask.cancelTask();
-                        finishWithAnimation();
-                    }
-                });
-        	}
-            if (mNotMountedDialog != null && mNotMountedDialog.isShowing()) {
-                try {
-                	mNotMountedDialog.dismiss();
-                } catch (Exception e) {
-                    Log.e(AnkiDroidApp.TAG, "onPostExecute - Dialog dismiss Exception = " + e.getMessage());
-                }
-            }
-        }
-
-
-        @Override
-        public void onProgressUpdate(DeckTask.TaskData... values) {
-            String message = values[0].getString();
-            if (message != null) {
-            	mOpenCollectionDialog.setMessage(message);
-            }        		
-        }
-    };
-
-    DeckTask.TaskListener mLoadCountsHandler = new DeckTask.TaskListener() {
-
-        @Override
-        public void onPostExecute(DeckTask.TaskData result) {
-        	if (result == null) {
-        		return;
-        	}
-            Object[] res = result.getObjArray();
-            updateDecksList((TreeSet<Object[]>) res[0], (Integer) res[1], (Integer) res[2]);
-        	if (mOpenCollectionDialog != null && mOpenCollectionDialog.isShowing()) {
-            	mOpenCollectionDialog.dismiss();        		
-        	}
-        }
-
-
-        @Override
-        public void onPreExecute() {
-        }
-
-
-        @Override
-        public void onProgressUpdate(DeckTask.TaskData... values) {
-        }
-    };
-
-    DeckTask.TaskListener mCloseCollectionHandler = new DeckTask.TaskListener() {
-
-        @Override
-        public void onPostExecute(DeckTask.TaskData result) {
-        }
-
-
-        @Override
-        public void onPreExecute() {
-        }
-
-
-        @Override
-        public void onProgressUpdate(DeckTask.TaskData... values) {
-        }
-    };
-
-    DeckTask.TaskListener mLoadStatisticsHandler = new DeckTask.TaskListener() {
-
-        @Override
-        public void onPostExecute(DeckTask.TaskData result) {
-            if (mProgressDialog.isShowing()) {
-                try {
-                    mProgressDialog.dismiss();
-                } catch (Exception e) {
-                    Log.e(AnkiDroidApp.TAG, "onPostExecute - Dialog dismiss Exception = " + e.getMessage());
-                }
-            }
-            if (result.getBoolean()) {
-                // if (mStatisticType == Statistics.TYPE_DECK_SUMMARY) {
-                // Statistics.showDeckSummary(DeckPicker.this);
-                // } else {
-                Intent intent = new Intent(DeckPicker.this, com.ichi2.charts.ChartBuilder.class);
-                startActivity(intent);
-                if (AnkiDroidApp.SDK_VERSION > 4) {
-                    ActivityTransitionAnimation.slide(DeckPicker.this, ActivityTransitionAnimation.DOWN);
-                }
-                // }
-            } else {
-                // TODO: db error handling
-            }
-        }
-
-
-        @Override
-        public void onPreExecute() {
-            mProgressDialog = StyledProgressDialog.show(DeckPicker.this, "",
-                    getResources().getString(R.string.calculating_statistics), true);
-        }
-
-
-        @Override
-        public void onProgressUpdate(DeckTask.TaskData... values) {
-        }
-
-    };
-
-    DeckTask.TaskListener mRepairDeckHandler = new DeckTask.TaskListener() {
-
-        @Override
-        public void onPreExecute() {
-            mProgressDialog = StyledProgressDialog.show(DeckPicker.this, "",
-                    getResources().getString(R.string.backup_repair_deck_progress), true);
-        }
-
-
-        @Override
-        public void onPostExecute(DeckTask.TaskData result) {
-            if (mProgressDialog != null && mProgressDialog.isShowing()) {
-                mProgressDialog.dismiss();
-            }
-            if (result.getBoolean()) {
-                loadCollection();
-            } else {
-                Themes.showThemedToast(DeckPicker.this, getResources().getString(R.string.deck_repair_error), true);
-                showDialog(DIALOG_ERROR_HANDLING);
-            }
-        }
-
-
-        @Override
-        public void onProgressUpdate(TaskData... values) {
-        }
-
-    };
-
-
-     DeckTask.TaskListener mRestoreDeckHandler = new DeckTask.TaskListener() {
-    
-     @Override
-     public void onPreExecute() {
-    	 mProgressDialog = StyledProgressDialog.show(DeckPicker.this, "", getResources().getString(R.string.backup_restore_deck), true);
-     }
-    
-    
-     @Override
-     public void onPostExecute(DeckTask.TaskData result) {
-    	 switch (result.getInt()) {
-    	 case BackupManager.RETURN_DECK_RESTORED:
-    		 loadCollection();
-             Collection col = AnkiDroidApp.getCol();
-             if (col != null) {
-                 col.modSchema(false);
-             }
-    		 break;
-    	 case BackupManager.RETURN_ERROR:
-    		 Themes.showThemedToast(DeckPicker.this, getResources().getString(R.string.backup_restore_error), true);
-    		 showDialog(DIALOG_ERROR_HANDLING);
-    		 break;
-    	 case BackupManager.RETURN_NOT_ENOUGH_SPACE:
-    		 showDialog(DIALOG_NO_SPACE_LEFT);
-    		 break;
-    	 }
-    	 if (mProgressDialog != null && mProgressDialog.isShowing()) {
-    		 mProgressDialog.dismiss();
-    	 }
-     }
-    
-     @Override
-     public void onProgressUpdate(TaskData... values) {
-     }
-    
-     };
-
-    // ----------------------------------------------------------------------------
-    // ANDROID METHODS
-    // ----------------------------------------------------------------------------
-
-    /** Called when the activity is first created. */
-    @Override
-    protected void onCreate(Bundle savedInstanceState) throws SQLException {   	
-        Log.i(AnkiDroidApp.TAG, "DeckPicker - onCreate");
-        Intent intent = getIntent();
-        if (!isTaskRoot()) {
-            Log.i(AnkiDroidApp.TAG, "DeckPicker - onCreate: Detected multiple instance of this activity, closing it and return to root activity");
-            Intent reloadIntent = new Intent(DeckPicker.this, DeckPicker.class);
-            reloadIntent.setAction(Intent.ACTION_MAIN);
-            if (intent != null && intent.getExtras() != null) {
-                reloadIntent.putExtras(intent.getExtras());
-            }
-            if (intent != null && intent.getData() != null) {
-                reloadIntent.setData(intent.getData());
-            }
-            reloadIntent.addCategory(Intent.CATEGORY_LAUNCHER);
-            reloadIntent.setFlags(Intent.FLAG_ACTIVITY_NEW_TASK);
-            finish();
-            startActivityIfNeeded(reloadIntent, 0);
-        }
-        if (intent.getData() != null) {
-        	mImportPath = getIntent().getData().getEncodedPath();
-        }
-
-        // need to start this here in order to avoid showing deckpicker before splashscreen
-        if (AnkiDroidApp.colIsOpen()) {
-            setTitle(getResources().getString(R.string.app_name));
-        } else {
-            setTitle("");
-            mOpenCollectionHandler.onPreExecute();        	
-        }
-
-        Themes.applyTheme(this);
-        super.onCreate(savedInstanceState);
-
-        // mStartedByBigWidget = intent.getIntExtra(EXTRA_START, EXTRA_START_NOTHING);
-
-        SharedPreferences preferences = restorePreferences();
-
-        // activate broadcast messages if first start of a day
-        if (mLastTimeOpened < UIUtils.getDayStart()) {
-            preferences.edit().putBoolean("showBroadcastMessageToday", true).commit();
-        }
-        preferences.edit().putLong("lastTimeOpened", System.currentTimeMillis()).commit();
-
-        // if (intent != null && intent.hasExtra(EXTRA_DECK_ID)) {
-        // openStudyOptions(intent.getLongExtra(EXTRA_DECK_ID, 1));
-        // }
-
-        BroadcastMessages.checkForNewMessages(this);
-
-        View mainView = getLayoutInflater().inflate(R.layout.deck_picker, null);
-        setContentView(mainView);
-
-        // check, if tablet layout
-        View studyoptionsFrame = findViewById(R.id.studyoptions_fragment);
-        mFragmented = studyoptionsFrame != null && studyoptionsFrame.getVisibility() == View.VISIBLE;
-
-        Themes.setContentStyle(mFragmented ? mainView : mainView.findViewById(R.id.deckpicker_view), Themes.CALLER_DECKPICKER);
-
-        registerExternalStorageListener();
-
-        if (!mFragmented) {
-            mAddButton = (ImageButton) findViewById(R.id.deckpicker_add);
-            mAddButton.setOnClickListener(new OnClickListener() {
-                @Override
-                public void onClick(View v) {
-                    addNote();
-                }
-            });
-
-            mCardsButton = (ImageButton) findViewById(R.id.deckpicker_card_browser);
-            mCardsButton.setOnClickListener(new OnClickListener() {
-                @Override
-                public void onClick(View v) {
-                    openCardBrowser();
-                }
-            });
-
-            mStatsButton = (ImageButton) findViewById(R.id.statistics_all_button);
-            mStatsButton.setOnClickListener(new OnClickListener() {
-                @Override
-                public void onClick(View v) {
-                    showDialog(DIALOG_SELECT_STATISTICS_TYPE);
-                }
-            });
-
-            mSyncButton = (ImageButton) findViewById(R.id.sync_all_button);
-            mSyncButton.setOnClickListener(new OnClickListener() {
-                @Override
-                public void onClick(View v) {
-                    sync();
-                }
-            });
-        }
-
-        mInvalidateMenu = false;
-        mDeckList = new ArrayList<HashMap<String, String>>();
-        mDeckListView = (ListView) findViewById(R.id.files);
-        mDeckListAdapter = new SimpleAdapter(this, mDeckList, R.layout.deck_item, new String[] { "name", "new", "lrn",
-                "rev", // "complMat", "complAll",
-                "sep", "dyn" }, new int[] { R.id.DeckPickerName, R.id.deckpicker_new, R.id.deckpicker_lrn,
-                R.id.deckpicker_rev, // R.id.deckpicker_bar_mat, R.id.deckpicker_bar_all,
-                R.id.deckpicker_deck, R.id.DeckPickerName });
-        mDeckListAdapter.setViewBinder(new SimpleAdapter.ViewBinder() {
-            @Override
-            public boolean setViewValue(View view, Object data, String text) {
-                if (view.getId() == R.id.deckpicker_deck) {
-                    if (text.equals("top")) {
-                    	view.setBackgroundResource(R.drawable.white_deckpicker_top);
-                        return true;
-                    } else if (text.equals("bot")) {
-                    	view.setBackgroundResource(R.drawable.white_deckpicker_bottom);
-                        return true;
-                    } else if (text.equals("ful")) {
-                    	view.setBackgroundResource(R.drawable.white_deckpicker_full);
-                        return true;
-                    } else if (text.equals("cen")) {
-                    	view.setBackgroundResource(R.drawable.white_deckpicker_center);
-                        return true;
-                    }
-                } else if (view.getId() == R.id.DeckPickerName) {
-                	if (text.equals("d0")) {
-                		((TextView) view).setTextColor(getResources().getColor(R.color.non_dyn_deck));
-                		return true;
-                	} else if (text.equals("d1")) {
-                		((TextView) view).setTextColor(getResources().getColor(R.color.dyn_deck));
-                		return true;
-                	}
-                }
-                    // } else if (view.getId() == R.id.deckpicker_bar_mat || view.getId() == R.id.deckpicker_bar_all) {
-                    // if (text.length() > 0 && !text.equals("-1.0")) {
-                    // View parent = (View)view.getParent().getParent();
-                    // if (text.equals("-2")) {
-                    // parent.setVisibility(View.GONE);
-                    // } else {
-                    // Utils.updateProgressBars(view, (int) UIUtils.getDensityAdjustedValue(DeckPicker.this, 3.4f),
-                    // (int) (Double.parseDouble(text) * ((View)view.getParent().getParent().getParent()).getHeight()));
-                    // if (parent.getVisibility() == View.INVISIBLE) {
-                    // parent.setVisibility(View.VISIBLE);
-                    // parent.setAnimation(ViewAnimation.fade(ViewAnimation.FADE_IN, 500, 0));
-                    // }
-                    // }
-                    // }
-                    // return true;
-                    // } else if (view.getVisibility() == View.INVISIBLE) {
-                    // if (!text.equals("-1")) {
-                    // view.setVisibility(View.VISIBLE);
-                    // view.setAnimation(ViewAnimation.fade(ViewAnimation.FADE_IN, 500, 0));
-                    // return false;
-                    // }
-                    // } else if (text.equals("-1")){
-                    // view.setVisibility(View.INVISIBLE);
-                    // return false;
-                return false;
-            }
-        });
-        mDeckListView.setOnItemClickListener(mDeckSelHandler);
-        mDeckListView.setAdapter(mDeckListAdapter);
-
-        if (mFragmented) {
-            mDeckListView.setChoiceMode(ListView.CHOICE_MODE_SINGLE);
-        }
-
-        registerForContextMenu(mDeckListView);
-
-        showStartupScreensAndDialogs(preferences, 0);
-
-        if (mSwipeEnabled) {
-            gestureDetector = new GestureDetector(new MyGestureDetector());
-            mDeckListView.setOnTouchListener(new View.OnTouchListener() {
-                public boolean onTouch(View v, MotionEvent event) {
-                    if (gestureDetector.onTouchEvent(event)) {
-                        return true;
-                    }
-                    return false;
-                }
-            });
-        }
-    }
-
-
-    @Override
-    protected void onResume() {
-        super.onResume();
-        if (AnkiDroidApp.getCol() != null) {
-            if (Utils.now() > AnkiDroidApp.getCol().getSched().getDayCutoff() && AnkiDroidApp.isSdCardMounted()) {
-                loadCounts();
-            }
-        }
-    }
-
-
-    @Override
-    public void onSaveInstanceState(Bundle savedInstanceState) {
-      super.onSaveInstanceState(savedInstanceState);
-      savedInstanceState.putLong("mCurrentDid", mCurrentDid);
-//      savedInstanceState.putSerializable("mDeckList", mDeckList);
-    }
-    @Override
-    public void onRestoreInstanceState(Bundle savedInstanceState) {
-      super.onRestoreInstanceState(savedInstanceState);
-      mCurrentDid = savedInstanceState.getLong("mCurrentDid");
-//      mDeckList = (ArrayList<HashMap<String, String>>) savedInstanceState.getSerializable("mDeckList");
-    }
-
-    private void loadCollection() {
-    	if (!AnkiDroidApp.isSdCardMounted()) {
-    		showDialog(DIALOG_SD_CARD_NOT_MOUNTED);
-    		return;
-    	}
-    	String path = AnkiDroidApp.getCollectionPath();
-        Collection col = AnkiDroidApp.getCol();
-        if (col == null || !col.getPath().equals(path) || mDeckListView == null || mDeckListView.getChildCount() == 0) {
-            DeckTask.launchDeckTask(DeckTask.TASK_TYPE_OPEN_COLLECTION, mOpenCollectionHandler, new DeckTask.TaskData(path));        	
-        } else {
-        	loadCounts();
-        }
-    }
-
-
-    public void loadCounts() {
-        if (AnkiDroidApp.colIsOpen()) {
-            DeckTask.launchDeckTask(DeckTask.TASK_TYPE_LOAD_DECK_COUNTS, mLoadCountsHandler, new TaskData(AnkiDroidApp.getCol()));
-        }
-    }
-
-
-    private void addNote() {
-        Intent intent = new Intent(DeckPicker.this, CardEditor.class);
-        intent.putExtra(CardEditor.EXTRA_CALLER, CardEditor.CALLER_DECKPICKER);
-        startActivityForResult(intent, ADD_NOTE);
-        if (AnkiDroidApp.SDK_VERSION > 4) {
-            ActivityTransitionAnimation.slide(DeckPicker.this, ActivityTransitionAnimation.LEFT);
-        }
-    }
-
-
-    private void openCardBrowser() {
-        Intent cardBrowser = new Intent(DeckPicker.this, CardBrowser.class);
-        cardBrowser.putExtra("fromDeckpicker", true);
-        startActivityForResult(cardBrowser, BROWSE_CARDS);
-        if (AnkiDroidApp.SDK_VERSION > 4) {
-            ActivityTransitionAnimation.slide(DeckPicker.this, ActivityTransitionAnimation.LEFT);
-        }
-    }
-
-
-    private boolean hasErrorFiles() {
-        for (String file : this.fileList()) {
-            if (file.endsWith(".stacktrace")) {
-                return true;
-            }
-        }
-        return false;
-    }
-
-
-    private boolean upgradeNeeded() {
-    	if (!AnkiDroidApp.isSdCardMounted()) {
-    		showDialog(DIALOG_SD_CARD_NOT_MOUNTED);
-    		return false;
-    	}
-    	File dir = new File(AnkiDroidApp.getCurrentAnkiDroidDirectory());
-        if (!dir.isDirectory()) {
-        	dir.mkdirs();
-        }
-        if ((new File(AnkiDroidApp.getCollectionPath())).exists()) {
-            // collection file exists
-            return false;
-        }
-        // else check for old files to upgrade
-        if (dir.listFiles(new OldAnkiDeckFilter()).length > 0) {
-            return true;
-        }
-        return false;
-    }
-
-
-    private SharedPreferences restorePreferences() {
-        SharedPreferences preferences = AnkiDroidApp.getSharedPrefs(getBaseContext());
-        mPrefDeckPath = AnkiDroidApp.getCurrentAnkiDroidDirectory();
-        mLastTimeOpened = preferences.getLong("lastTimeOpened", 0);
-        mSwipeEnabled = AnkiDroidApp.initiateGestures(this, preferences);
-
-        // mInvertedColors = preferences.getBoolean("invertedColors", false);
-        // mSwap = preferences.getBoolean("swapqa", false);
-        // mLocale = preferences.getString("language", "");
-        // setLanguage(mLocale);
-
-        return preferences;
-    }
-
-
-    private void showStartupScreensAndDialogs(SharedPreferences preferences, int skip) {
-        if (skip < 1 && preferences.getLong("lastTimeOpened", 0) == 0) {
-            Intent infoIntent = new Intent(this, Info.class);
-            infoIntent.putExtra(Info.TYPE_EXTRA, Info.TYPE_WELCOME);
-            startActivityForResult(infoIntent, SHOW_INFO_WELCOME);
-            if (skip != 0 && AnkiDroidApp.SDK_VERSION > 4) {
-                ActivityTransitionAnimation.slide(this, ActivityTransitionAnimation.LEFT);
-            }
-        } else if (skip < 2 && !preferences.getString("lastVersion", "").equals(AnkiDroidApp.getPkgVersion())) {
-            preferences.edit().putBoolean("showBroadcastMessageToday", true).commit();
-            Intent infoIntent = new Intent(this, Info.class);
-            infoIntent.putExtra(Info.TYPE_EXTRA, Info.TYPE_NEW_VERSION);
-            startActivityForResult(infoIntent, SHOW_INFO_NEW_VERSION);
-            if (skip != 0 && AnkiDroidApp.SDK_VERSION > 4) {
-                ActivityTransitionAnimation.slide(this, ActivityTransitionAnimation.LEFT);
-            }
-        } else if (skip < 3 && upgradeNeeded()) {
-            Intent upgradeIntent = new Intent(this, Info.class);
-            upgradeIntent.putExtra(Info.TYPE_EXTRA, Info.TYPE_UPGRADE_DECKS);
-            startActivityForResult(upgradeIntent, SHOW_INFO_UPGRADE_DECKS);
-            if (skip != 0 && AnkiDroidApp.SDK_VERSION > 4) {
-                ActivityTransitionAnimation.slide(this, ActivityTransitionAnimation.LEFT);
-            }
-        } else if (skip < 4 && hasErrorFiles()) {
-            Intent i = new Intent(this, Feedback.class);
-            startActivityForResult(i, REPORT_ERROR);
-            if (skip != 0 && AnkiDroidApp.SDK_VERSION > 4) {
-                ActivityTransitionAnimation.slide(this, ActivityTransitionAnimation.LEFT);
-            }
-        } else if (!AnkiDroidApp.isSdCardMounted()) {
-            showDialog(DIALOG_SD_CARD_NOT_MOUNTED);
-        } else if (!BackupManager.enoughDiscSpace(mPrefDeckPath)) {// && !preferences.getBoolean("dontShowLowMemory",
-                                                                   // false)) {
-            showDialog(DIALOG_NO_SPACE_LEFT);
-        } else if (preferences.getBoolean("noSpaceLeft", false)) {
-            showDialog(DIALOG_BACKUP_NO_SPACE_LEFT);
-            preferences.edit().putBoolean("noSpaceLeft", false).commit();
-        } else if (mImportPath != null && AnkiDroidApp.colIsOpen()) {
-        	showDialog(DIALOG_IMPORT);
-        } else {
-            loadCollection();
-        }
-    }
-
-
-    protected void sendKey(int keycode) {
-        this.dispatchKeyEvent(new KeyEvent(KeyEvent.ACTION_DOWN, keycode));
-        this.dispatchKeyEvent(new KeyEvent(KeyEvent.ACTION_UP, keycode));
-    }
-
-
-    @Override
-    protected void onPause() {
-        Log.i(AnkiDroidApp.TAG, "DeckPicker - onPause");
-
-        super.onPause();
-    }
-
-
-    @Override
-    protected void onStop() {
-        Log.i(AnkiDroidApp.TAG, "DeckPicker - onStop");
-        super.onStop();
-        if (!mDontSaveOnStop) {
-            if (isFinishing()) {
-                DeckTask.launchDeckTask(DeckTask.TASK_TYPE_CLOSE_DECK, mCloseCollectionHandler, new TaskData(AnkiDroidApp.getCol()));
-            } else {
-            	StudyOptionsFragment frag = getFragment();
-            	if (!(frag != null && !frag.dbSaveNecessary())) {
-                	UIUtils.saveCollectionInBackground();
-            	}
-            }
-        }
-    }
-
-
-    @Override
-    protected void onDestroy() {
-        super.onDestroy();
-        if (mUnmountReceiver != null) {
-            unregisterReceiver(mUnmountReceiver);
-        }
-        Log.i(AnkiDroidApp.TAG, "DeckPicker - onDestroy()");
-    }
-
-
-    @Override
-    protected Dialog onCreateDialog(int id) {
-        StyledDialog dialog;
-        Resources res = getResources();
-        StyledDialog.Builder builder = new StyledDialog.Builder(this);
-
-        switch (id) {
-            case DIALOG_OK:
-                builder.setPositiveButton(R.string.ok, null);
-                dialog = builder.create();
-                break;
-
-            case DIALOG_NO_SDCARD:
-                builder.setMessage("The SD card could not be read. Please, turn off USB storage.");
-                builder.setPositiveButton(R.string.ok, null);
-                dialog = builder.create();
-                break;
-
-            case DIALOG_SELECT_HELP:
-                builder.setTitle(res.getString(R.string.help_title));
-                builder.setItems(
-                        new String[] { res.getString(R.string.help_tutorial), res.getString(R.string.help_online),
-                                res.getString(R.string.help_faq) }, new DialogInterface.OnClickListener() {
-
-                            @Override
-                            public void onClick(DialogInterface arg0, int arg1) {
-                                if (arg1 == 0) {
-                                    createTutorialDeck();
-                                } else {
-                                    if (Utils.isIntentAvailable(DeckPicker.this, "android.intent.action.VIEW")) {
-                                        Intent intent = new Intent("android.intent.action.VIEW", Uri
-                                                .parse(getResources().getString(
-                                                        arg1 == 0 ? R.string.link_help : R.string.link_faq)));
-                                        startActivity(intent);
-                                    } else {
-                                        startActivity(new Intent(DeckPicker.this, Info.class));
-                                    }
-                                }
-                            }
-
-                        });
-                dialog = builder.create();
-                break;
-
-            case DIALOG_CONNECTION_ERROR:
-                builder.setTitle(res.getString(R.string.connection_error_title));
-                builder.setIcon(R.drawable.ic_dialog_alert);
-                builder.setMessage(res.getString(R.string.connection_error_message));
-                builder.setPositiveButton(res.getString(R.string.retry), new DialogInterface.OnClickListener() {
-                    @Override
-                    public void onClick(DialogInterface dialog, int which) {
-                        sync();
-                    }
-                });
-                builder.setNegativeButton(res.getString(R.string.cancel), null);
-                dialog = builder.create();
-                break;
-
-            case DIALOG_SYNC_CONFLICT_RESOLUTION:
-                builder.setTitle(res.getString(R.string.sync_conflict_title));
-                builder.setIcon(android.R.drawable.ic_input_get);
-                builder.setMessage(res.getString(R.string.sync_conflict_message));
-                builder.setPositiveButton(res.getString(R.string.sync_conflict_local), mSyncConflictResolutionListener);
-                builder.setNeutralButton(res.getString(R.string.sync_conflict_remote), mSyncConflictResolutionListener);
-                builder.setNegativeButton(res.getString(R.string.sync_conflict_cancel), mSyncConflictResolutionListener);
-                builder.setCancelable(true);
-                dialog = builder.create();
-                break;
-
-            case DIALOG_LOAD_FAILED:
-                builder.setMessage(res.getString(R.string.open_collection_failed_message,
-                        BackupManager.BROKEN_DECKS_SUFFIX, res.getString(R.string.repair_deck)));
-                builder.setTitle(R.string.open_collection_failed_title);
-                builder.setIcon(R.drawable.ic_dialog_alert);
-                builder.setPositiveButton(res.getString(R.string.error_handling_options),
-                        new DialogInterface.OnClickListener() {
-                            @Override
-                            public void onClick(DialogInterface dialog, int which) {
-                                showDialog(DIALOG_ERROR_HANDLING);
-                            }
-                        });
-                builder.setNegativeButton(res.getString(R.string.close), new DialogInterface.OnClickListener() {
-                    @Override
-                    public void onClick(DialogInterface dialog, int which) {
-                        finishWithAnimation();
-                    }
-                });
-                builder.setOnCancelListener(new OnCancelListener() {
-                    @Override
-                    public void onCancel(DialogInterface dialog) {
-                        finishWithAnimation();
-                    }
-                });
-                dialog = builder.create();
-                break;
-
-            case DIALOG_DB_ERROR:
-                builder.setMessage(R.string.answering_error_message);
-                builder.setTitle(R.string.answering_error_title);
-                builder.setIcon(R.drawable.ic_dialog_alert);
-                builder.setPositiveButton(res.getString(R.string.error_handling_options),
-                        new DialogInterface.OnClickListener() {
-                            @Override
-                            public void onClick(DialogInterface dialog, int which) {
-                                showDialog(DIALOG_ERROR_HANDLING);
-                            }
-                        });
-                builder.setNeutralButton(res.getString(R.string.answering_error_report),
-                        new DialogInterface.OnClickListener() {
-                            @Override
-                            public void onClick(DialogInterface dialog, int which) {
-                                Intent i = new Intent(DeckPicker.this, Feedback.class);
-                                i.putExtra("request", RESULT_DB_ERROR);
-                                dialog.dismiss();
-                                startActivityForResult(i, REPORT_ERROR);
-                                if (AnkiDroidApp.SDK_VERSION > 4) {
-                                    ActivityTransitionAnimation.slide(DeckPicker.this,
-                                            ActivityTransitionAnimation.RIGHT);
-                                }
-                            }
-                        });
-                builder.setNegativeButton(res.getString(R.string.close),
-                        new DialogInterface.OnClickListener() {
-                    @Override
-                    public void onClick(DialogInterface dialog, int which) {
-                    	if (!AnkiDroidApp.colIsOpen()) {
-                    		finishWithAnimation();
-                    	}
-                    }
-                });
-                builder.setCancelable(true);
-                dialog = builder.create();
-                break;
-
-            case DIALOG_ERROR_HANDLING:
-                builder.setTitle(res.getString(R.string.error_handling_title));
-                builder.setIcon(R.drawable.ic_dialog_alert);
-                builder.setSingleChoiceItems(new String[] { "1" }, 0, null);
-                builder.setOnCancelListener(new OnCancelListener() {
-                    @Override
-                    public void onCancel(DialogInterface dialog) {
-                        if (mLoadFailed) {
-                        	// dialog has been called because collection could not be opened
-                            showDialog(DIALOG_LOAD_FAILED);
-                        } else {
-                        	// dialog has been called because a db error happened
-                            showDialog(DIALOG_DB_ERROR);
-                        }
-                    }
-                });
-                builder.setNegativeButton(res.getString(R.string.cancel), new DialogInterface.OnClickListener() {
-                    @Override
-                    public void onClick(DialogInterface dialog, int which) {
-                        if (mLoadFailed) {
-                        	// dialog has been called because collection could not be opened
-                            showDialog(DIALOG_LOAD_FAILED);
-                        } else {
-                        	// dialog has been called because a db error happened
-                            showDialog(DIALOG_DB_ERROR);
-                        }
-                    }
-                });
-                dialog = builder.create();
-                break;
-
-            case DIALOG_USER_NOT_LOGGED_IN_ADD_SHARED_DECK:
-                builder.setTitle(res.getString(R.string.connection_error_title));
-                builder.setIcon(R.drawable.ic_dialog_alert);
-                builder.setMessage(res.getString(R.string.no_user_password_error_message));
-                builder.setNegativeButton(res.getString(R.string.cancel), null);
-                builder.setPositiveButton(res.getString(R.string.log_in), new DialogInterface.OnClickListener() {
-                    @Override
-                    public void onClick(DialogInterface dialog, int which) {
-                        Intent myAccount = new Intent(DeckPicker.this, MyAccount.class);
-                        myAccount.putExtra("notLoggedIn", true);
-                        startActivityForResult(myAccount, LOG_IN_FOR_SHARED_DECK);
-                        if (AnkiDroidApp.SDK_VERSION > 4) {
-                            ActivityTransitionAnimation.slide(DeckPicker.this, ActivityTransitionAnimation.FADE);
-                        }
-                    }
-                });
-                dialog = builder.create();
-                break;
-
-            case DIALOG_USER_NOT_LOGGED_IN_SYNC:
-                builder.setTitle(res.getString(R.string.connection_error_title));
-                builder.setIcon(R.drawable.ic_dialog_alert);
-                builder.setMessage(res.getString(R.string.no_user_password_error_message));
-                builder.setNegativeButton(res.getString(R.string.cancel), null);
-                builder.setPositiveButton(res.getString(R.string.log_in), new DialogInterface.OnClickListener() {
-                    @Override
-                    public void onClick(DialogInterface dialog, int which) {
-                        Intent myAccount = new Intent(DeckPicker.this, MyAccount.class);
-                        myAccount.putExtra("notLoggedIn", true);
-                        startActivityForResult(myAccount, LOG_IN_FOR_SYNC);
-                        if (AnkiDroidApp.SDK_VERSION > 4) {
-                            ActivityTransitionAnimation.slide(DeckPicker.this, ActivityTransitionAnimation.FADE);
-                        }
-                    }
-                });
-                dialog = builder.create();
-                break;
-
-            // case DIALOG_USER_NOT_LOGGED_IN_DOWNLOAD:
-            // if (id == DIALOG_USER_NOT_LOGGED_IN_SYNC) {
-            // } else {
-            // builder.setPositiveButton(res.getString(R.string.log_in),
-            // new DialogInterface.OnClickListener() {
-            //
-            // @Override
-            // public void onClick(DialogInterface dialog, int which) {
-            // Intent myAccount = new Intent(DeckPicker.this,
-            // MyAccount.class);
-            // myAccount.putExtra("notLoggedIn", true);
-            // startActivityForResult(myAccount, LOG_IN_FOR_DOWNLOAD);
-            // if (UIUtils.getApiLevel() > 4) {
-            // ActivityTransitionAnimation.slide(DeckPicker.this, ActivityTransitionAnimation.LEFT);
-            // }
-            // }
-            // });
-            // }
-            // builder.setNegativeButton(res.getString(R.string.cancel), null);
-            // dialog = builder.create();
-            // break;
-
-            case DIALOG_NO_CONNECTION:
-                builder.setTitle(res.getString(R.string.connection_error_title));
-                builder.setIcon(R.drawable.ic_dialog_alert);
-                builder.setMessage(res.getString(R.string.connection_needed));
-                builder.setPositiveButton(res.getString(R.string.ok), null);
-                dialog = builder.create();
-                break;
-
-            case DIALOG_DELETE_DECK:
-            	if (!AnkiDroidApp.colIsOpen() || mDeckList == null) {
-            		return null;
-            	}
-            	// Message is set in onPrepareDialog
-                builder.setTitle(res.getString(R.string.delete_deck_title));
-                builder.setIcon(R.drawable.ic_dialog_alert);
-                builder.setPositiveButton(res.getString(R.string.yes),
-                        new DialogInterface.OnClickListener() {
-
-                            @Override
-                            public void onClick(DialogInterface dialog, int which) {
-                                if (AnkiDroidApp.getCol().getDecks().selected() == mCurrentDid) {
-                                    Fragment frag = (Fragment) getSupportFragmentManager().findFragmentById(
-                                            R.id.studyoptions_fragment);
-                                    if (frag != null && frag instanceof StudyOptionsFragment) {
-                                        FragmentTransaction ft = getSupportFragmentManager().beginTransaction();
-                                        ft.remove(frag);
-                                        ft.setTransition(FragmentTransaction.TRANSIT_FRAGMENT_FADE);
-                                        ft.commit();
-                                    }
-                                }
-                                DeckTask.launchDeckTask(DeckTask.TASK_TYPE_DELETE_DECK, new DeckTask.TaskListener() {
-                                    @Override
-                                    public void onPreExecute() {
-                                        mProgressDialog = StyledProgressDialog.show(DeckPicker.this, "", getResources()
-                                                .getString(R.string.delete_deck), true);
-                                    }
-
-
-                                    @Override
-                                    public void onPostExecute(TaskData result) {
-                                        if (result == null) {
-                                            return;
-                                        }
-                                        Object[] res = result.getObjArray();
-                                        updateDecksList((TreeSet<Object[]>) res[0], (Integer) res[1], (Integer) res[2]);
-                                        if (mProgressDialog.isShowing()) {
-                                            try {
-                                                mProgressDialog.dismiss();
-                                            } catch (Exception e) {
-                                                Log.e(AnkiDroidApp.TAG, "onPostExecute - Dialog dismiss Exception = "
-                                                        + e.getMessage());
-                                            }
-                                        }
-                                    }
-
-
-                                    @Override
-                                    public void onProgressUpdate(TaskData... values) {
-                                    }
-                                }, new TaskData(AnkiDroidApp.getCol(), mCurrentDid));
-                            }
-                        });
-                builder.setNegativeButton(res.getString(R.string.cancel), null);
-                dialog = builder.create();
-                break;
-
-            case DIALOG_SELECT_STATISTICS_TYPE:
-                dialog = ChartBuilder.getStatisticsDialog(this, new DialogInterface.OnClickListener() {
-                    @Override
-                    public void onClick(DialogInterface dialog, int which) {
-                        boolean muh = mFragmented ? AnkiDroidApp.getSharedPrefs(
-                                AnkiDroidApp.getInstance().getBaseContext()).getBoolean("statsRange", true) : true;
-                        DeckTask.launchDeckTask(
-                                DeckTask.TASK_TYPE_LOAD_STATISTICS,
-                                mLoadStatisticsHandler,
-                                new DeckTask.TaskData(AnkiDroidApp.getCol(), which, mFragmented ? AnkiDroidApp.getSharedPrefs(
-                                        AnkiDroidApp.getInstance().getBaseContext()).getBoolean("statsRange", true)
-                                        : true));
-                    }
-                }, mFragmented);
-                break;
-
-            case DIALOG_CONTEXT_MENU:
-                String[] entries = new String[3];
-                // entries[CONTEXT_MENU_DECK_SUMMARY] =
-                // "XXXsum";//res.getStringArray(R.array.statistics_type_labels)[0];
-                // entries[CONTEXT_MENU_CUSTOM_DICTIONARY] =
-                // res.getString(R.string.contextmenu_deckpicker_set_custom_dictionary);
-                // entries[CONTEXT_MENU_RESET_LANGUAGE] =
-                // res.getString(R.string.contextmenu_deckpicker_reset_language_assignments);
-                entries[CONTEXT_MENU_COLLAPSE_DECK] = res.getString(R.string.contextmenu_deckpicker_collapse_deck);
-                entries[CONTEXT_MENU_RENAME_DECK] = res.getString(R.string.contextmenu_deckpicker_rename_deck);
-                entries[CONTEXT_MENU_DELETE_DECK] = res.getString(R.string.contextmenu_deckpicker_delete_deck);
-                builder.setTitle("Context Menu");
-                builder.setIcon(R.drawable.ic_menu_manage);
-                builder.setItems(entries, mContextMenuListener);
-                dialog = builder.create();
-                break;
-
-            case DIALOG_REPAIR_COLLECTION:
-                builder.setTitle(res.getString(R.string.backup_repair_deck));
-                builder.setMessage(res.getString(R.string.repair_deck_dialog, BackupManager.BROKEN_DECKS_SUFFIX));
-                builder.setIcon(R.drawable.ic_dialog_alert);
-                builder.setPositiveButton(res.getString(R.string.yes), new DialogInterface.OnClickListener() {
-                    @Override
-                    public void onClick(DialogInterface dialog, int which) {
-                        DeckTask.launchDeckTask(DeckTask.TASK_TYPE_REPAIR_DECK, mRepairDeckHandler,
-                                new DeckTask.TaskData(AnkiDroidApp.getCol(), AnkiDroidApp.getCollectionPath()));
-                    }
-            	});
-                builder.setNegativeButton(res.getString(R.string.no), new DialogInterface.OnClickListener() {
-                    @Override
-                    public void onClick(DialogInterface dialog, int which) {
-                        showDialog(DIALOG_ERROR_HANDLING);
-                    }
-                });
-                builder.setOnCancelListener(new OnCancelListener() {
-
-                    @Override
-                    public void onCancel(DialogInterface arg0) {
-                        showDialog(DIALOG_ERROR_HANDLING);
-                    }
-
-                });
-                dialog = builder.create();
-                break;
-
-            case DIALOG_SYNC_SANITY_ERROR:
-                builder.setPositiveButton(res.getString(R.string.sync_conflict_local), mSyncSanityFailListener);
-                builder.setNeutralButton(res.getString(R.string.sync_conflict_remote), mSyncSanityFailListener);
-                builder.setNegativeButton(res.getString(R.string.sync_conflict_cancel), mSyncSanityFailListener);
-                builder.setTitle(res.getString(R.string.sync_log_title));
-                dialog = builder.create();
-                break;
-
-            case DIALOG_SYNC_UPGRADE_REQUIRED:
-            	builder.setMessage(res.getString(R.string.upgrade_required, res.getString(R.string.link_anki)));
-                builder.setPositiveButton(res.getString(R.string.retry), new DialogInterface.OnClickListener() {
-                    @Override
-                    public void onClick(DialogInterface dialog, int which) {
-                        sync("download", mSyncMediaUsn);
-                    }
-                });
-                builder.setNegativeButton(res.getString(R.string.cancel), new DialogInterface.OnClickListener() {
-                    @Override
-                    public void onClick(DialogInterface dialog, int which) {
-                        if (mLoadFailed) {
-                        	// dialog has been called because collection could not be opened
-                            showDialog(DIALOG_LOAD_FAILED);
-                        } else {
-                        	// dialog has been called because a db error happened
-                            showDialog(DIALOG_DB_ERROR);
-                        }
-                    }
-                });
-                builder.setOnCancelListener(new OnCancelListener() {
-                    @Override
-                    public void onCancel(DialogInterface arg0) {
-                        if (mLoadFailed) {
-                        	// dialog has been called because collection could not be opened
-                            showDialog(DIALOG_LOAD_FAILED);
-                        } else {
-                        	// dialog has been called because a db error happened
-                            showDialog(DIALOG_DB_ERROR);
-                        }
-                    }
-                });
-                builder.setTitle(res.getString(R.string.sync_log_title));
-                dialog = builder.create();
-                break;
-
-            case DIALOG_SYNC_LOG:
-                builder.setTitle(res.getString(R.string.sync_log_title));
-                builder.setPositiveButton(res.getString(R.string.ok), null);
-                dialog = builder.create();
-                break;
-
-            case DIALOG_BACKUP_NO_SPACE_LEFT:
-                builder.setTitle(res.getString(R.string.attention));
-                builder.setMessage(res.getString(R.string.backup_deck_no_space_left));
-                builder.setPositiveButton(res.getString(R.string.ok), new DialogInterface.OnClickListener() {
-                    @Override
-                    public void onClick(DialogInterface dialog, int which) {
-                        loadCollection();
-                    }
-                });
-                // builder.setNegativeButton(res.getString(R.string.dont_show_again), new
-                // DialogInterface.OnClickListener() {
-                // @Override
-                // public void onClick(DialogInterface arg0, int arg1) {
-                // PrefSettings.getSharedPrefs(getBaseContext()).edit().putBoolean("dontShowLowMemory", true).commit();
-                // }
-                // });
-                builder.setCancelable(true);
-                builder.setOnCancelListener(new OnCancelListener() {
-                    @Override
-                    public void onCancel(DialogInterface arg0) {
-                        loadCollection();
-                    }
-                });
-                dialog = builder.create();
-                break;
-
-            case DIALOG_SD_CARD_NOT_MOUNTED:
-            	if (mNotMountedDialog == null || !mNotMountedDialog.isShowing()) {
-            		mNotMountedDialog = StyledOpenCollectionDialog.show(DeckPicker.this, getResources().getString(R.string.sd_card_not_mounted), new OnCancelListener() {
-
-                        @Override
-                        public void onCancel(DialogInterface arg0) {
-                            finishWithAnimation();
-                        }
-                    }, new View.OnClickListener() {
->>>>>>> f32b758d
 
 		String currentMessage;
 		long countUp;
@@ -2196,7 +705,6 @@
 						{
 
 							@Override
-<<<<<<< HEAD
 							public void onCancel(DialogInterface arg0)
 							{
 								// TODO: close dbs?
@@ -2379,6 +887,10 @@
 			{
 				case BackupManager.RETURN_DECK_RESTORED:
 					loadCollection();
+             Collection col = AnkiDroidApp.getCol();
+             if (col != null) {
+                 col.modSchema(false);
+             }
 					break;
 				case BackupManager.RETURN_ERROR:
 					Themes.showThemedToast(DeckPicker.this, getResources().getString(R.string.backup_restore_error),
@@ -3167,67 +1679,48 @@
 				{
 					return null;
 				}
-				builder.setTitle(res.getString(R.string.delete_deck_title));
-				builder.setIcon(R.drawable.ic_dialog_alert);
-				boolean isDyn = AnkiDroidApp.getCol().getDecks().isDyn(mCurrentDid);
-				if (isDyn)
-				{
-					builder.setMessage(String.format(res.getString(R.string.delete_cram_deck_message), "\'"
-							+ AnkiDroidApp.getCol().getDecks().name(mCurrentDid) + "\'"));
-				}
-				else
-				{
-					builder.setMessage(String.format(res.getString(R.string.delete_deck_message), "\'"
-							+ AnkiDroidApp.getCol().getDecks().name(mCurrentDid) + "\'"));
-				}
-				builder.setPositiveButton(res.getString(R.string.yes), new DialogInterface.OnClickListener()
-				{
-
-					@Override
-					public void onClick(DialogInterface dialog, int which)
-					{
-						if (AnkiDroidApp.getCol().getDecks().selected() == mCurrentDid)
-						{
-							Fragment frag = getSupportFragmentManager().findFragmentById(R.id.studyoptions_fragment);
-							if (frag != null && frag instanceof StudyOptionsFragment)
-							{
-								FragmentTransaction ft = getSupportFragmentManager().beginTransaction();
-								ft.remove(frag);
-								ft.setTransition(FragmentTransaction.TRANSIT_FRAGMENT_FADE);
-								ft.commit();
-							}
-						}
-						DeckTask.launchDeckTask(DeckTask.TASK_TYPE_DELETE_DECK, new DeckTask.TaskListener()
-						{
-							@Override
-							public void onPreExecute()
-							{
-								mProgressDialog = StyledProgressDialog.show(DeckPicker.this, "", getResources()
-										.getString(R.string.delete_deck), true);
-							}
-
-							@Override
-							public void onPostExecute(TaskData result)
-							{
-								if (result == null)
-								{
-									return;
-								}
-								Object[] res = result.getObjArray();
-								updateDecksList((TreeSet<Object[]>) res[0], (Integer) res[1], (Integer) res[2]);
-								if (mProgressDialog.isShowing())
-								{
-									try
-									{
-										mProgressDialog.dismiss();
-									}
-									catch (Exception e)
-									{
-										Log.e(AnkiDroidApp.TAG,
-												"onPostExecute - Dialog dismiss Exception = " + e.getMessage());
-									}
-								}
-							}
+            	// Message is set in onPrepareDialog
+                builder.setTitle(res.getString(R.string.delete_deck_title));
+                builder.setIcon(R.drawable.ic_dialog_alert);
+                builder.setPositiveButton(res.getString(R.string.yes),
+                        new DialogInterface.OnClickListener() {
+
+                            @Override
+                            public void onClick(DialogInterface dialog, int which) {
+                                if (AnkiDroidApp.getCol().getDecks().selected() == mCurrentDid) {
+                                    Fragment frag = (Fragment) getSupportFragmentManager().findFragmentById(
+                                            R.id.studyoptions_fragment);
+                                    if (frag != null && frag instanceof StudyOptionsFragment) {
+                                        FragmentTransaction ft = getSupportFragmentManager().beginTransaction();
+                                        ft.remove(frag);
+                                        ft.setTransition(FragmentTransaction.TRANSIT_FRAGMENT_FADE);
+                                        ft.commit();
+                                    }
+                                }
+                                DeckTask.launchDeckTask(DeckTask.TASK_TYPE_DELETE_DECK, new DeckTask.TaskListener() {
+                                    @Override
+                                    public void onPreExecute() {
+                                        mProgressDialog = StyledProgressDialog.show(DeckPicker.this, "", getResources()
+                                                .getString(R.string.delete_deck), true);
+                                    }
+
+
+                                    @Override
+                                    public void onPostExecute(TaskData result) {
+                                        if (result == null) {
+                                            return;
+                                        }
+                                        Object[] res = result.getObjArray();
+                                        updateDecksList((TreeSet<Object[]>) res[0], (Integer) res[1], (Integer) res[2]);
+                                        if (mProgressDialog.isShowing()) {
+                                            try {
+                                                mProgressDialog.dismiss();
+                                            } catch (Exception e) {
+                                                Log.e(AnkiDroidApp.TAG, "onPostExecute - Dialog dismiss Exception = "
+                                                        + e.getMessage());
+                                            }
+                                        }
+                                    }
 
 							@Override
 							public void onProgressUpdate(TaskData... values)
@@ -3515,1506 +2008,7 @@
 										new DialogInterface.OnClickListener()
 										{
 
-											@Override
-											public void onClick(DialogInterface dialog, int which)
-											{
-												DeckTask.launchDeckTask(DeckTask.TASK_TYPE_IMPORT_REPLACE,
-														new DeckTask.TaskListener()
-														{
-															@Override
-															public void onPostExecute(DeckTask.TaskData result)
-															{
-																if (mProgressDialog != null
-																		&& mProgressDialog.isShowing())
-																{
-																	mProgressDialog.dismiss();
-																}
-																if (result.getBoolean())
-																{
-																	Resources res = getResources();
-																	int code = result.getInt();
-																	if (code == -2)
-																	{
-																		mDialogMessage = res
-																				.getString(R.string.import_log_no_apkg);
-																	}
-																	Object[] info = result.getObjArray();
-																	updateDecksList((TreeSet<Object[]>) info[0],
-																			(Integer) info[1], (Integer) info[2]);
-																}
-																else
-																{
-																	handleDbError();
-																}
-															}
-
-															@Override
-															public void onPreExecute()
-															{
-																if (mProgressDialog == null
-																		|| !mProgressDialog.isShowing())
-																{
-																	mProgressDialog = StyledProgressDialog.show(
-																			DeckPicker.this,
-																			getResources().getString(
-																					R.string.import_title),
-																			getResources().getString(
-																					R.string.import_importing), true,
-																			false);
-																}
-															}
-
-															@Override
-															public void onProgressUpdate(DeckTask.TaskData... values)
-															{
-															}
-														}, new TaskData(AnkiDroidApp.getCol(), mImportPath));
-												mImportPath = null;
-											}
-
-										});
-								builder.setNegativeButton(res.getString(R.string.no), null);
-								builder.show();
-							}
-						});
-				builder.setNegativeButton(res.getString(R.string.cancel), null);
-				builder.setCancelable(true);
-				dialog = builder.create();
-				break;
-
-			case DIALOG_IMPORT_SELECT:
-				builder.setTitle(res.getString(R.string.import_title));
-				dialog = builder.create();
-				break;
-
-			case DIALOG_IMPORT_HINT:
-				builder.setTitle(res.getString(R.string.import_title));
-				builder.setMessage(res.getString(R.string.import_hint, AnkiDroidApp.getCurrentAnkiDroidDirectory()));
-				builder.setPositiveButton(res.getString(R.string.ok), new DialogInterface.OnClickListener()
-				{
-					@Override
-					public void onClick(DialogInterface dialog, int which)
-					{
-						showDialog(DIALOG_IMPORT_SELECT);
-					}
-				});
-				builder.setNegativeButton(res.getString(R.string.cancel), null);
-				dialog = builder.create();
-				break;
-
-			case DIALOG_IMPORT_LOG:
-				builder.setIcon(R.drawable.ic_dialog_alert);
-				builder.setTitle(res.getString(R.string.import_title));
-				builder.setPositiveButton(res.getString(R.string.ok), null);
-				dialog = builder.create();
-				break;
-
-			case DIALOG_NO_SPACE_LEFT:
-				builder.setTitle(res.getString(R.string.attention));
-				builder.setMessage(res.getString(R.string.sd_space_warning, BackupManager.MIN_FREE_SPACE));
-				builder.setPositiveButton(res.getString(R.string.ok), new DialogInterface.OnClickListener()
-				{
-					@Override
-					public void onClick(DialogInterface dialog, int which)
-					{
-						finishWithAnimation();
-					}
-				});
-				// builder.setNegativeButton(res.getString(R.string.dont_show_again),
-				// new
-				// DialogInterface.OnClickListener() {
-				// @Override
-				// public void onClick(DialogInterface arg0, int arg1) {
-				// PrefSettings.getSharedPrefs(getBaseContext()).edit().putBoolean("dontShowLowMemory",
-				// true).commit();
-				// }
-				// });
-				builder.setCancelable(true);
-				builder.setOnCancelListener(new OnCancelListener()
-				{
-					@Override
-					public void onCancel(DialogInterface arg0)
-					{
-						finishWithAnimation();
-					}
-				});
-				dialog = builder.create();
-				break;
-
-			case DIALOG_RESTORE_BACKUP:
-				File[] files = BackupManager.getBackups(new File(AnkiDroidApp.getCollectionPath()));
-				mBackups = new File[files.length];
-				for (int i = 0; i < files.length; i++)
-				{
-					mBackups[i] = files[files.length - 1 - i];
-				}
-				if (mBackups.length == 0)
-				{
-					builder.setTitle(getResources().getString(R.string.backup_restore));
-					builder.setMessage(res.getString(R.string.backup_restore_no_backups));
-					builder.setPositiveButton(res.getString(R.string.ok), new Dialog.OnClickListener()
-					{
-						@Override
-						public void onClick(DialogInterface dialog, int which)
-						{
-							showDialog(DIALOG_ERROR_HANDLING);
-						}
-					});
-					builder.setCancelable(true).setOnCancelListener(new OnCancelListener()
-					{
-						@Override
-						public void onCancel(DialogInterface arg0)
-						{
-							showDialog(DIALOG_ERROR_HANDLING);
-						}
-					});
-				}
-				else
-				{
-					String[] dates = new String[mBackups.length];
-					for (int i = 0; i < mBackups.length; i++)
-					{
-						dates[i] = mBackups[i].getName().replaceAll(
-								".*-(\\d{4}-\\d{2}-\\d{2})-(\\d{2})-(\\d{2}).anki2", "$1 ($2:$3 h)");
-					}
-					builder.setTitle(res.getString(R.string.backup_restore_select_title));
-					builder.setIcon(android.R.drawable.ic_input_get);
-					builder.setSingleChoiceItems(dates, dates.length, new DialogInterface.OnClickListener()
-					{
-
-						@Override
-						public void onClick(DialogInterface dialog, int which)
-						{
-							DeckTask.launchDeckTask(
-									DeckTask.TASK_TYPE_RESTORE_DECK,
-									mRestoreDeckHandler,
-									new DeckTask.TaskData(new Object[] { AnkiDroidApp.getCol(),
-											AnkiDroidApp.getCollectionPath(), mBackups[which].getPath() }));
-						}
-					});
-					builder.setCancelable(true).setOnCancelListener(new OnCancelListener()
-					{
-						@Override
-						public void onCancel(DialogInterface arg0)
-						{
-							showDialog(DIALOG_ERROR_HANDLING);
-						}
-					});
-				}
-				dialog = builder.create();
-				break;
-
-			case DIALOG_NEW_COLLECTION:
-				builder.setTitle(res.getString(R.string.backup_new_collection));
-				builder.setMessage(res.getString(R.string.backup_del_collection_question));
-				builder.setPositiveButton(res.getString(R.string.ok), new DialogInterface.OnClickListener()
-				{
-					@Override
-					public void onClick(DialogInterface dialog, int which)
-					{
-						AnkiDroidApp.closeCollection(false);
-						String path = AnkiDroidApp.getCollectionPath();
-						AnkiDatabaseManager.closeDatabase(path);
-						if (BackupManager.moveDatabaseToBrokenFolder(path, false))
-						{
-							loadCollection();
-						}
-						else
-						{
-							showDialog(DIALOG_ERROR_HANDLING);
-						}
-					}
-				});
-				builder.setNegativeButton(res.getString(R.string.no), new DialogInterface.OnClickListener()
-				{
-					@Override
-					public void onClick(DialogInterface arg0, int arg1)
-					{
-						showDialog(DIALOG_ERROR_HANDLING);
-					}
-				});
-				builder.setCancelable(true);
-				builder.setOnCancelListener(new OnCancelListener()
-				{
-					@Override
-					public void onCancel(DialogInterface arg0)
-					{
-						showDialog(DIALOG_ERROR_HANDLING);
-					}
-				});
-				dialog = builder.create();
-				break;
-
-			case DIALOG_FULL_SYNC_FROM_SERVER:
-				builder.setTitle(res.getString(R.string.backup_full_sync_from_server));
-				builder.setMessage(res.getString(R.string.backup_full_sync_from_server_question));
-				builder.setPositiveButton(res.getString(R.string.ok), new DialogInterface.OnClickListener()
-				{
-					@Override
-					public void onClick(DialogInterface dialog, int which)
-					{
-						sync("download", mSyncMediaUsn);
-					}
-				});
-				builder.setNegativeButton(res.getString(R.string.no), new DialogInterface.OnClickListener()
-				{
-					@Override
-					public void onClick(DialogInterface arg0, int arg1)
-					{
-						showDialog(DIALOG_ERROR_HANDLING);
-					}
-				});
-				builder.setCancelable(true);
-				builder.setOnCancelListener(new OnCancelListener()
-				{
-					@Override
-					public void onCancel(DialogInterface arg0)
-					{
-						showDialog(DIALOG_ERROR_HANDLING);
-					}
-				});
-				dialog = builder.create();
-				break;
-
-			default:
-				dialog = null;
-		}
-		if (dialog != null)
-		{
-			dialog.setOwnerActivity(this);
-		}
-		return dialog;
-	}
-
-	@Override
-	protected void onPrepareDialog(int id, Dialog dialog)
-	{
-		Resources res = getResources();
-		StyledDialog ad = (StyledDialog) dialog;
-		switch (id)
-		{
-			case DIALOG_DELETE_DECK:
-				if (AnkiDroidApp.colIsOpen() || mDeckList == null || mDeckList.size() == 0)
-				{
-					return;
-				}
-				mCurrentDid = Long.parseLong(mDeckList.get(mContextMenuPosition).get("did"));
-				ad.setMessage(String.format(res.getString(R.string.delete_deck_message), "\'"
-						+ AnkiDroidApp.getCol().getDecks().name(mCurrentDid) + "\'"));
-				break;
-
-			case DIALOG_CONTEXT_MENU:
-				if (!AnkiDroidApp.colIsOpen() || mDeckList == null || mDeckList.size() == 0)
-				{
-					return;
-				}
-				mCurrentDid = Long.parseLong(mDeckList.get(mContextMenuPosition).get("did"));
-				try
-				{
-					ad.changeListItem(
-							CONTEXT_MENU_COLLAPSE_DECK,
-							getResources()
-									.getString(
-											AnkiDroidApp.getCol().getDecks().get(mCurrentDid).getBoolean("collapsed") ? R.string.contextmenu_deckpicker_inflate_deck
-													: R.string.contextmenu_deckpicker_collapse_deck));
-				}
-				catch (NotFoundException e)
-				{
-					// do nothing
-				}
-				catch (JSONException e)
-				{
-					// do nothing
-				}
-				ad.setTitle(AnkiDroidApp.getCol().getDecks().name(mCurrentDid));
-				break;
-
-			case DIALOG_IMPORT_LOG:
-			case DIALOG_SYNC_LOG:
-			case DIALOG_SYNC_SANITY_ERROR:
-				ad.setMessage(mDialogMessage);
-				break;
-
-			case DIALOG_DB_ERROR:
-				mLoadFailed = false;
-				ad.getButton(Dialog.BUTTON3).setEnabled(hasErrorFiles());
-				break;
-
-			case DIALOG_LOAD_FAILED:
-				mLoadFailed = true;
-				if (mOpenCollectionDialog != null && mOpenCollectionDialog.isShowing())
-				{
-					mOpenCollectionDialog.setMessage(res.getString(R.string.col_load_failed));
-				}
-				break;
-
-			case DIALOG_ERROR_HANDLING:
-				ArrayList<String> options = new ArrayList<String>();
-				ArrayList<Integer> values = new ArrayList<Integer>();
-				if (AnkiDroidApp.getCol() == null)
-				{
-					// retry
-					options.add(res.getString(R.string.backup_retry_opening));
-					values.add(0);
-				}
-				else
-				{
-					// fix integrity
-					options.add(res.getString(R.string.check_db));
-					values.add(1);
-				}
-				// repair db with sqlite
-				options.add(res.getString(R.string.backup_error_menu_repair));
-				values.add(2);
-				// // restore from backup
-				options.add(res.getString(R.string.backup_restore));
-				values.add(3);
-				// delete old collection and build new one
-				options.add(res.getString(R.string.backup_full_sync_from_server));
-				values.add(4);
-				// delete old collection and build new one
-				options.add(res.getString(R.string.backup_del_collection));
-				values.add(5);
-
-				String[] titles = new String[options.size()];
-				mRepairValues = new int[options.size()];
-				for (int i = 0; i < options.size(); i++)
-				{
-					titles[i] = options.get(i);
-					mRepairValues[i] = values.get(i);
-				}
-				ad.setItems(titles, new DialogInterface.OnClickListener()
-				{
-					@Override
-					public void onClick(DialogInterface dialog, int which)
-					{
-						switch (mRepairValues[which])
-						{
-							case 0:
-								loadCollection();
-								return;
-							case 1:
-								integrityCheck();
-								return;
-							case 2:
-								showDialog(DIALOG_REPAIR_COLLECTION);
-								return;
-							case 3:
-								showDialog(DIALOG_RESTORE_BACKUP);
-								return;
-							case 4:
-								showDialog(DIALOG_FULL_SYNC_FROM_SERVER);
-								return;
-							case 5:
-								showDialog(DIALOG_NEW_COLLECTION);
-								return;
-						}
-					}
-				});
-				break;
-
-			case DIALOG_IMPORT_SELECT:
-				List<File> fileList = Utils.getImportableDecks();
-				if (fileList.size() == 0)
-				{
-					Themes.showThemedToast(DeckPicker.this, getResources().getString(R.string.import_no_file_found),
-							false);
-				}
-				ad.setEnabled(fileList.size() != 0);
-				String[] tts = new String[fileList.size()];
-				mImportValues = new String[fileList.size()];
-				for (int i = 0; i < tts.length; i++)
-				{
-					tts[i] = fileList.get(i).getName().replace(".apkg", "");
-					mImportValues[i] = fileList.get(i).getAbsolutePath();
-				}
-				ad.setItems(tts, new DialogInterface.OnClickListener()
-				{
-					@Override
-					public void onClick(DialogInterface dialog, int which)
-					{
-						mImportPath = mImportValues[which];
-						showDialog(DIALOG_IMPORT);
-					}
-				});
-				break;
-
-		}
-	}
-
-	@Override
-	public void onCreateContextMenu(ContextMenu menu, View v, ContextMenuInfo menuInfo)
-	{
-		mContextMenuPosition = ((AdapterView.AdapterContextMenuInfo) menuInfo).position;
-		showDialog(DIALOG_CONTEXT_MENU);
-	}
-
-	@Override
-	public boolean onKeyDown(int keyCode, KeyEvent event)
-	{
-		if (keyCode == KeyEvent.KEYCODE_BACK && event.getRepeatCount() == 0)
-		{
-			Log.i(AnkiDroidApp.TAG, "DeckPicker - onBackPressed()");
-			finishWithAnimation();
-			return true;
-		}
-		if (keyCode == KeyEvent.KEYCODE_DPAD_DOWN)
-		{
-			Log.i(AnkiDroidApp.TAG, "Down: " + event.getRepeatCount());
-		}
-		return super.onKeyDown(keyCode, event);
-	}
-
-	private void finishWithAnimation()
-	{
-		finish();
-		if (AnkiDroidApp.SDK_VERSION > 4)
-		{
-			ActivityTransitionAnimation.slide(this, ActivityTransitionAnimation.DIALOG_EXIT);
-		}
-	}
-
-	// ----------------------------------------------------------------------------
-	// CUSTOM METHODS
-	// ----------------------------------------------------------------------------
-
-	public void setStudyContentView(long deckId, Bundle cramConfig)
-	{
-		Fragment frag = getSupportFragmentManager().findFragmentById(R.id.studyoptions_fragment);
-		if (frag == null || !(frag instanceof StudyOptionsFragment)
-				|| ((StudyOptionsFragment) frag).getShownIndex() != deckId)
-		{
-			StudyOptionsFragment details = StudyOptionsFragment.newInstance(deckId, false, cramConfig);
-			FragmentTransaction ft = getSupportFragmentManager().beginTransaction();
-			// ft.setCustomAnimations(R.anim.fade_in, R.anim.fade_out);
-			ft.setTransition(FragmentTransaction.TRANSIT_FRAGMENT_CLOSE);
-			ft.replace(R.id.studyoptions_fragment, details);
-			ft.commit();
-		}
-	}
-
-	public StudyOptionsFragment getFragment()
-	{
-		Fragment frag = getSupportFragmentManager().findFragmentById(R.id.studyoptions_fragment);
-		if (frag != null && (frag instanceof StudyOptionsFragment))
-		{
-			return (StudyOptionsFragment) frag;
-		}
-		return null;
-	}
-
-	/**
-	 * Show/dismiss dialog when sd card is ejected/remounted (collection is
-	 * saved by SdCardReceiver)
-	 */
-	private void registerExternalStorageListener()
-	{
-		if (mUnmountReceiver == null)
-		{
-			mUnmountReceiver = new BroadcastReceiver()
-			{
-				@Override
-				public void onReceive(Context context, Intent intent)
-				{
-					if (AnkiDroidApp.getSharedPrefs(getBaseContext()).getBoolean("internalMemory", false))
-					{
-						return;
-					}
-					if (intent.getAction().equals(SdCardReceiver.MEDIA_EJECT))
-					{
-						showDialog(DIALOG_SD_CARD_NOT_MOUNTED);
-					}
-					else if (intent.getAction().equals(SdCardReceiver.MEDIA_MOUNT))
-					{
-						if (mNotMountedDialog != null && mNotMountedDialog.isShowing())
-						{
-							mNotMountedDialog.dismiss();
-						}
-						loadCollection();
-					}
-				}
-			};
-			IntentFilter iFilter = new IntentFilter();
-			iFilter.addAction(SdCardReceiver.MEDIA_EJECT);
-			iFilter.addAction(SdCardReceiver.MEDIA_MOUNT);
-			registerReceiver(mUnmountReceiver, iFilter);
-		}
-	}
-
-	/**
-	 * Creates an intent to load a deck given the full pathname of it. The
-	 * constructed intent is equivalent (modulo the extras) to the open used by
-	 * the launcher shortcut, which means it will not open a new study options
-	 * window but bring the existing one to the front.
-	 */
-	public static Intent getLoadDeckIntent(Context context, long deckId)
-	{
-		Intent loadDeckIntent = new Intent(context, DeckPicker.class);
-		loadDeckIntent.setAction(Intent.ACTION_MAIN);
-		loadDeckIntent.addCategory(Intent.CATEGORY_LAUNCHER);
-		loadDeckIntent.setFlags(Intent.FLAG_ACTIVITY_NEW_TASK | Intent.FLAG_ACTIVITY_CLEAR_TOP);
-		loadDeckIntent.putExtra(EXTRA_DECK_ID, deckId);
-		return loadDeckIntent;
-	}
-
-	// private void handleRestoreDecks(boolean reloadIfEmpty) {
-	// if (mBrokenDecks.size() != 0) {
-	// while (true) {
-	// mCurrentDeckPath = mBrokenDecks.remove(0);
-	// if (!mAlreadyDealtWith.contains(mCurrentDeckPath) || mBrokenDecks.size()
-	// == 0) {
-	// break;
-	// }
-	// }
-	// mDeckNotLoadedAlert.setMessage(getResources().getString(R.string.open_deck_failed,
-	// "\'" + new
-	// File(mCurrentDeckPath).getName() + "\'",
-	// BackupManager.BROKEN_DECKS_SUFFIX.replace("/", ""),
-	// getResources().getString(R.string.repair_deck)));
-	// mDeckNotLoadedAlert.show();
-	// } else if (reloadIfEmpty) {
-	// if (mRestoredOrDeleted) {
-	// mBrokenDecks = new ArrayList<String>();
-	// // populateDeckList(mPrefDeckPath);
-	// }
-	// }
-	// }
-
-	private void sync()
-	{
-		sync(null, 0);
-	}
-
-	/**
-	 * The mother of all syncing attempts. This might be called from sync() as
-	 * first attempt to sync a collection OR from the
-	 * mSyncConflictResolutionListener if the first attempt determines that a
-	 * full-sync is required. In the second case, we have passed the mediaUsn
-	 * that was obtained during the first attempt.
-	 * 
-	 * @param syncConflictResolution
-	 *            Either "upload" or "download", depending on the user's choice.
-	 * @param syncMediaUsn
-	 *            The media Usn, as determined during the prior sync() attempt
-	 *            that determined that full syncing was required.
-	 */
-	private void sync(String syncConflictResolution, int syncMediaUsn)
-	{
-		SharedPreferences preferences = AnkiDroidApp.getSharedPrefs(getBaseContext());
-		String hkey = preferences.getString("hkey", "");
-		if (hkey.length() == 0)
-		{
-			showDialog(DIALOG_USER_NOT_LOGGED_IN_SYNC);
-		}
-		else
-		{
-			Connection.sync(mSyncListener,
-					new Connection.Payload(new Object[] { hkey, preferences.getBoolean("syncFetchesMedia", true),
-							syncConflictResolution, syncMediaUsn }));
-		}
-	}
-
-	private void addSharedDeck()
-	{
-		Intent intent = new Intent(DeckPicker.this, Info.class);
-		intent.putExtra(Info.TYPE_EXTRA, Info.TYPE_SHARED_DECKS);
-		startActivityForResult(intent, ADD_SHARED_DECKS);
-		if (AnkiDroidApp.SDK_VERSION > 4)
-		{
-			ActivityTransitionAnimation.slide(DeckPicker.this, ActivityTransitionAnimation.RIGHT);
-		}
-	}
-
-	private final DialogInterface.OnClickListener mSyncConflictResolutionListener = new DialogInterface.OnClickListener()
-	{
-		@Override
-		public void onClick(DialogInterface dialog, int which)
-		{
-			Resources res = getResources();
-			StyledDialog.Builder builder;
-			switch (which)
-			{
-				case DialogInterface.BUTTON_POSITIVE:
-					builder = new StyledDialog.Builder(DeckPicker.this);
-					builder.setPositiveButton(res.getString(R.string.yes), new Dialog.OnClickListener()
-					{
-						@Override
-						public void onClick(DialogInterface dialog, int which)
-						{
-							sync("upload", mSyncMediaUsn);
-						}
-					});
-					builder.setNegativeButton(res.getString(R.string.no), null);
-					builder.setTitle(res.getString(R.string.sync_log_title));
-					builder.setMessage(res.getString(R.string.sync_conflict_local_confirm));
-					builder.show();
-					break;
-				case DialogInterface.BUTTON_NEUTRAL:
-					builder = new StyledDialog.Builder(DeckPicker.this);
-					builder.setPositiveButton(res.getString(R.string.yes), new Dialog.OnClickListener()
-					{
-						@Override
-						public void onClick(DialogInterface dialog, int which)
-						{
-							sync("download", mSyncMediaUsn);
-						}
-					});
-					builder.setNegativeButton(res.getString(R.string.no), null);
-					builder.setTitle(res.getString(R.string.sync_log_title));
-					builder.setMessage(res.getString(R.string.sync_conflict_remote_confirm));
-					builder.show();
-					break;
-				case DialogInterface.BUTTON_NEGATIVE:
-				default:
-			}
-		}
-	};
-
-	@Override
-	public boolean onCreateOptionsMenu(Menu menu)
-	{
-		MenuItem item;
-
-		if (mFragmented)
-		{
-			UIUtils.addMenuItemInActionBar(menu, Menu.NONE, MENU_SYNC, Menu.NONE, R.string.sync_title,
-					R.drawable.ic_menu_refresh);
-
-			UIUtils.addMenuItemInActionBar(menu, Menu.NONE, MENU_ADD_NOTE, Menu.NONE, R.string.add,
-					R.drawable.ic_menu_add);
-
-			int icon;
-			SharedPreferences preferences = AnkiDroidApp.getSharedPrefs(this);
-			if (preferences.getBoolean("invertedColors", false))
-			{
-				icon = R.drawable.ic_menu_night_checked;
-			}
-			else
-			{
-				icon = R.drawable.ic_menu_night;
-			}
-			UIUtils.addMenuItemInActionBar(menu, Menu.NONE, StudyOptionsActivity.MENU_NIGHT, Menu.NONE,
-					R.string.night_mode, icon);
-
-			UIUtils.addMenuItemInActionBar(menu, Menu.NONE, MENU_STATISTICS, Menu.NONE, R.string.statistics_menu,
-					R.drawable.ic_menu_statistics);
-
-			UIUtils.addMenuItemInActionBar(menu, Menu.NONE, MENU_CARDBROWSER, Menu.NONE, R.string.menu_cardbrowser,
-					R.drawable.ic_menu_cardbrowser);
-		}
-		UIUtils.addMenuItemInActionBar(menu, Menu.NONE, MENU_HELP, Menu.NONE, R.string.help_title,
-				R.drawable.ic_menu_help);
-
-		item = menu.add(Menu.NONE, MENU_PREFERENCES, Menu.NONE, R.string.menu_preferences);
-		item.setIcon(R.drawable.ic_menu_preferences);
-		item = menu.add(Menu.NONE, MENU_MY_ACCOUNT, Menu.NONE, R.string.menu_my_account);
-		item.setIcon(R.drawable.ic_menu_home);
-		item = menu.add(Menu.NONE, MENU_ADD_SHARED_DECK, Menu.NONE, R.string.menu_get_shared_decks);
-		item.setIcon(R.drawable.ic_menu_download);
-		item = menu.add(Menu.NONE, MENU_CREATE_DECK, Menu.NONE, R.string.new_deck);
-		item.setIcon(R.drawable.ic_menu_add);
-		item = menu.add(Menu.NONE, MENU_CREATE_DYNAMIC_DECK, Menu.NONE, R.string.new_dynamic_deck);
-		item.setIcon(R.drawable.ic_menu_add);
-		item = menu.add(Menu.NONE, MENU_IMPORT, Menu.NONE, R.string.menu_import);
-		item.setIcon(R.drawable.ic_menu_download);
-		UIUtils.addMenuItem(menu, Menu.NONE, CHECK_DATABASE, Menu.NONE, R.string.check_db, R.drawable.ic_menu_search);
-		item = menu.add(Menu.NONE, StudyOptionsActivity.MENU_ROTATE, Menu.NONE, R.string.menu_rotate);
-		item.setIcon(R.drawable.ic_menu_always_landscape_portrait);
-		item = menu.add(Menu.NONE, MENU_FEEDBACK, Menu.NONE, R.string.studyoptions_feedback);
-		item.setIcon(R.drawable.ic_menu_send);
-		item = menu.add(Menu.NONE, MENU_ABOUT, Menu.NONE, R.string.menu_about);
-		item.setIcon(R.drawable.ic_menu_info_details);
-
-		return true;
-	}
-
-	@Override
-	public boolean onMenuOpened(int featureId, Menu menu)
-	{
-		if (mInvalidateMenu)
-		{
-			if (menu != null)
-			{
-				menu.clear();
-				onCreateOptionsMenu(menu);
-			}
-			mInvalidateMenu = false;
-		}
-
-		return super.onMenuOpened(featureId, menu);
-	}
-
-	@Override
-	public boolean onPrepareOptionsMenu(Menu menu)
-	{
-		boolean sdCardAvailable = AnkiDroidApp.isSdCardMounted();
-		if (mFragmented)
-		{
-			menu.findItem(MENU_SYNC).setEnabled(sdCardAvailable);
-			menu.findItem(MENU_ADD_NOTE).setEnabled(sdCardAvailable);
-			menu.findItem(MENU_STATISTICS).setEnabled(sdCardAvailable);
-			menu.findItem(MENU_CARDBROWSER).setEnabled(sdCardAvailable);
-		}
-		menu.findItem(MENU_CREATE_DECK).setEnabled(sdCardAvailable);
-		menu.findItem(MENU_CREATE_DYNAMIC_DECK).setEnabled(sdCardAvailable);
-		menu.findItem(CHECK_DATABASE).setEnabled(sdCardAvailable);
-		return true;
-	}
-
-	/** Handles item selections */
-	@Override
-	public boolean onOptionsItemSelected(MenuItem item)
-	{
-		Resources res = getResources();
-
-		switch (item.getItemId())
-		{
-
-			case MENU_HELP:
-				showDialog(DIALOG_SELECT_HELP);
-				return true;
-
-			case MENU_SYNC:
-				sync();
-				return true;
-
-			case MENU_ADD_NOTE:
-				addNote();
-				return true;
-
-			case MENU_STATISTICS:
-				showDialog(DIALOG_SELECT_STATISTICS_TYPE);
-				return true;
-
-			case MENU_CARDBROWSER:
-				openCardBrowser();
-				return true;
-
-			case MENU_CREATE_DECK:
-				StyledDialog.Builder builder2 = new StyledDialog.Builder(DeckPicker.this);
-				builder2.setTitle(res.getString(R.string.new_deck));
-
-				mDialogEditText = new EditText(DeckPicker.this);
-				// mDialogEditText.setFilters(new InputFilter[] {
-				// mDeckNameFilter });
-				builder2.setView(mDialogEditText, false, false);
-				builder2.setPositiveButton(res.getString(R.string.create), new DialogInterface.OnClickListener()
-				{
-
-					@Override
-					public void onClick(DialogInterface dialog, int which)
-					{
-						String deckName = mDialogEditText.getText().toString()
-								.replaceAll("[\'\"\\n\\r\\[\\]\\(\\)]", "");
-						Log.i(AnkiDroidApp.TAG, "Creating deck: " + deckName);
-						AnkiDroidApp.getCol().getDecks().id(deckName, true);
-						loadCounts();
-					}
-				});
-				builder2.setNegativeButton(res.getString(R.string.cancel), null);
-				builder2.create().show();
-				return true;
-
-			case MENU_CREATE_DYNAMIC_DECK:
-				StyledDialog.Builder builder3 = new StyledDialog.Builder(DeckPicker.this);
-				builder3.setTitle(res.getString(R.string.new_deck));
-
-				mDialogEditText = new EditText(DeckPicker.this);
-				ArrayList<String> names = AnkiDroidApp.getCol().getDecks().allNames();
-				int n = 1;
-				String cramDeckName = "Cram 1";
-				while (names.contains(cramDeckName))
-				{
-					n++;
-					cramDeckName = "Cram " + n;
-				}
-				mDialogEditText.setText(cramDeckName);
-				// mDialogEditText.setFilters(new InputFilter[] {
-				// mDeckNameFilter });
-				builder3.setView(mDialogEditText, false, false);
-				builder3.setPositiveButton(res.getString(R.string.create), new DialogInterface.OnClickListener()
-				{
-
-					@Override
-					public void onClick(DialogInterface dialog, int which)
-					{
-						long id = AnkiDroidApp.getCol().getDecks().newDyn(mDialogEditText.getText().toString());
-						openStudyOptions(id, new Bundle());
-					}
-				});
-				builder3.setNegativeButton(res.getString(R.string.cancel), null);
-				builder3.create().show();
-				return true;
-
-			case MENU_ABOUT:
-				startActivity(new Intent(DeckPicker.this, Info.class));
-				if (AnkiDroidApp.SDK_VERSION > 4)
-				{
-					ActivityTransitionAnimation.slide(DeckPicker.this, ActivityTransitionAnimation.RIGHT);
-				}
-				return true;
-
-			case MENU_ADD_SHARED_DECK:
-				if (AnkiDroidApp.getCol() != null)
-				{
-					SharedPreferences preferences = AnkiDroidApp.getSharedPrefs(getBaseContext());
-					String hkey = preferences.getString("hkey", "");
-					if (hkey.length() == 0)
-					{
-						showDialog(DIALOG_USER_NOT_LOGGED_IN_ADD_SHARED_DECK);
-					}
-					else
-					{
-						addSharedDeck();
-					}
-				}
-				return true;
-
-			case MENU_IMPORT:
-				showDialog(DIALOG_IMPORT_HINT);
-				return true;
-
-			case MENU_MY_ACCOUNT:
-				startActivity(new Intent(DeckPicker.this, MyAccount.class));
-				return true;
-
-			case MENU_PREFERENCES:
-				startActivityForResult(new Intent(DeckPicker.this, Preferences.class), PREFERENCES_UPDATE);
-				return true;
-
-			case MENU_FEEDBACK:
-				Intent i = new Intent(DeckPicker.this, Feedback.class);
-				i.putExtra("request", REPORT_FEEDBACK);
-				startActivityForResult(i, REPORT_FEEDBACK);
-				if (AnkiDroidApp.SDK_VERSION > 4)
-				{
-					ActivityTransitionAnimation.slide(this, ActivityTransitionAnimation.RIGHT);
-				}
-				return true;
-
-			case CHECK_DATABASE:
-				integrityCheck();
-				return true;
-
-			case StudyOptionsActivity.MENU_ROTATE:
-				if (getResources().getConfiguration().orientation == Configuration.ORIENTATION_PORTRAIT)
-				{
-					this.setRequestedOrientation(ActivityInfo.SCREEN_ORIENTATION_LANDSCAPE);
-				}
-				else
-				{
-					this.setRequestedOrientation(ActivityInfo.SCREEN_ORIENTATION_PORTRAIT);
-				}
-				return true;
-
-			case StudyOptionsActivity.MENU_NIGHT:
-				SharedPreferences preferences = AnkiDroidApp.getSharedPrefs(this);
-				if (preferences.getBoolean("invertedColors", false))
-				{
-					preferences.edit().putBoolean("invertedColors", false).commit();
-					item.setIcon(R.drawable.ic_menu_night);
-				}
-				else
-				{
-					preferences.edit().putBoolean("invertedColors", true).commit();
-					item.setIcon(R.drawable.ic_menu_night_checked);
-				}
-				return true;
-
-			default:
-				return super.onOptionsItemSelected(item);
-		}
-	}
-
-	@Override
-	protected void onActivityResult(int requestCode, int resultCode, Intent intent)
-	{
-		super.onActivityResult(requestCode, resultCode, intent);
-
-		mDontSaveOnStop = false;
-		if (resultCode == RESULT_MEDIA_EJECTED)
-		{
-			showDialog(DIALOG_SD_CARD_NOT_MOUNTED);
-			return;
-		}
-		else if (resultCode == RESULT_DB_ERROR)
-		{
-			handleDbError();
-			return;
-		}
-		if (requestCode == SHOW_STUDYOPTIONS && resultCode == RESULT_OK)
-		{
-			loadCounts();
-		}
-		else if (requestCode == ADD_NOTE && resultCode != RESULT_CANCELED)
-		{
-			loadCounts();
-		}
-		else if (requestCode == BROWSE_CARDS
-				&& (resultCode == Activity.RESULT_OK || resultCode == Activity.RESULT_CANCELED))
-		{
-			loadCounts();
-		}
-		else if (requestCode == ADD_CRAM_DECK)
-		{
-			// TODO: check, if ok has been clicked
-			loadCounts();
-		}
-		else if (requestCode == REPORT_ERROR)
-		{
-			showStartupScreensAndDialogs(AnkiDroidApp.getSharedPrefs(getBaseContext()), 4);
-		}
-		else if (requestCode == SHOW_INFO_UPGRADE_DECKS)
-		{
-			if (resultCode == RESULT_CANCELED)
-			{
-				finishWithAnimation();
-			}
-			else
-			{
-				showStartupScreensAndDialogs(AnkiDroidApp.getSharedPrefs(getBaseContext()), 3);
-			}
-		}
-		else if (requestCode == SHOW_INFO_WELCOME || requestCode == SHOW_INFO_NEW_VERSION)
-		{
-			if (resultCode == RESULT_OK)
-			{
-				showStartupScreensAndDialogs(AnkiDroidApp.getSharedPrefs(getBaseContext()),
-						requestCode == SHOW_INFO_WELCOME ? 1 : 2);
-			}
-			else
-			{
-				finishWithAnimation();
-			}
-		}
-		else if (requestCode == PREFERENCES_UPDATE)
-		{
-			String oldPath = mPrefDeckPath;
-			SharedPreferences pref = restorePreferences();
-			String newLanguage = pref.getString("language", "");
-			if (!AnkiDroidApp.getLanguage().equals(newLanguage))
-			{
-				AnkiDroidApp.setLanguage(newLanguage);
-				mInvalidateMenu = true;
-			}
-			if (mNotMountedDialog != null && mNotMountedDialog.isShowing() && pref.getBoolean("internalMemory", false))
-			{
-				showStartupScreensAndDialogs(pref, 0);
-			}
-			else if (!mPrefDeckPath.equals(oldPath))
-			{
-				loadCollection();
-			}
-			// if (resultCode == StudyOptions.RESULT_RESTART) {
-			// setResult(StudyOptions.RESULT_RESTART);
-			// finishWithAnimation();
-			// } else {
-			// SharedPreferences preferences =
-			// PrefSettings.getSharedPrefs(getBaseContext());
-			// BackupManager.initBackup();
-			// if (!mPrefDeckPath.equals(preferences.getString("deckPath",
-			// AnkiDroidApp.getStorageDirectory())) ||
-			// mPrefDeckOrder !=
-			// Integer.parseInt(preferences.getString("deckOrder", "0"))) {
-			// // populateDeckList(preferences.getString("deckPath",
-			// AnkiDroidApp.getStorageDirectory()));
-			// }
-			// }
-		}
-		else if (requestCode == REPORT_FEEDBACK && resultCode == RESULT_OK)
-		{
-		}
-		else if (requestCode == LOG_IN_FOR_SYNC && resultCode == RESULT_OK)
-		{
-			sync();
-		}
-		else if (requestCode == LOG_IN_FOR_SHARED_DECK && resultCode == RESULT_OK)
-		{
-			addSharedDeck();
-		}
-		else if (requestCode == ADD_SHARED_DECKS)
-		{
-			if (intent != null)
-			{
-				mImportPath = intent.getStringExtra("importPath");
-			}
-			if (AnkiDroidApp.colIsOpen() && mImportPath != null)
-			{
-				showDialog(DIALOG_IMPORT);
-			}
-		}
-		else if (requestCode == REQUEST_REVIEW)
-		{
-			Log.i(AnkiDroidApp.TAG, "Result code = " + resultCode);
-			switch (resultCode)
-			{
-				case Reviewer.RESULT_SESSION_COMPLETED:
-				default:
-					// do not reload counts, if activity is created anew because
-					// it has been before destroyed by android
-					loadCounts();
-					break;
-				case Reviewer.RESULT_NO_MORE_CARDS:
-					mDontSaveOnStop = true;
-					Intent i = new Intent();
-					i.setClass(this, StudyOptionsActivity.class);
-					i.putExtra("onlyFnsMsg", true);
-					startActivityForResult(i, SHOW_STUDYOPTIONS);
-					if (AnkiDroidApp.SDK_VERSION > 4)
-					{
-						ActivityTransitionAnimation.slide(this, ActivityTransitionAnimation.RIGHT);
-					}
-					break;
-			}
-
-		}
-
-		// workaround for hidden dialog on return
-		BroadcastMessages.showDialog();
-	}
-
-	private void integrityCheck()
-	{
-		if (!AnkiDroidApp.colIsOpen())
-		{
-			loadCollection();
-			return;
-		}
-		DeckTask.launchDeckTask(DeckTask.TASK_TYPE_CHECK_DATABASE, new DeckTask.TaskListener()
-		{
-			@Override
-			public void onPreExecute()
-			{
-				mProgressDialog = StyledProgressDialog.show(DeckPicker.this, "",
-						getResources().getString(R.string.check_db_message), true);
-			}
-
-			@Override
-			public void onPostExecute(TaskData result)
-			{
-				if (mProgressDialog.isShowing())
-				{
-					mProgressDialog.dismiss();
-				}
-				if (result.getBoolean())
-				{
-					StyledDialog dialog = (StyledDialog) onCreateDialog(DIALOG_OK);
-					dialog.setTitle(getResources().getString(R.string.check_db_title));
-					dialog.setMessage(String.format(Utils.ENGLISH_LOCALE,
-							getResources().getString(R.string.check_db_result_message),
-							Math.round(result.getLong() / 1024)));
-					dialog.show();
-				}
-				else
-				{
-					handleDbError();
-				}
-			}
-
-			@Override
-			public void onProgressUpdate(TaskData... values)
-			{
-			}
-		}, new DeckTask.TaskData(AnkiDroidApp.getCol()));
-	}
-
-	// private void resetDeckLanguages(String deckPath) {
-	// if (MetaDB.resetDeckLanguages(this, deckPath)) {
-	// Themes.showThemedToast(this,
-	// getResources().getString(R.string.contextmenu_deckpicker_reset_reset_message),
-	// true);
-	// }
-	// }
-	//
-	//
-	// public void openSharedDeckPicker() {
-	// // deckLoaded = false;
-	// startActivityForResult(new Intent(this, SharedDeckPicker.class),
-	// DOWNLOAD_SHARED_DECK);
-	// if (UIUtils.getApiLevel() > 4) {
-	// ActivityTransitionAnimation.slide(this,
-	// ActivityTransitionAnimation.RIGHT);
-	// }
-	// }
-
-	public void handleDbError()
-	{
-		AnkiDatabaseManager.closeDatabase(AnkiDroidApp.getCollectionPath());
-		DeckTask.launchDeckTask(DeckTask.TASK_TYPE_RESTORE_IF_MISSING, new DeckTask.TaskListener()
-		{
-			@Override
-			public void onPreExecute()
-			{
-				mProgressDialog = StyledProgressDialog.show(DeckPicker.this, "",
-						getResources().getString(R.string.backup_restore_if_missing), true);
-			}
-
-			@Override
-			public void onPostExecute(TaskData result)
-			{
-				if (mProgressDialog.isShowing())
-				{
-					try
-					{
-						mProgressDialog.dismiss();
-					}
-					catch (Exception e)
-					{
-						Log.e(AnkiDroidApp.TAG, "onPostExecute - Dialog dismiss Exception = " + e.getMessage());
-					}
-				}
-				showDialog(DIALOG_DB_ERROR);
-			}
-
-			@Override
-			public void onProgressUpdate(TaskData... values)
-			{
-			}
-		}, new DeckTask.TaskData(AnkiDroidApp.getCollectionPath()));
-	}
-
-	private void openStudyOptions(long deckId)
-	{
-		openStudyOptions(deckId, null);
-	}
-
-	private void openStudyOptions(long deckId, Bundle cramInitialConfig)
-	{
-		if (mFragmented)
-		{
-			setStudyContentView(deckId, cramInitialConfig);
-		}
-		else
-		{
-			mDontSaveOnStop = true;
-			Intent intent = new Intent();
-			intent.putExtra("index", deckId);
-			intent.putExtra("cramInitialConfig", cramInitialConfig);
-			intent.setClass(this, StudyOptionsActivity.class);
-			// if (deckId != 0) {
-			// intent.putExtra(EXTRA_DECK_ID, deckId);
-			// }
-			startActivityForResult(intent, SHOW_STUDYOPTIONS);
-			// if (deckId != 0) {
-			// if (UIUtils.getApiLevel() > 4) {
-			// ActivityTransitionAnimation.slide(this,
-			// ActivityTransitionAnimation.NONE);
-			// }
-			// } else {
-			if (AnkiDroidApp.SDK_VERSION > 4)
-			{
-				ActivityTransitionAnimation.slide(this, ActivityTransitionAnimation.LEFT);
-			}
-			// }
-		}
-	}
-
-	private void handleDeckSelection(int id)
-	{
-		if (!AnkiDroidApp.colIsOpen())
-		{
-			loadCollection();
-		}
-
-		String deckFilename = null;
-
-		@SuppressWarnings("unchecked")
-		HashMap<String, String> data = (HashMap<String, String>) mDeckListAdapter.getItem(id);
-		Log.i(AnkiDroidApp.TAG, "Selected " + deckFilename);
-		long deckId = Long.parseLong(data.get("did"));
-		AnkiDroidApp.getCol().getDecks().select(deckId);
-		openStudyOptions(deckId);
-	}
-
-	private void createTutorialDeck()
-	{
-		DeckTask.launchDeckTask(DeckTask.TASK_TYPE_LOAD_TUTORIAL, new DeckTask.TaskListener()
-		{
-			@Override
-			public void onPreExecute()
-			{
-				mProgressDialog = StyledProgressDialog.show(DeckPicker.this, "",
-						getResources().getString(R.string.tutorial_load), true);
-			}
-
-			@Override
-			public void onPostExecute(TaskData result)
-			{
-				if (result.getBoolean())
-				{
-					loadCounts();
-					openStudyOptions(AnkiDroidApp.getCol().getDecks().selected());
-				}
-				else
-				{
-					Themes.showThemedToast(DeckPicker.this, getResources().getString(R.string.tutorial_loading_error),
-							false);
-				}
-				if (mProgressDialog.isShowing())
-				{
-					try
-					{
-						mProgressDialog.dismiss();
-					}
-					catch (Exception e)
-					{
-						Log.e(AnkiDroidApp.TAG, "onPostExecute - Dialog dismiss Exception = " + e.getMessage());
-					}
-				}
-			}
-
-			@Override
-			public void onProgressUpdate(TaskData... values)
-			{
-			}
-		}, new DeckTask.TaskData(AnkiDroidApp.getCol()));
-	}
-
-	private void updateDecksList(TreeSet<Object[]> decks, int eta, int count)
-	{
-		if (decks == null)
-		{
-			Log.e(AnkiDroidApp.TAG, "updateDecksList: empty decks list");
-			return;
-		}
-		mDeckList.clear();
-		int due = 0;
-		for (Object[] d : decks)
-		{
-			HashMap<String, String> m = new HashMap<String, String>();
-			String[] name = ((String[]) d[0]);
-			m.put("name", readableDeckName(name));
-			m.put("did", ((Long) d[1]).toString());
-			m.put("new", ((Integer) d[2]).toString());
-			m.put("lrn", ((Integer) d[3]).toString());
-			m.put("rev", ((Integer) d[4]).toString());
-			m.put("dyn", ((Boolean) d[5]) ? "d1" : "d0");
-			// m.put("complMat", ((Float)d[5]).toString());
-			// m.put("complAll", ((Float)d[6]).toString());
-			if (name.length == 1)
-			{
-				due += Integer.parseInt(m.get("new")) + Integer.parseInt(m.get("lrn")) + Integer.parseInt(m.get("rev"));
-				// top position
-				m.put("sep", "top");
-				// correct previous deck
-				if (mDeckList.size() > 0)
-				{
-					HashMap<String, String> map = mDeckList.get(mDeckList.size() - 1);
-					if (map.get("sep").equals("top"))
-					{
-						map.put("sep", "ful");
-					}
-					else
-					{
-						map.put("sep", "bot");
-					}
-				}
-			}
-			else
-			{
-				// center position
-				m.put("sep", "cen");
-			}
-			if (mDeckList.size() > 0 && mDeckList.size() == decks.size() - 1)
-			{
-				// bottom position
-				if (name.length == 1)
-				{
-					m.put("sep", "ful");
-				}
-				else
-				{
-					m.put("sep", "bot");
-				}
-			}
-			mDeckList.add(m);
-		}
-		mDeckListAdapter.notifyDataSetChanged();
-
-		// set title
-		Resources res = getResources();
-		if (count != -1)
-		{
-			String time = "-";
-			if (eta != -1)
-			{
-				time = res.getQuantityString(R.plurals.deckpicker_title_minutes, eta, eta);
-			}
-			AnkiDroidApp.getCompat().setSubtitle(this,
-					res.getQuantityString(R.plurals.deckpicker_title, due, due, count, time));
-		}
-		setTitle(res.getString(R.string.app_name));
-
-		// update widget
-		WidgetStatus.update(this, decks);
-	}
-
-	// private void restartApp() {
-	// // restarts application in order to apply new themes or localisations
-	// Intent i = getBaseContext().getPackageManager()
-	// .getLaunchIntentForPackage(getBaseContext().getPackageName());
-	// mCompat.invalidateOptionsMenu(this);
-	// MetaDB.closeDB();
-	// StudyOptions.this.finishWithAnimation();
-	// startActivity(i);
-	// }
-
-	// ----------------------------------------------------------------------------
-	// INNER CLASSES
-	// ----------------------------------------------------------------------------
-
-	class MyGestureDetector extends SimpleOnGestureListener
-	{
-		@Override
-		public boolean onFling(MotionEvent e1, MotionEvent e2, float velocityX, float velocityY)
-		{
-			if (mSwipeEnabled && !mFragmented)
-			{
-				try
-				{
-					if (e1.getX() - e2.getX() > AnkiDroidApp.sSwipeMinDistance
-							&& Math.abs(velocityX) > AnkiDroidApp.sSwipeThresholdVelocity
-							&& Math.abs(e1.getY() - e2.getY()) < AnkiDroidApp.sSwipeMaxOffPath)
-					{
-						mDontSaveOnStop = true;
-						float pos = e1.getY();
-						for (int j = 0; j < mDeckListView.getChildCount(); j++)
-						{
-							View v = mDeckListView.getChildAt(j);
-							Rect rect = new Rect();
-							v.getHitRect(rect);
-							if (rect.top < pos && rect.bottom > pos)
-							{
-								HashMap<String, String> data = (HashMap<String, String>) mDeckListAdapter
-										.getItem(mDeckListView.getPositionForView(v));
-								Collection col = AnkiDroidApp.getCol();
-								if (col != null)
-								{
-									col.getDecks().select(Long.parseLong(data.get("did")));
-									col.reset();
-									Intent reviewer = new Intent(DeckPicker.this, Reviewer.class);
-									startActivityForResult(reviewer, REQUEST_REVIEW);
-									if (AnkiDroidApp.SDK_VERSION > 4)
-									{
-										ActivityTransitionAnimation.slide(DeckPicker.this,
-												ActivityTransitionAnimation.LEFT);
-									}
-									return true;
-								}
-							}
-						}
-					}
-				}
-				catch (Exception e)
-				{
-					Log.e(AnkiDroidApp.TAG, "onFling Exception = " + e.getMessage());
-				}
-			}
-			return false;
-		}
-	}
-
-	// @Override
-	// protected void onNewIntent(Intent intent) {
-	// super.onNewIntent(intent);
-	// String deck = intent.getStringExtra(EXTRA_DECK);
-	// Log.d(AnkiDroidApp.TAG, "StudyOptions.onNewIntent: " + intent
-	// + ", deck=" + deck);
-	// // if (deck != null && !deck.equals(mDeckFilename)) {
-	// // mDeckFilename = deck;
-	// // // loadPreviousDeck();
-	// // }
-	// }
-
-	public static String readableDeckName(String[] name)
-	{
-		int len = name.length;
-		StringBuilder sb = new StringBuilder();
-		for (int i = 0; i < len; i++)
-		{
-			if (i == len - 1)
-			{
-				sb.append(name[i]);
-			}
-			else if (i == len - 2)
-			{
-				sb.append("\u21aa");
-			}
-			else
-			{
-				sb.append("    ");
-			}
-		}
-		return sb.toString();
-	}
-
-	@Override
-	public void onAttachedToWindow()
-	{
-
-		if (!mFragmented)
-		{
-			Window window = getWindow();
-			window.setFormat(PixelFormat.RGBA_8888);
-		}
-	}
-
-	@Override
-	public Bundle getSupportedControllerActions()
-	{
-		// TODO Auto-generated method stub
-		return null;
-	}
-
-	@Override
-	public void handleControllerMessage(Message msg)
-	{
-		Log.i(AnkiDroidApp.TAG, "Received controller message: " + msg.what);
-		switch (msg.what)
-		{
-			case MSG_CNTRL_DECK_UP:
-				mDeckListView.requestFocusFromTouch();
-				sendKey(KeyEvent.KEYCODE_DPAD_UP);
-				break;
-			case MSG_CNTRL_DECK_DOWN:
-				mDeckListView.requestFocusFromTouch();
-				sendKey(KeyEvent.KEYCODE_DPAD_DOWN);
-				break;
-			case MSG_CNTRL_DECK_LEFT:
-				if (mFragmented)
-				{
-					this.mDeckListView.requestFocus();
-				}
-				break;
-			case MSG_CNTRL_DECK_RIGHT:
-				if (mFragmented)
-				{
-					getFragment().mButtonStart.requestFocus();
-				}
-				break;
-			case MSG_CNTRL_DECK_SELECT:
-				sendKey(KeyEvent.KEYCODE_ENTER);
-				break;
-			case MSG_CNTRL_CLOSE:
-				sendKey(KeyEvent.KEYCODE_BACK);
-				break;
-			default:
-		}
-	}
-
-	@Override
-	public boolean canStartController()
-	{
-		return true;
-	}
-
-	@Override
-	public boolean canStopController()
-	{
-		return true;
-	}
-}
-=======
+							@Override
 							public void onClick(DialogInterface dialog,
 									int which) {
 		                        DeckTask.launchDeckTask(DeckTask.TASK_TYPE_IMPORT_REPLACE, new DeckTask.TaskListener() {
@@ -5061,181 +2055,222 @@
                 dialog = builder.create();
             	break;
 
-            case DIALOG_IMPORT_SELECT:
-                builder.setTitle(res.getString(R.string.import_title));
-            	dialog = builder.create();
-            	break;
-
-            case DIALOG_IMPORT_HINT:
-                builder.setTitle(res.getString(R.string.import_title));
-                builder.setMessage(res.getString(R.string.import_hint, AnkiDroidApp.getCurrentAnkiDroidDirectory()));
-                builder.setPositiveButton(res.getString(R.string.ok),  new DialogInterface.OnClickListener() {
-                    @Override
-                    public void onClick(DialogInterface dialog, int which) {
-                        showDialog(DIALOG_IMPORT_SELECT);
-                    }
-                });
-                builder.setNegativeButton(res.getString(R.string.cancel),  null);
-                dialog = builder.create();
-            	break;
-
-            case DIALOG_IMPORT_LOG:
-                builder.setIcon(R.drawable.ic_dialog_alert);
-                builder.setTitle(res.getString(R.string.import_title));
-                builder.setPositiveButton(res.getString(R.string.ok), null);
-                dialog = builder.create();
-                break;
-
-            case DIALOG_NO_SPACE_LEFT:
-                builder.setTitle(res.getString(R.string.attention));
-                builder.setMessage(res.getString(R.string.sd_space_warning, BackupManager.MIN_FREE_SPACE));
-                builder.setPositiveButton(res.getString(R.string.ok), new DialogInterface.OnClickListener() {
-                    @Override
-                    public void onClick(DialogInterface dialog, int which) {
-                        finishWithAnimation();
-                    }
-                });
-                // builder.setNegativeButton(res.getString(R.string.dont_show_again), new
-                // DialogInterface.OnClickListener() {
-                // @Override
-                // public void onClick(DialogInterface arg0, int arg1) {
-                // PrefSettings.getSharedPrefs(getBaseContext()).edit().putBoolean("dontShowLowMemory", true).commit();
-                // }
-                // });
-                builder.setCancelable(true);
-                builder.setOnCancelListener(new OnCancelListener() {
-                    @Override
-                    public void onCancel(DialogInterface arg0) {
-                        finishWithAnimation();
-                    }
-                });
-                dialog = builder.create();
-                break;
-
-             case DIALOG_RESTORE_BACKUP:
-            	 File[] files = BackupManager.getBackups(new File(AnkiDroidApp.getCollectionPath()));
-            	 mBackups = new File[files.length];
-            	 for (int i = 0; i < files.length; i++) {
-                	 mBackups[i] = files[files.length - 1 - i];
-            	 }
-            	 if (mBackups.length == 0) {
-            		 builder.setTitle(getResources().getString(R.string.backup_restore));
-            		 builder.setMessage(res.getString(R.string.backup_restore_no_backups));
-            		 builder.setPositiveButton(res.getString(R.string.ok), new
-            				 Dialog.OnClickListener() {
-            			 @Override
-            			 public void onClick(DialogInterface dialog, int which) {
-            				 showDialog(DIALOG_ERROR_HANDLING);
-            			 }
-            		 });
-            		 builder.setCancelable(true).setOnCancelListener(new OnCancelListener() {
-            			 @Override
-            			 public void onCancel(DialogInterface arg0) {
-            				 showDialog(DIALOG_ERROR_HANDLING);
-            			 }
-            		 });
-            	 } else {
-            		 String[] dates = new String[mBackups.length];
-            		 for (int i = 0; i < mBackups.length; i++) {
-            			 dates[i] = mBackups[i].getName().replaceAll(".*-(\\d{4}-\\d{2}-\\d{2})-(\\d{2})-(\\d{2}).anki2", "$1 ($2:$3 h)");
-            		 }
-            		 builder.setTitle(res.getString(R.string.backup_restore_select_title));
-            		 builder.setIcon(android.R.drawable.ic_input_get);
-            		 builder.setSingleChoiceItems(dates, dates.length, new DialogInterface.OnClickListener(){
-            			 
-            			 @Override
-            			 public void onClick(DialogInterface dialog, int which) {
-            				  DeckTask.launchDeckTask(DeckTask.TASK_TYPE_RESTORE_DECK, mRestoreDeckHandler, new DeckTask.TaskData(new Object[]{AnkiDroidApp.getCol(), AnkiDroidApp.getCollectionPath(), mBackups[which].getPath()}));
-            			 }
-            		 	});
-            		 builder.setCancelable(true).setOnCancelListener(new OnCancelListener() {          
-            			 @Override
-            			 public void onCancel(DialogInterface arg0) {
-            				 showDialog(DIALOG_ERROR_HANDLING);
-            			 }
-            		 });
-            	 }
-        		 dialog = builder.create();
-        		 break;
-
-             case DIALOG_NEW_COLLECTION:
-                 builder.setTitle(res.getString(R.string.backup_new_collection));
-                 builder.setMessage(res.getString(R.string.backup_del_collection_question));
-                 builder.setPositiveButton(res.getString(R.string.ok), new DialogInterface.OnClickListener() {
-                     @Override
-                     public void onClick(DialogInterface dialog, int which) {
-                    	 AnkiDroidApp.closeCollection(false);
-                         String path = AnkiDroidApp.getCollectionPath();
-                         AnkiDatabaseManager.closeDatabase(path);
-                    	 if (BackupManager.moveDatabaseToBrokenFolder(path, false)) {
-                    		 loadCollection();                    		 
-                	 	} else {
-                	 		showDialog(DIALOG_ERROR_HANDLING);                    		 
-                	 	}
-                     }
-                 });
-                 builder.setNegativeButton(res.getString(R.string.no), new
-                		 DialogInterface.OnClickListener() {
-                	 	@Override
-                  		public void onClick(DialogInterface arg0, int arg1) {
-                		 	showDialog(DIALOG_ERROR_HANDLING);
-                		 }
-                  });
-                 builder.setCancelable(true);
-                 builder.setOnCancelListener(new OnCancelListener() {
-                     @Override
-                     public void onCancel(DialogInterface arg0) {
-                    	 showDialog(DIALOG_ERROR_HANDLING);
-                     }
-                 });
-                 dialog = builder.create();
-                 break;
-
-             case DIALOG_FULL_SYNC_FROM_SERVER:
-                 builder.setTitle(res.getString(R.string.backup_full_sync_from_server));
-                 builder.setMessage(res.getString(R.string.backup_full_sync_from_server_question));
-                 builder.setPositiveButton(res.getString(R.string.ok), new DialogInterface.OnClickListener() {
-                     @Override
-                     public void onClick(DialogInterface dialog, int which) {
-                         sync("download", mSyncMediaUsn);
-                     }
-                 });
-                 builder.setNegativeButton(res.getString(R.string.no), new
-                		 DialogInterface.OnClickListener() {
-                	 	@Override
-                  		public void onClick(DialogInterface arg0, int arg1) {
-                		 	showDialog(DIALOG_ERROR_HANDLING);
-                		 }
-                  });
-                 builder.setCancelable(true);
-                 builder.setOnCancelListener(new OnCancelListener() {
-                     @Override
-                     public void onCancel(DialogInterface arg0) {
-                    	 showDialog(DIALOG_ERROR_HANDLING);
-                     }
-                 });
-                 dialog = builder.create();
-                 break;
-
-            default:
-                dialog = null;
-        }
-        if (dialog != null) {
-            dialog.setOwnerActivity(this);
-        }
-        return dialog;
-    }
-
-
-    @Override
-    protected void onPrepareDialog(int id, Dialog dialog) {
-        Resources res = getResources();
-        StyledDialog ad = (StyledDialog) dialog;
-        switch (id) {
-            case DIALOG_DELETE_DECK:
+			case DIALOG_IMPORT_SELECT:
+				builder.setTitle(res.getString(R.string.import_title));
+				dialog = builder.create();
+				break;
+
+			case DIALOG_IMPORT_HINT:
+				builder.setTitle(res.getString(R.string.import_title));
+				builder.setMessage(res.getString(R.string.import_hint, AnkiDroidApp.getCurrentAnkiDroidDirectory()));
+				builder.setPositiveButton(res.getString(R.string.ok), new DialogInterface.OnClickListener()
+				{
+					@Override
+					public void onClick(DialogInterface dialog, int which)
+					{
+						showDialog(DIALOG_IMPORT_SELECT);
+					}
+				});
+				builder.setNegativeButton(res.getString(R.string.cancel), null);
+				dialog = builder.create();
+				break;
+
+			case DIALOG_IMPORT_LOG:
+				builder.setIcon(R.drawable.ic_dialog_alert);
+				builder.setTitle(res.getString(R.string.import_title));
+				builder.setPositiveButton(res.getString(R.string.ok), null);
+				dialog = builder.create();
+				break;
+
+			case DIALOG_NO_SPACE_LEFT:
+				builder.setTitle(res.getString(R.string.attention));
+				builder.setMessage(res.getString(R.string.sd_space_warning, BackupManager.MIN_FREE_SPACE));
+				builder.setPositiveButton(res.getString(R.string.ok), new DialogInterface.OnClickListener()
+				{
+					@Override
+					public void onClick(DialogInterface dialog, int which)
+					{
+						finishWithAnimation();
+					}
+				});
+				// builder.setNegativeButton(res.getString(R.string.dont_show_again),
+				// new
+				// DialogInterface.OnClickListener() {
+				// @Override
+				// public void onClick(DialogInterface arg0, int arg1) {
+				// PrefSettings.getSharedPrefs(getBaseContext()).edit().putBoolean("dontShowLowMemory",
+				// true).commit();
+				// }
+				// });
+				builder.setCancelable(true);
+				builder.setOnCancelListener(new OnCancelListener()
+				{
+					@Override
+					public void onCancel(DialogInterface arg0)
+					{
+						finishWithAnimation();
+					}
+				});
+				dialog = builder.create();
+				break;
+
+			case DIALOG_RESTORE_BACKUP:
+				File[] files = BackupManager.getBackups(new File(AnkiDroidApp.getCollectionPath()));
+				mBackups = new File[files.length];
+				for (int i = 0; i < files.length; i++)
+				{
+					mBackups[i] = files[files.length - 1 - i];
+				}
+				if (mBackups.length == 0)
+				{
+					builder.setTitle(getResources().getString(R.string.backup_restore));
+					builder.setMessage(res.getString(R.string.backup_restore_no_backups));
+					builder.setPositiveButton(res.getString(R.string.ok), new Dialog.OnClickListener()
+					{
+						@Override
+						public void onClick(DialogInterface dialog, int which)
+						{
+							showDialog(DIALOG_ERROR_HANDLING);
+						}
+					});
+					builder.setCancelable(true).setOnCancelListener(new OnCancelListener()
+					{
+						@Override
+						public void onCancel(DialogInterface arg0)
+						{
+							showDialog(DIALOG_ERROR_HANDLING);
+						}
+					});
+				}
+				else
+				{
+					String[] dates = new String[mBackups.length];
+					for (int i = 0; i < mBackups.length; i++)
+					{
+						dates[i] = mBackups[i].getName().replaceAll(
+								".*-(\\d{4}-\\d{2}-\\d{2})-(\\d{2})-(\\d{2}).anki2", "$1 ($2:$3 h)");
+					}
+					builder.setTitle(res.getString(R.string.backup_restore_select_title));
+					builder.setIcon(android.R.drawable.ic_input_get);
+					builder.setSingleChoiceItems(dates, dates.length, new DialogInterface.OnClickListener()
+					{
+
+						@Override
+						public void onClick(DialogInterface dialog, int which)
+						{
+							DeckTask.launchDeckTask(
+									DeckTask.TASK_TYPE_RESTORE_DECK,
+									mRestoreDeckHandler,
+									new DeckTask.TaskData(new Object[] { AnkiDroidApp.getCol(),
+											AnkiDroidApp.getCollectionPath(), mBackups[which].getPath() }));
+						}
+					});
+					builder.setCancelable(true).setOnCancelListener(new OnCancelListener()
+					{
+						@Override
+						public void onCancel(DialogInterface arg0)
+						{
+							showDialog(DIALOG_ERROR_HANDLING);
+						}
+					});
+				}
+				dialog = builder.create();
+				break;
+
+			case DIALOG_NEW_COLLECTION:
+				builder.setTitle(res.getString(R.string.backup_new_collection));
+				builder.setMessage(res.getString(R.string.backup_del_collection_question));
+				builder.setPositiveButton(res.getString(R.string.ok), new DialogInterface.OnClickListener()
+				{
+					@Override
+					public void onClick(DialogInterface dialog, int which)
+					{
+						AnkiDroidApp.closeCollection(false);
+						String path = AnkiDroidApp.getCollectionPath();
+						AnkiDatabaseManager.closeDatabase(path);
+						if (BackupManager.moveDatabaseToBrokenFolder(path, false))
+						{
+							loadCollection();
+						}
+						else
+						{
+							showDialog(DIALOG_ERROR_HANDLING);
+						}
+					}
+				});
+				builder.setNegativeButton(res.getString(R.string.no), new DialogInterface.OnClickListener()
+				{
+					@Override
+					public void onClick(DialogInterface arg0, int arg1)
+					{
+						showDialog(DIALOG_ERROR_HANDLING);
+					}
+				});
+				builder.setCancelable(true);
+				builder.setOnCancelListener(new OnCancelListener()
+				{
+					@Override
+					public void onCancel(DialogInterface arg0)
+					{
+						showDialog(DIALOG_ERROR_HANDLING);
+					}
+				});
+				dialog = builder.create();
+				break;
+
+			case DIALOG_FULL_SYNC_FROM_SERVER:
+				builder.setTitle(res.getString(R.string.backup_full_sync_from_server));
+				builder.setMessage(res.getString(R.string.backup_full_sync_from_server_question));
+				builder.setPositiveButton(res.getString(R.string.ok), new DialogInterface.OnClickListener()
+				{
+					@Override
+					public void onClick(DialogInterface dialog, int which)
+					{
+						sync("download", mSyncMediaUsn);
+					}
+				});
+				builder.setNegativeButton(res.getString(R.string.no), new DialogInterface.OnClickListener()
+				{
+					@Override
+					public void onClick(DialogInterface arg0, int arg1)
+					{
+						showDialog(DIALOG_ERROR_HANDLING);
+					}
+				});
+				builder.setCancelable(true);
+				builder.setOnCancelListener(new OnCancelListener()
+				{
+					@Override
+					public void onCancel(DialogInterface arg0)
+					{
+						showDialog(DIALOG_ERROR_HANDLING);
+					}
+				});
+				dialog = builder.create();
+				break;
+
+			default:
+				dialog = null;
+		}
+		if (dialog != null)
+		{
+			dialog.setOwnerActivity(this);
+		}
+		return dialog;
+	}
+
+	@Override
+	protected void onPrepareDialog(int id, Dialog dialog)
+	{
+		Resources res = getResources();
+		StyledDialog ad = (StyledDialog) dialog;
+		switch (id)
+		{
+			case DIALOG_DELETE_DECK:
             	if (!AnkiDroidApp.colIsOpen() || mDeckList == null || mDeckList.size() == 0) {
-            		return;
-            	}
+				{
+					return;
+				}
                 boolean isDyn = AnkiDroidApp.getCol().getDecks().isDyn(mCurrentDid);
                 if (isDyn) {
                     ad.setMessage(String.format(res.getString(R.string.delete_cram_deck_message), "\'"
@@ -5244,272 +2279,329 @@
                     ad.setMessage(String.format(res.getString(R.string.delete_deck_message), "\'"
                             + AnkiDroidApp.getCol().getDecks().name(mCurrentDid) + "\'"));                	
                 }
-                break;
-
-            case DIALOG_CONTEXT_MENU:
-            	if (!AnkiDroidApp.colIsOpen() || mDeckList == null || mDeckList.size() == 0) {
-            		return;
-            	}
-                mCurrentDid = Long.parseLong(mDeckList.get(mContextMenuPosition).get("did"));
-    			try {
-    				ad.changeListItem(CONTEXT_MENU_COLLAPSE_DECK, getResources().getString(AnkiDroidApp.getCol().getDecks().get(mCurrentDid).getBoolean("collapsed") ? R.string.contextmenu_deckpicker_inflate_deck : R.string.contextmenu_deckpicker_collapse_deck));
-    			} catch (NotFoundException e) {
-    				// do nothing
-    			} catch (JSONException e) {
-    				// do nothing
-    			}
-                ad.setTitle(AnkiDroidApp.getCol().getDecks().name(mCurrentDid));
-                break;
-
-            case DIALOG_IMPORT_LOG:
-            case DIALOG_SYNC_LOG:
-            case DIALOG_SYNC_SANITY_ERROR:
-                ad.setMessage(mDialogMessage);
-                break;
-
-            case DIALOG_DB_ERROR:
-            	mLoadFailed = false;
-                ad.getButton(Dialog.BUTTON3).setEnabled(hasErrorFiles());
-                break;
-
-            case DIALOG_LOAD_FAILED:
-            	mLoadFailed = true;
-            	if (mOpenCollectionDialog != null && mOpenCollectionDialog.isShowing()) {
-            		mOpenCollectionDialog.setMessage(res.getString(R.string.col_load_failed));
-            	}
-            	break;
-
-            case DIALOG_ERROR_HANDLING:
-                ArrayList<String> options = new ArrayList<String>();
-                ArrayList<Integer> values = new ArrayList<Integer>();
-                if (AnkiDroidApp.getCol() == null) {
-                    // retry
-                    options.add(res.getString(R.string.backup_retry_opening));
-                    values.add(0);
-                } else {
-                    // fix integrity
-                    options.add(res.getString(R.string.check_db));
-                    values.add(1);
-                }
-                // repair db with sqlite
-                options.add(res.getString(R.string.backup_error_menu_repair));
-                values.add(2);
-                // // restore from backup
-             	options.add(res.getString(R.string.backup_restore));
-                values.add(3);
-                // delete old collection and build new one
-                options.add(res.getString(R.string.backup_full_sync_from_server));
-                values.add(4);
-                // delete old collection and build new one
-                options.add(res.getString(R.string.backup_del_collection));
-                values.add(5);
-
-                String[] titles = new String[options.size()];
-                mRepairValues = new int[options.size()];
-                for (int i = 0; i < options.size(); i++) {
-                    titles[i] = options.get(i);
-                    mRepairValues[i] = values.get(i);
-                }
-                ad.setItems(titles, new DialogInterface.OnClickListener() {
-                    @Override
-                    public void onClick(DialogInterface dialog, int which) {
-                        switch (mRepairValues[which]) {
-                            case 0:
-                                loadCollection();
-                                return;
-                            case 1:
-                                integrityCheck();
-                                return;
-                            case 2:
-                                showDialog(DIALOG_REPAIR_COLLECTION);
-                                return;
-                            case 3:
-                                showDialog(DIALOG_RESTORE_BACKUP);
-                                return;
-                            case 4:
-                                showDialog(DIALOG_FULL_SYNC_FROM_SERVER);
-                                return;
-                            case 5:
-                                showDialog(DIALOG_NEW_COLLECTION);
-                                return;
-                        }
-                    }
-                });
-                break;
-
-            case DIALOG_IMPORT_SELECT:
-            	List<File> fileList = Utils.getImportableDecks();
-            	if (fileList.size() == 0) {
-                    Themes.showThemedToast(DeckPicker.this, getResources().getString(R.string.import_no_file_found),
-                            false);
-            	}
-                ad.setEnabled(fileList.size() != 0);
-                String[] tts = new String[fileList.size()];
-                mImportValues = new String[fileList.size()];
-                for (int i = 0; i < tts.length; i++) {
-                	tts[i] = fileList.get(i).getName().replace(".apkg", "");
-                    mImportValues[i] = fileList.get(i).getAbsolutePath();
-                }
-                ad.setItems(tts, new DialogInterface.OnClickListener() {
-                    @Override
-                    public void onClick(DialogInterface dialog, int which) {
-                    	mImportPath = mImportValues[which];
-                    	showDialog(DIALOG_IMPORT);
-                    }
-                });
-            	break;
-
-        }
-    }
-
-
-    @Override
-    public void onCreateContextMenu(ContextMenu menu, View v, ContextMenuInfo menuInfo) {
-        mContextMenuPosition = ((AdapterView.AdapterContextMenuInfo) menuInfo).position;
-        showDialog(DIALOG_CONTEXT_MENU);
-    }
-
-
-    @Override
-    public boolean onKeyDown(int keyCode, KeyEvent event) {
-        if (keyCode == KeyEvent.KEYCODE_BACK && event.getRepeatCount() == 0) {
-            Log.i(AnkiDroidApp.TAG, "DeckPicker - onBackPressed()");
-            finishWithAnimation();
-            return true;
-        }
-        return super.onKeyDown(keyCode, event);
-    }
-
-    private void finishWithAnimation() {
-        finish();
-        if (AnkiDroidApp.SDK_VERSION > 4) {
-            ActivityTransitionAnimation.slide(this, ActivityTransitionAnimation.DIALOG_EXIT);
-        }
-    }
-
-    // ----------------------------------------------------------------------------
-    // CUSTOM METHODS
-    // ----------------------------------------------------------------------------
-
-    public void setStudyContentView(long deckId, Bundle cramConfig) {
-    	Fragment frag = (Fragment) getSupportFragmentManager().findFragmentById(R.id.studyoptions_fragment);
-    	if (frag == null || !(frag instanceof StudyOptionsFragment) || ((StudyOptionsFragment) frag).getShownIndex() != deckId) {
-            StudyOptionsFragment details = StudyOptionsFragment.newInstance(deckId, false, cramConfig);
-            FragmentTransaction ft = getSupportFragmentManager().beginTransaction();
-//            ft.setCustomAnimations(R.anim.fade_in, R.anim.fade_out);
-            ft.setTransition(FragmentTransaction.TRANSIT_FRAGMENT_CLOSE);
-            ft.replace(R.id.studyoptions_fragment, details);
-            ft.commit();
-    	}
-    }
-
-    public StudyOptionsFragment getFragment() {
-    	Fragment frag = (Fragment) getSupportFragmentManager().findFragmentById(R.id.studyoptions_fragment);
-    	if (frag != null && (frag instanceof StudyOptionsFragment)) {
-    		return (StudyOptionsFragment) frag;
-    	}
-    	return null;
-    }
-
-    /**
-     * Show/dismiss dialog when sd card is ejected/remounted (collection is saved by SdCardReceiver)
-     */
-    private void registerExternalStorageListener() {
-        if (mUnmountReceiver == null) {
-            mUnmountReceiver = new BroadcastReceiver() {
-                @Override
-                public void onReceive(Context context, Intent intent) {
-                	if (AnkiDroidApp.getSharedPrefs(getBaseContext()).getBoolean("internalMemory", false)) {
-                		return;
-                	}
-                    if (intent.getAction().equals(SdCardReceiver.MEDIA_EJECT)) {
-                        showDialog(DIALOG_SD_CARD_NOT_MOUNTED);
-                    } else if (intent.getAction().equals(SdCardReceiver.MEDIA_MOUNT)) {
-                    	if (mNotMountedDialog != null && mNotMountedDialog.isShowing()) {
-                    		mNotMountedDialog.dismiss();                    		
-                    	}
-                    	loadCollection();
-                    }
-                }
-            };
-            IntentFilter iFilter = new IntentFilter();
-            iFilter.addAction(SdCardReceiver.MEDIA_EJECT);
-            iFilter.addAction(SdCardReceiver.MEDIA_MOUNT);
-            registerReceiver(mUnmountReceiver, iFilter);
-        }
-    }
-
-
-    /**
-     * Creates an intent to load a deck given the full pathname of it. The constructed intent is equivalent (modulo the
-     * extras) to the open used by the launcher shortcut, which means it will not open a new study options window but
-     * bring the existing one to the front.
-     */
-    public static Intent getLoadDeckIntent(Context context, long deckId) {
-        Intent loadDeckIntent = new Intent(context, DeckPicker.class);
-        loadDeckIntent.setAction(Intent.ACTION_MAIN);
-        loadDeckIntent.addCategory(Intent.CATEGORY_LAUNCHER);
-        loadDeckIntent.setFlags(Intent.FLAG_ACTIVITY_NEW_TASK | Intent.FLAG_ACTIVITY_CLEAR_TOP);
-        loadDeckIntent.putExtra(EXTRA_DECK_ID, deckId);
-        return loadDeckIntent;
-    }
-
-
-    // private void handleRestoreDecks(boolean reloadIfEmpty) {
-    // if (mBrokenDecks.size() != 0) {
-    // while (true) {
-    // mCurrentDeckPath = mBrokenDecks.remove(0);
-    // if (!mAlreadyDealtWith.contains(mCurrentDeckPath) || mBrokenDecks.size() == 0) {
-    // break;
-    // }
-    // }
-    // mDeckNotLoadedAlert.setMessage(getResources().getString(R.string.open_deck_failed, "\'" + new
-    // File(mCurrentDeckPath).getName() + "\'", BackupManager.BROKEN_DECKS_SUFFIX.replace("/", ""),
-    // getResources().getString(R.string.repair_deck)));
-    // mDeckNotLoadedAlert.show();
-    // } else if (reloadIfEmpty) {
-    // if (mRestoredOrDeleted) {
-    // mBrokenDecks = new ArrayList<String>();
-    // // populateDeckList(mPrefDeckPath);
-    // }
-    // }
-    // }
-
-    private void sync() {
-        sync(null, 0);
-    }
-
-
-    /**
-     * The mother of all syncing attempts. This might be called from sync() as first attempt to sync a collection OR
-     * from the mSyncConflictResolutionListener if the first attempt determines that a full-sync is required. In the
-     * second case, we have passed the mediaUsn that was obtained during the first attempt.
-     * 
-     * @param syncConflictResolution Either "upload" or "download", depending on the user's choice.
-     * @param syncMediaUsn The media Usn, as determined during the prior sync() attempt that determined that full
-     *            syncing was required.
-     */
-    private void sync(String syncConflictResolution, int syncMediaUsn) {
-        SharedPreferences preferences = AnkiDroidApp.getSharedPrefs(getBaseContext());
-        String hkey = preferences.getString("hkey", "");
-        if (hkey.length() == 0) {
-            showDialog(DIALOG_USER_NOT_LOGGED_IN_SYNC);
-        } else {
-            Connection.sync(mSyncListener, new Connection.Payload(new Object[] { hkey, 
-                    preferences.getBoolean("syncFetchesMedia", true),
-                    syncConflictResolution, syncMediaUsn }));
-        }
-    }
-
-
-    private void addSharedDeck() {
-        Intent intent = new Intent(DeckPicker.this, Info.class);
-        intent.putExtra(Info.TYPE_EXTRA, Info.TYPE_SHARED_DECKS);
-        startActivityForResult(intent, ADD_SHARED_DECKS);
-        if (AnkiDroidApp.SDK_VERSION > 4) {
-            ActivityTransitionAnimation.slide(DeckPicker.this, ActivityTransitionAnimation.RIGHT);
-        }
-    }
+				break;
+
+			case DIALOG_CONTEXT_MENU:
+				if (!AnkiDroidApp.colIsOpen() || mDeckList == null || mDeckList.size() == 0)
+				{
+					return;
+				}
+				mCurrentDid = Long.parseLong(mDeckList.get(mContextMenuPosition).get("did"));
+				try
+				{
+					ad.changeListItem(
+							CONTEXT_MENU_COLLAPSE_DECK,
+							getResources()
+									.getString(
+											AnkiDroidApp.getCol().getDecks().get(mCurrentDid).getBoolean("collapsed") ? R.string.contextmenu_deckpicker_inflate_deck
+													: R.string.contextmenu_deckpicker_collapse_deck));
+				}
+				catch (NotFoundException e)
+				{
+					// do nothing
+				}
+				catch (JSONException e)
+				{
+					// do nothing
+				}
+				ad.setTitle(AnkiDroidApp.getCol().getDecks().name(mCurrentDid));
+				break;
+
+			case DIALOG_IMPORT_LOG:
+			case DIALOG_SYNC_LOG:
+			case DIALOG_SYNC_SANITY_ERROR:
+				ad.setMessage(mDialogMessage);
+				break;
+
+			case DIALOG_DB_ERROR:
+				mLoadFailed = false;
+				ad.getButton(Dialog.BUTTON3).setEnabled(hasErrorFiles());
+				break;
+
+			case DIALOG_LOAD_FAILED:
+				mLoadFailed = true;
+				if (mOpenCollectionDialog != null && mOpenCollectionDialog.isShowing())
+				{
+					mOpenCollectionDialog.setMessage(res.getString(R.string.col_load_failed));
+				}
+				break;
+
+			case DIALOG_ERROR_HANDLING:
+				ArrayList<String> options = new ArrayList<String>();
+				ArrayList<Integer> values = new ArrayList<Integer>();
+				if (AnkiDroidApp.getCol() == null)
+				{
+					// retry
+					options.add(res.getString(R.string.backup_retry_opening));
+					values.add(0);
+				}
+				else
+				{
+					// fix integrity
+					options.add(res.getString(R.string.check_db));
+					values.add(1);
+				}
+				// repair db with sqlite
+				options.add(res.getString(R.string.backup_error_menu_repair));
+				values.add(2);
+				// // restore from backup
+				options.add(res.getString(R.string.backup_restore));
+				values.add(3);
+				// delete old collection and build new one
+				options.add(res.getString(R.string.backup_full_sync_from_server));
+				values.add(4);
+				// delete old collection and build new one
+				options.add(res.getString(R.string.backup_del_collection));
+				values.add(5);
+
+				String[] titles = new String[options.size()];
+				mRepairValues = new int[options.size()];
+				for (int i = 0; i < options.size(); i++)
+				{
+					titles[i] = options.get(i);
+					mRepairValues[i] = values.get(i);
+				}
+				ad.setItems(titles, new DialogInterface.OnClickListener()
+				{
+					@Override
+					public void onClick(DialogInterface dialog, int which)
+					{
+						switch (mRepairValues[which])
+						{
+							case 0:
+								loadCollection();
+								return;
+							case 1:
+								integrityCheck();
+								return;
+							case 2:
+								showDialog(DIALOG_REPAIR_COLLECTION);
+								return;
+							case 3:
+								showDialog(DIALOG_RESTORE_BACKUP);
+								return;
+							case 4:
+								showDialog(DIALOG_FULL_SYNC_FROM_SERVER);
+								return;
+							case 5:
+								showDialog(DIALOG_NEW_COLLECTION);
+								return;
+						}
+					}
+				});
+				break;
+
+			case DIALOG_IMPORT_SELECT:
+				List<File> fileList = Utils.getImportableDecks();
+				if (fileList.size() == 0)
+				{
+					Themes.showThemedToast(DeckPicker.this, getResources().getString(R.string.import_no_file_found),
+							false);
+				}
+				ad.setEnabled(fileList.size() != 0);
+				String[] tts = new String[fileList.size()];
+				mImportValues = new String[fileList.size()];
+				for (int i = 0; i < tts.length; i++)
+				{
+					tts[i] = fileList.get(i).getName().replace(".apkg", "");
+					mImportValues[i] = fileList.get(i).getAbsolutePath();
+				}
+				ad.setItems(tts, new DialogInterface.OnClickListener()
+				{
+					@Override
+					public void onClick(DialogInterface dialog, int which)
+					{
+						mImportPath = mImportValues[which];
+						showDialog(DIALOG_IMPORT);
+					}
+				});
+				break;
+
+		}
+	}
+
+	@Override
+	public void onCreateContextMenu(ContextMenu menu, View v, ContextMenuInfo menuInfo)
+	{
+		mContextMenuPosition = ((AdapterView.AdapterContextMenuInfo) menuInfo).position;
+		showDialog(DIALOG_CONTEXT_MENU);
+	}
+
+	@Override
+	public boolean onKeyDown(int keyCode, KeyEvent event)
+	{
+		if (keyCode == KeyEvent.KEYCODE_BACK && event.getRepeatCount() == 0)
+		{
+			Log.i(AnkiDroidApp.TAG, "DeckPicker - onBackPressed()");
+			finishWithAnimation();
+			return true;
+		}
+		if (keyCode == KeyEvent.KEYCODE_DPAD_DOWN)
+		{
+			Log.i(AnkiDroidApp.TAG, "Down: " + event.getRepeatCount());
+		}
+		return super.onKeyDown(keyCode, event);
+	}
+
+	private void finishWithAnimation()
+	{
+		finish();
+		if (AnkiDroidApp.SDK_VERSION > 4)
+		{
+			ActivityTransitionAnimation.slide(this, ActivityTransitionAnimation.DIALOG_EXIT);
+		}
+	}
+
+	// ----------------------------------------------------------------------------
+	// CUSTOM METHODS
+	// ----------------------------------------------------------------------------
+
+	public void setStudyContentView(long deckId, Bundle cramConfig)
+	{
+		Fragment frag = getSupportFragmentManager().findFragmentById(R.id.studyoptions_fragment);
+		if (frag == null || !(frag instanceof StudyOptionsFragment)
+				|| ((StudyOptionsFragment) frag).getShownIndex() != deckId)
+		{
+			StudyOptionsFragment details = StudyOptionsFragment.newInstance(deckId, false, cramConfig);
+			FragmentTransaction ft = getSupportFragmentManager().beginTransaction();
+			// ft.setCustomAnimations(R.anim.fade_in, R.anim.fade_out);
+			ft.setTransition(FragmentTransaction.TRANSIT_FRAGMENT_CLOSE);
+			ft.replace(R.id.studyoptions_fragment, details);
+			ft.commit();
+		}
+	}
+
+	public StudyOptionsFragment getFragment()
+	{
+		Fragment frag = getSupportFragmentManager().findFragmentById(R.id.studyoptions_fragment);
+		if (frag != null && (frag instanceof StudyOptionsFragment))
+		{
+			return (StudyOptionsFragment) frag;
+		}
+		return null;
+	}
+
+	/**
+	 * Show/dismiss dialog when sd card is ejected/remounted (collection is
+	 * saved by SdCardReceiver)
+	 */
+	private void registerExternalStorageListener()
+	{
+		if (mUnmountReceiver == null)
+		{
+			mUnmountReceiver = new BroadcastReceiver()
+			{
+				@Override
+				public void onReceive(Context context, Intent intent)
+				{
+					if (AnkiDroidApp.getSharedPrefs(getBaseContext()).getBoolean("internalMemory", false))
+					{
+						return;
+					}
+					if (intent.getAction().equals(SdCardReceiver.MEDIA_EJECT))
+					{
+						showDialog(DIALOG_SD_CARD_NOT_MOUNTED);
+					}
+					else if (intent.getAction().equals(SdCardReceiver.MEDIA_MOUNT))
+					{
+						if (mNotMountedDialog != null && mNotMountedDialog.isShowing())
+						{
+							mNotMountedDialog.dismiss();
+						}
+						loadCollection();
+					}
+				}
+			};
+			IntentFilter iFilter = new IntentFilter();
+			iFilter.addAction(SdCardReceiver.MEDIA_EJECT);
+			iFilter.addAction(SdCardReceiver.MEDIA_MOUNT);
+			registerReceiver(mUnmountReceiver, iFilter);
+		}
+	}
+
+	/**
+	 * Creates an intent to load a deck given the full pathname of it. The
+	 * constructed intent is equivalent (modulo the extras) to the open used by
+	 * the launcher shortcut, which means it will not open a new study options
+	 * window but bring the existing one to the front.
+	 */
+	public static Intent getLoadDeckIntent(Context context, long deckId)
+	{
+		Intent loadDeckIntent = new Intent(context, DeckPicker.class);
+		loadDeckIntent.setAction(Intent.ACTION_MAIN);
+		loadDeckIntent.addCategory(Intent.CATEGORY_LAUNCHER);
+		loadDeckIntent.setFlags(Intent.FLAG_ACTIVITY_NEW_TASK | Intent.FLAG_ACTIVITY_CLEAR_TOP);
+		loadDeckIntent.putExtra(EXTRA_DECK_ID, deckId);
+		return loadDeckIntent;
+	}
+
+	// private void handleRestoreDecks(boolean reloadIfEmpty) {
+	// if (mBrokenDecks.size() != 0) {
+	// while (true) {
+	// mCurrentDeckPath = mBrokenDecks.remove(0);
+	// if (!mAlreadyDealtWith.contains(mCurrentDeckPath) || mBrokenDecks.size()
+	// == 0) {
+	// break;
+	// }
+	// }
+	// mDeckNotLoadedAlert.setMessage(getResources().getString(R.string.open_deck_failed,
+	// "\'" + new
+	// File(mCurrentDeckPath).getName() + "\'",
+	// BackupManager.BROKEN_DECKS_SUFFIX.replace("/", ""),
+	// getResources().getString(R.string.repair_deck)));
+	// mDeckNotLoadedAlert.show();
+	// } else if (reloadIfEmpty) {
+	// if (mRestoredOrDeleted) {
+	// mBrokenDecks = new ArrayList<String>();
+	// // populateDeckList(mPrefDeckPath);
+	// }
+	// }
+	// }
+
+	private void sync()
+	{
+		sync(null, 0);
+	}
+
+	/**
+	 * The mother of all syncing attempts. This might be called from sync() as
+	 * first attempt to sync a collection OR from the
+	 * mSyncConflictResolutionListener if the first attempt determines that a
+	 * full-sync is required. In the second case, we have passed the mediaUsn
+	 * that was obtained during the first attempt.
+	 * 
+	 * @param syncConflictResolution
+	 *            Either "upload" or "download", depending on the user's choice.
+	 * @param syncMediaUsn
+	 *            The media Usn, as determined during the prior sync() attempt
+	 *            that determined that full syncing was required.
+	 */
+	private void sync(String syncConflictResolution, int syncMediaUsn)
+	{
+		SharedPreferences preferences = AnkiDroidApp.getSharedPrefs(getBaseContext());
+		String hkey = preferences.getString("hkey", "");
+		if (hkey.length() == 0)
+		{
+			showDialog(DIALOG_USER_NOT_LOGGED_IN_SYNC);
+		}
+		else
+		{
+			Connection.sync(mSyncListener,
+					new Connection.Payload(new Object[] { hkey, preferences.getBoolean("syncFetchesMedia", true),
+							syncConflictResolution, syncMediaUsn }));
+		}
+	}
+
+	private void addSharedDeck()
+	{
+		Intent intent = new Intent(DeckPicker.this, Info.class);
+		intent.putExtra(Info.TYPE_EXTRA, Info.TYPE_SHARED_DECKS);
+		startActivityForResult(intent, ADD_SHARED_DECKS);
+		if (AnkiDroidApp.SDK_VERSION > 4)
+		{
+			ActivityTransitionAnimation.slide(DeckPicker.this, ActivityTransitionAnimation.RIGHT);
+		}
+	}
 
     private DialogInterface.OnClickListener mSyncSanityFailListener = new DialogInterface.OnClickListener() {
         @Override
@@ -5559,15 +2651,17 @@
         }
     };
 
-    private DialogInterface.OnClickListener mSyncConflictResolutionListener = new DialogInterface.OnClickListener() {
-        @Override
-        public void onClick(DialogInterface dialog, int which) {
-            Resources res = getResources();
-            StyledDialog.Builder builder;
-            switch (which) {
-                case DialogInterface.BUTTON_POSITIVE:
-                    builder = new StyledDialog.Builder(DeckPicker.this);
-                    builder.setPositiveButton(res.getString(R.string.yes), new Dialog.OnClickListener() {
+		@Override
+		public void onClick(DialogInterface dialog, int which)
+		{
+			Resources res = getResources();
+			StyledDialog.Builder builder;
+			switch (which)
+			{
+				case DialogInterface.BUTTON_POSITIVE:
+					builder = new StyledDialog.Builder(DeckPicker.this);
+					builder.setPositiveButton(res.getString(R.string.yes), new Dialog.OnClickListener()
+					{
                         @Override
                         public void onClick(DialogInterface dialog, int which) {
                             sync("upload", mSyncMediaUsn);
@@ -5585,660 +2679,859 @@
                         public void onClick(DialogInterface dialog, int which) {
                             sync("download", mSyncMediaUsn);
                         }
-                    });
-                    builder.setNegativeButton(res.getString(R.string.no), null);
-                    builder.setTitle(res.getString(R.string.sync_log_title));
-                    builder.setMessage(res.getString(R.string.sync_conflict_remote_confirm));
-                    builder.show();
-                    break;
-                case DialogInterface.BUTTON_NEGATIVE:
-                default:
-            }
-        }
-    };
-
-    @Override
-    public boolean onCreateOptionsMenu(Menu menu) {
-        MenuItem item;
-
-        if (mFragmented) {
-            UIUtils.addMenuItemInActionBar(menu, Menu.NONE, MENU_SYNC, Menu.NONE, R.string.sync_title,
-                    R.drawable.ic_menu_refresh);
-
-            UIUtils.addMenuItemInActionBar(menu, Menu.NONE, MENU_ADD_NOTE, Menu.NONE, R.string.add,
-                    R.drawable.ic_menu_add);
-
-        	int icon;
-        	SharedPreferences preferences = AnkiDroidApp.getSharedPrefs(this);
-        	if (preferences.getBoolean("invertedColors", false)) {
-        		icon = R.drawable.ic_menu_night_checked;
-        	} else {
-        		icon = R.drawable.ic_menu_night;
-        	}
-            UIUtils.addMenuItemInActionBar(menu, Menu.NONE, StudyOptionsActivity.MENU_NIGHT, Menu.NONE, R.string.night_mode,
-                    icon);
-
-            UIUtils.addMenuItemInActionBar(menu, Menu.NONE, MENU_STATISTICS, Menu.NONE, R.string.statistics_menu,
-                    R.drawable.ic_menu_statistics);
-
-            UIUtils.addMenuItemInActionBar(menu, Menu.NONE, MENU_CARDBROWSER, Menu.NONE, R.string.menu_cardbrowser,
-                    R.drawable.ic_menu_cardbrowser);
-        }
-        UIUtils.addMenuItemInActionBar(menu, Menu.NONE, MENU_HELP, Menu.NONE, R.string.help_title,
-                R.drawable.ic_menu_help);
-
-        item = menu.add(Menu.NONE, MENU_PREFERENCES, Menu.NONE, R.string.menu_preferences);
-        item.setIcon(R.drawable.ic_menu_preferences);
-        item = menu.add(Menu.NONE, MENU_MY_ACCOUNT, Menu.NONE, R.string.menu_my_account);
-        item.setIcon(R.drawable.ic_menu_home);
-        item = menu.add(Menu.NONE, MENU_ADD_SHARED_DECK, Menu.NONE, R.string.menu_get_shared_decks);
-        item.setIcon(R.drawable.ic_menu_download);
-        item = menu.add(Menu.NONE, MENU_CREATE_DECK, Menu.NONE, R.string.new_deck);
-        item.setIcon(R.drawable.ic_menu_add);
-        item = menu.add(Menu.NONE, MENU_CREATE_DYNAMIC_DECK, Menu.NONE, R.string.new_dynamic_deck);
-        item.setIcon(R.drawable.ic_menu_add);
-        item = menu.add(Menu.NONE, MENU_IMPORT, Menu.NONE, R.string.menu_import);
-        item.setIcon(R.drawable.ic_menu_download);
-        UIUtils.addMenuItem(menu, Menu.NONE, CHECK_DATABASE, Menu.NONE, R.string.check_db, R.drawable.ic_menu_search);
-        item = menu.add(Menu.NONE, StudyOptionsActivity.MENU_ROTATE, Menu.NONE, R.string.menu_rotate);
-        item.setIcon(R.drawable.ic_menu_always_landscape_portrait);
-        item = menu.add(Menu.NONE, MENU_FEEDBACK, Menu.NONE, R.string.studyoptions_feedback);
-        item.setIcon(R.drawable.ic_menu_send);
-        item = menu.add(Menu.NONE, MENU_ABOUT, Menu.NONE, R.string.menu_about);
-        item.setIcon(R.drawable.ic_menu_info_details);
-
-        return true;
-    }
-
-    
-    @Override
-    public boolean onMenuOpened(int featureId, Menu menu) {
-        if (mInvalidateMenu) {
-        	if (menu != null) {
-                menu.clear();
-                onCreateOptionsMenu(menu);
-        	}
-            mInvalidateMenu = false;
-        }
-
-        return super.onMenuOpened(featureId, menu);
-    }
-
-    @Override
-    public boolean onPrepareOptionsMenu(Menu menu) {
-        boolean sdCardAvailable = AnkiDroidApp.isSdCardMounted();
-        if (mFragmented) {
-            menu.findItem(MENU_SYNC).setEnabled(sdCardAvailable);
-            menu.findItem(MENU_ADD_NOTE).setEnabled(sdCardAvailable);
-            menu.findItem(MENU_STATISTICS).setEnabled(sdCardAvailable);
-            menu.findItem(MENU_CARDBROWSER).setEnabled(sdCardAvailable);
-        }
-        menu.findItem(MENU_CREATE_DECK).setEnabled(sdCardAvailable);
-        menu.findItem(MENU_CREATE_DYNAMIC_DECK).setEnabled(sdCardAvailable);
-        menu.findItem(CHECK_DATABASE).setEnabled(sdCardAvailable);
-        return true;
-    }
-
-
-    /** Handles item selections */
-    @Override
-    public boolean onOptionsItemSelected(MenuItem item) {
-        Resources res = getResources();
-
-        switch (item.getItemId()) {
-
-            case MENU_HELP:
-                showDialog(DIALOG_SELECT_HELP);
-                return true;
-
-            case MENU_SYNC:
-                sync();
-                return true;
-
-            case MENU_ADD_NOTE:
-                addNote();
-                return true;
-
-            case MENU_STATISTICS:
-                showDialog(DIALOG_SELECT_STATISTICS_TYPE);
-                return true;
-
-            case MENU_CARDBROWSER:
-                openCardBrowser();
-                return true;
-
-            case MENU_CREATE_DECK:
-                StyledDialog.Builder builder2 = new StyledDialog.Builder(DeckPicker.this);
-                builder2.setTitle(res.getString(R.string.new_deck));
-
-                mDialogEditText = (EditText) new EditText(DeckPicker.this);
-                // mDialogEditText.setFilters(new InputFilter[] { mDeckNameFilter });
-                builder2.setView(mDialogEditText, false, false);
-                builder2.setPositiveButton(res.getString(R.string.create), new DialogInterface.OnClickListener() {
-
-                    @Override
-                    public void onClick(DialogInterface dialog, int which) {
-                        String deckName = mDialogEditText.getText().toString()
-                                .replaceAll("[\'\"\\n\\r\\[\\]\\(\\)]", "");
-                        Log.i(AnkiDroidApp.TAG, "Creating deck: " + deckName);
-                        AnkiDroidApp.getCol().getDecks().id(deckName, true);
-                        loadCounts();
-                    }
-                });
-                builder2.setNegativeButton(res.getString(R.string.cancel), null);
-                builder2.create().show();
-                return true;
-
-            case MENU_CREATE_DYNAMIC_DECK:
-                StyledDialog.Builder builder3 = new StyledDialog.Builder(DeckPicker.this);
-                builder3.setTitle(res.getString(R.string.new_deck));
-
-                mDialogEditText = (EditText) new EditText(DeckPicker.this);
-                ArrayList<String> names = AnkiDroidApp.getCol().getDecks().allNames();
-                int n = 1;
-                String cramDeckName = "Cram 1";
-                while (names.contains(cramDeckName)) {
-                    n++;
-                    cramDeckName = "Cram " + n;
-                }
-                mDialogEditText.setText(cramDeckName);
-                // mDialogEditText.setFilters(new InputFilter[] { mDeckNameFilter });
-                builder3.setView(mDialogEditText, false, false);
-                builder3.setPositiveButton(res.getString(R.string.create), new DialogInterface.OnClickListener() {
-
-                    @Override
-                    public void onClick(DialogInterface dialog, int which) {
-                        long id = AnkiDroidApp.getCol().getDecks().newDyn(mDialogEditText.getText().toString());
-                        openStudyOptions(id, new Bundle());
-                    }
-                });
-                builder3.setNegativeButton(res.getString(R.string.cancel), null);
-                builder3.create().show();
-                return true;
-
-            case MENU_ABOUT:
-                startActivity(new Intent(DeckPicker.this, Info.class));
-                if (AnkiDroidApp.SDK_VERSION > 4) {
-                    ActivityTransitionAnimation.slide(DeckPicker.this, ActivityTransitionAnimation.RIGHT);
-                }
-                return true;
-
-            case MENU_ADD_SHARED_DECK:
-                if (AnkiDroidApp.getCol() != null) {
-                    SharedPreferences preferences = AnkiDroidApp.getSharedPrefs(getBaseContext());
-                    String hkey = preferences.getString("hkey", "");
-                    if (hkey.length() == 0) {
-                        showDialog(DIALOG_USER_NOT_LOGGED_IN_ADD_SHARED_DECK);
-                    } else {
-                        addSharedDeck();
-                    }
-                }
-                return true;
-
-            case MENU_IMPORT:
-            	showDialog(DIALOG_IMPORT_HINT);
-           	return true;
-
-            case MENU_MY_ACCOUNT:
-                startActivity(new Intent(DeckPicker.this, MyAccount.class));
-                return true;
-
-            case MENU_PREFERENCES:
-                startActivityForResult(new Intent(DeckPicker.this, Preferences.class), PREFERENCES_UPDATE);
-                return true;
-
-            case MENU_FEEDBACK:
-                Intent i = new Intent(DeckPicker.this, Feedback.class);
-                i.putExtra("request", REPORT_FEEDBACK);
-                startActivityForResult(i, REPORT_FEEDBACK);
-                if (AnkiDroidApp.SDK_VERSION > 4) {
-                    ActivityTransitionAnimation.slide(this, ActivityTransitionAnimation.RIGHT);
-                }
-                return true;
-
-            case CHECK_DATABASE:
-                integrityCheck();
-                return true;
-
-            case StudyOptionsActivity.MENU_ROTATE:
-                if (getResources().getConfiguration().orientation == Configuration.ORIENTATION_PORTRAIT) {
-                    this.setRequestedOrientation(ActivityInfo.SCREEN_ORIENTATION_LANDSCAPE);
-                } else {
-                    this.setRequestedOrientation(ActivityInfo.SCREEN_ORIENTATION_PORTRAIT);
-                }
-                return true;
-
-            case StudyOptionsActivity.MENU_NIGHT:
-            	SharedPreferences preferences = AnkiDroidApp.getSharedPrefs(this);
-            	if (preferences.getBoolean("invertedColors", false)) {
-            		preferences.edit().putBoolean("invertedColors", false).commit();
-            		item.setIcon(R.drawable.ic_menu_night);
-            	} else {
-            		preferences.edit().putBoolean("invertedColors", true).commit();
-            		item.setIcon(R.drawable.ic_menu_night_checked);
-            	}
-                return true;
-
-            default:
-                return super.onOptionsItemSelected(item);
-        }
-    }
-
-
-    @Override
-    protected void onActivityResult(int requestCode, int resultCode, Intent intent) {
-        super.onActivityResult(requestCode, resultCode, intent);
-
-        mDontSaveOnStop = false;
-        if (resultCode == RESULT_MEDIA_EJECTED) {
-            showDialog(DIALOG_SD_CARD_NOT_MOUNTED);
-            return;
-        } else if (resultCode == RESULT_DB_ERROR) {
-            handleDbError();
-            return;
-        }
-        if (requestCode == SHOW_STUDYOPTIONS && resultCode == RESULT_OK) {
-            loadCounts();
-        } else if (requestCode == ADD_NOTE && resultCode != RESULT_CANCELED) {
-            loadCounts();
-        } else if (requestCode == BROWSE_CARDS &&
-                (resultCode == Activity.RESULT_OK || resultCode == Activity.RESULT_CANCELED)) {
-            loadCounts();
-        } else if (requestCode == ADD_CRAM_DECK) {
-            // TODO: check, if ok has been clicked
-            loadCounts();
-        } else if (requestCode == REPORT_ERROR) {
-            showStartupScreensAndDialogs(AnkiDroidApp.getSharedPrefs(getBaseContext()), 4);
-        } else if (requestCode == SHOW_INFO_UPGRADE_DECKS) {
-        	if (resultCode == RESULT_CANCELED) {
-        		finishWithAnimation();
-        	} else {
-                showStartupScreensAndDialogs(AnkiDroidApp.getSharedPrefs(getBaseContext()), 3);        		
-        	}
-        } else if (requestCode == SHOW_INFO_WELCOME || requestCode == SHOW_INFO_NEW_VERSION) {
-            if (resultCode == RESULT_OK) {
-                showStartupScreensAndDialogs(AnkiDroidApp.getSharedPrefs(getBaseContext()),
-                        requestCode == SHOW_INFO_WELCOME ? 1 : 2);
-            } else {
-                finishWithAnimation();
-            }
-        } else if (requestCode == PREFERENCES_UPDATE) {
-        	String oldPath = mPrefDeckPath;
-            SharedPreferences pref = restorePreferences();
-            String newLanguage = pref.getString("language", "");
-            if (!AnkiDroidApp.getLanguage().equals(newLanguage)) {
-                AnkiDroidApp.setLanguage(newLanguage);
-                mInvalidateMenu = true;
-            }
-            if (mNotMountedDialog != null && mNotMountedDialog.isShowing() && pref.getBoolean("internalMemory", false)) {
-                showStartupScreensAndDialogs(pref, 0);            	
-            } else if (!mPrefDeckPath.equals(oldPath)) {
-            	loadCollection();
-            }
-            // if (resultCode == StudyOptions.RESULT_RESTART) {
-            // setResult(StudyOptions.RESULT_RESTART);
-            // finishWithAnimation();
-            // } else {
-            // SharedPreferences preferences = PrefSettings.getSharedPrefs(getBaseContext());
-            // BackupManager.initBackup();
-            // if (!mPrefDeckPath.equals(preferences.getString("deckPath", AnkiDroidApp.getStorageDirectory())) ||
-            // mPrefDeckOrder != Integer.parseInt(preferences.getString("deckOrder", "0"))) {
-            // // populateDeckList(preferences.getString("deckPath", AnkiDroidApp.getStorageDirectory()));
-            // }
-            // }
-        } else if (requestCode == REPORT_FEEDBACK && resultCode == RESULT_OK) {
-        } else if (requestCode == LOG_IN_FOR_SYNC && resultCode == RESULT_OK) {
-            sync();
-        } else if (requestCode == LOG_IN_FOR_SHARED_DECK && resultCode == RESULT_OK) {
-            addSharedDeck();
-        } else if (requestCode == ADD_SHARED_DECKS) {
-		if (intent != null) {
-	        	mImportPath = intent.getStringExtra("importPath");
-		}
-        	if (AnkiDroidApp.colIsOpen() && mImportPath != null) {
-        		showDialog(DIALOG_IMPORT);
-        	}
-        } else if (requestCode == REQUEST_REVIEW) {
-            Log.i(AnkiDroidApp.TAG, "Result code = " + resultCode);
-            switch (resultCode) {
-                case Reviewer.RESULT_SESSION_COMPLETED:
-                default:
-                    // do not reload counts, if activity is created anew because it has been before destroyed by android
-                	loadCounts();
-                    break;
-                case Reviewer.RESULT_NO_MORE_CARDS:
-                    mDontSaveOnStop = true;
-                    Intent i = new Intent();
-                    i.setClass(this, StudyOptionsActivity.class);
-                    i.putExtra("onlyFnsMsg", true);
-                    startActivityForResult(i, SHOW_STUDYOPTIONS);
-                    if (AnkiDroidApp.SDK_VERSION > 4) {
-                        ActivityTransitionAnimation.slide(this, ActivityTransitionAnimation.RIGHT);
-                    }
-                    break;
-            }
-
-        }
-
-        // workaround for hidden dialog on return
-        BroadcastMessages.showDialog();
-    }
-
-
-    private void integrityCheck() {
-    	if (!AnkiDroidApp.colIsOpen()) {
-    		loadCollection();
-    		return;
-    	}
-        DeckTask.launchDeckTask(DeckTask.TASK_TYPE_CHECK_DATABASE, new DeckTask.TaskListener() {
-            @Override
-            public void onPreExecute() {
-                mProgressDialog = StyledProgressDialog.show(DeckPicker.this, "",
-                        getResources().getString(R.string.check_db_message), true);
-            }
-
-
-            @Override
-            public void onPostExecute(TaskData result) {
-                if (mProgressDialog.isShowing()) {
-                    mProgressDialog.dismiss();
-                }
-                if (result.getBoolean()) {
-                    StyledDialog dialog = (StyledDialog) onCreateDialog(DIALOG_OK);
-                    dialog.setTitle(getResources().getString(R.string.check_db_title));
-                    dialog.setMessage(String.format(Utils.ENGLISH_LOCALE,
-                            getResources().getString(R.string.check_db_result_message),
-                            Math.round(result.getLong() / 1024)));
-                    dialog.show();
-                } else {
-                	handleDbError();
-                }
-            }
-
-
-            @Override
-            public void onProgressUpdate(TaskData... values) {
-            }
-        }, new DeckTask.TaskData(AnkiDroidApp.getCol()));
-    }
-
-
-    // private void resetDeckLanguages(String deckPath) {
-    // if (MetaDB.resetDeckLanguages(this, deckPath)) {
-    // Themes.showThemedToast(this, getResources().getString(R.string.contextmenu_deckpicker_reset_reset_message),
-    // true);
-    // }
-    // }
-    //
-    //
-    // public void openSharedDeckPicker() {
-    // // deckLoaded = false;
-    // startActivityForResult(new Intent(this, SharedDeckPicker.class), DOWNLOAD_SHARED_DECK);
-    // if (UIUtils.getApiLevel() > 4) {
-    // ActivityTransitionAnimation.slide(this, ActivityTransitionAnimation.RIGHT);
-    // }
-    // }
-
-    public void handleDbError() {
-    	AnkiDatabaseManager.closeDatabase(AnkiDroidApp.getCollectionPath());
-        DeckTask.launchDeckTask(DeckTask.TASK_TYPE_RESTORE_IF_MISSING, new DeckTask.TaskListener() {
-            @Override
-            public void onPreExecute() {
-                mProgressDialog = StyledProgressDialog.show(DeckPicker.this, "",
-                        getResources().getString(R.string.backup_restore_if_missing), true);
-            }
-
-
-            @Override
-            public void onPostExecute(TaskData result) {
-                if (mProgressDialog.isShowing()) {
-                    try {
-                        mProgressDialog.dismiss();
-                    } catch (Exception e) {
-                        Log.e(AnkiDroidApp.TAG, "onPostExecute - Dialog dismiss Exception = " + e.getMessage());
-                    }
-                }
-                showDialog(DIALOG_DB_ERROR);
-            }
-
-
-            @Override
-            public void onProgressUpdate(TaskData... values) {
-            }
-        }, new DeckTask.TaskData(AnkiDroidApp.getCollectionPath()));
-    }
-
-
-    private void openStudyOptions(long deckId) {
-        openStudyOptions(deckId, null);
-    }
-        private void openStudyOptions(long deckId, Bundle cramInitialConfig) {
-        if (mFragmented) {
-            setStudyContentView(deckId, cramInitialConfig);
-        } else {
-            mDontSaveOnStop = true;
-            Intent intent = new Intent();
-            intent.putExtra("index", deckId);
-            intent.putExtra("cramInitialConfig", cramInitialConfig);
-            intent.setClass(this, StudyOptionsActivity.class);
-            // if (deckId != 0) {
-            // intent.putExtra(EXTRA_DECK_ID, deckId);
-            // }
-            startActivityForResult(intent, SHOW_STUDYOPTIONS);
-            // if (deckId != 0) {
-            // if (UIUtils.getApiLevel() > 4) {
-            // ActivityTransitionAnimation.slide(this, ActivityTransitionAnimation.NONE);
-            // }
-            // } else {
-            if (AnkiDroidApp.SDK_VERSION > 4) {
-                ActivityTransitionAnimation.slide(this, ActivityTransitionAnimation.LEFT);
-            }
-            // }
-        }
-    }
-
-
-    private void handleDeckSelection(int id) {
-    	if (!AnkiDroidApp.colIsOpen()) {
-    		loadCollection();
-    	}
-
-        String deckFilename = null;
-
-        @SuppressWarnings("unchecked")
-        HashMap<String, String> data = (HashMap<String, String>) mDeckListAdapter.getItem(id);
-        Log.i(AnkiDroidApp.TAG, "Selected " + deckFilename);
-        long deckId = Long.parseLong(data.get("did"));
-        AnkiDroidApp.getCol().getDecks().select(deckId);
-        openStudyOptions(deckId);
-    }
-
-
-    private void createTutorialDeck() {
-        DeckTask.launchDeckTask(DeckTask.TASK_TYPE_LOAD_TUTORIAL, new DeckTask.TaskListener() {
-            @Override
-            public void onPreExecute() {
-                mProgressDialog = StyledProgressDialog.show(DeckPicker.this, "",
-                        getResources().getString(R.string.tutorial_load), true);
-            }
-
-
-            @Override
-            public void onPostExecute(TaskData result) {
-                if (result.getBoolean()) {
-                    loadCounts();
-                    openStudyOptions(AnkiDroidApp.getCol().getDecks().selected());
-                } else {
-                    Themes.showThemedToast(DeckPicker.this, getResources().getString(R.string.tutorial_loading_error),
-                            false);
-                }
-                if (mProgressDialog.isShowing()) {
-                    try {
-                        mProgressDialog.dismiss();
-                    } catch (Exception e) {
-                        Log.e(AnkiDroidApp.TAG, "onPostExecute - Dialog dismiss Exception = " + e.getMessage());
-                    }
-                }
-            }
-
-
-            @Override
-            public void onProgressUpdate(TaskData... values) {
-            }
-        }, new DeckTask.TaskData(AnkiDroidApp.getCol()));
-    }
-
-
-    private void updateDecksList(TreeSet<Object[]> decks, int eta, int count) {
-    	if (decks == null) {
-    		Log.e(AnkiDroidApp.TAG, "updateDecksList: empty decks list");
-    		return;
-    	}
-        mDeckList.clear();
-        int due = 0;
-        for (Object[] d : decks) {
-            HashMap<String, String> m = new HashMap<String, String>();
-            String[] name = ((String[]) d[0]);
-            m.put("name", readableDeckName(name));
-            m.put("did", ((Long) d[1]).toString());
-            m.put("new", ((Integer) d[2]).toString());
-            m.put("lrn", ((Integer) d[3]).toString());
-            m.put("rev", ((Integer) d[4]).toString());
-            m.put("dyn", ((Boolean) d[5]) ? "d1" : "d0");
-            // m.put("complMat", ((Float)d[5]).toString());
-            // m.put("complAll", ((Float)d[6]).toString());
-            if (name.length == 1) {
-                due += Integer.parseInt(m.get("new")) + Integer.parseInt(m.get("lrn")) + Integer.parseInt(m.get("rev"));
-                // top position
-                m.put("sep", "top");
-                // correct previous deck
-                if (mDeckList.size() > 0) {
-                    HashMap<String, String> map = mDeckList.get(mDeckList.size() - 1);
-                    if (map.get("sep").equals("top")) {
-                        map.put("sep", "ful");
-                    } else {
-                        map.put("sep", "bot");
-                    }
-                }
-            } else {
-                // center position
-                m.put("sep", "cen");
-            }
-            if (mDeckList.size() > 0 && mDeckList.size() == decks.size() - 1) {
-                // bottom position
-                if (name.length == 1) {
-                    m.put("sep", "ful");
-                } else {
-                    m.put("sep", "bot");
-                }
-            }
-            mDeckList.add(m);
-        }
-        mDeckListAdapter.notifyDataSetChanged();
-
-        // set title
-        Resources res = getResources();
-        if (count != -1) {
-            String time = "-";
-            if (eta != -1) {
-                time = res.getQuantityString(R.plurals.deckpicker_title_minutes, eta, eta);
-            }
-            AnkiDroidApp.getCompat().setSubtitle(this, res.getQuantityString(R.plurals.deckpicker_title, due, due, count, time));
-        }
-        setTitle(res.getString(R.string.app_name));
-
-        // update widget
-        WidgetStatus.update(this, decks);
-    }
-
-    // private void restartApp() {
-    // // restarts application in order to apply new themes or localisations
-    // Intent i = getBaseContext().getPackageManager()
-    // .getLaunchIntentForPackage(getBaseContext().getPackageName());
-    // mCompat.invalidateOptionsMenu(this);
-    // MetaDB.closeDB();
-    // StudyOptions.this.finishWithAnimation();
-    // startActivity(i);
-    // }
-
-    // ----------------------------------------------------------------------------
-    // INNER CLASSES
-    // ----------------------------------------------------------------------------
-
-
-    class MyGestureDetector extends SimpleOnGestureListener {
-        @Override
-        public boolean onFling(MotionEvent e1, MotionEvent e2, float velocityX, float velocityY) {
-            if (mSwipeEnabled && !mFragmented) {
-                try {
-                    if (e1.getX() - e2.getX() > AnkiDroidApp.sSwipeMinDistance && Math.abs(velocityX) > AnkiDroidApp.sSwipeThresholdVelocity
-                            && Math.abs(e1.getY() - e2.getY()) < AnkiDroidApp.sSwipeMaxOffPath) {
-                        mDontSaveOnStop = true;
-                        float pos = e1.getY();
-                        for (int j = 0; j < mDeckListView.getChildCount(); j++) {
-                            View v = mDeckListView.getChildAt(j);
-                            Rect rect = new Rect();
-                            v.getHitRect(rect);
-                            if (rect.top < pos && rect.bottom > pos) {
-                                HashMap<String, String> data = (HashMap<String, String>) mDeckListAdapter.getItem(mDeckListView.getPositionForView(v));
-                                Collection col = AnkiDroidApp.getCol();
-                                if (col != null) {
-                                    col.getDecks().select(Long.parseLong(data.get("did")));
-                                    col.reset();
-                                    Intent reviewer = new Intent(DeckPicker.this, Reviewer.class);
-                                    startActivityForResult(reviewer, REQUEST_REVIEW);
-                                    if (AnkiDroidApp.SDK_VERSION > 4) {
-                                        ActivityTransitionAnimation.slide(DeckPicker.this, ActivityTransitionAnimation.LEFT);
-                                    }
-                                    return true;
-                                }
-                            }
-                        }
-                    }
-                } catch (Exception e) {
-                    Log.e(AnkiDroidApp.TAG, "onFling Exception = " + e.getMessage());
-                }
-            }
-            return false;
-        }
-    }
-
-
-    // @Override
-    // protected void onNewIntent(Intent intent) {
-    // super.onNewIntent(intent);
-    // String deck = intent.getStringExtra(EXTRA_DECK);
-    // Log.d(AnkiDroidApp.TAG, "StudyOptions.onNewIntent: " + intent
-    // + ", deck=" + deck);
-    // // if (deck != null && !deck.equals(mDeckFilename)) {
-    // // mDeckFilename = deck;
-    // // // loadPreviousDeck();
-    // // }
-    // }
-
-    public static String readableDeckName(String[] name) {
-        int len = name.length;
-        StringBuilder sb = new StringBuilder();
-        for (int i = 0; i < len; i++) {
-            if (i == len - 1) {
-                sb.append(name[i]);
-            } else if (i == len - 2) {
-                sb.append("\u21aa");
-            } else {
-                sb.append("    ");
-            }
-        }
-        return sb.toString();
-    }
-
-    @Override
-    public void onAttachedToWindow() {
-        
-        if (!mFragmented) {
-            Window window = getWindow();
-            window.setFormat(PixelFormat.RGBA_8888);        	
-        }
-    }
-
-}
->>>>>>> f32b758d
+					});
+					builder.setNegativeButton(res.getString(R.string.no), null);
+					builder.setTitle(res.getString(R.string.sync_log_title));
+					builder.setMessage(res.getString(R.string.sync_conflict_remote_confirm));
+					builder.show();
+					break;
+				case DialogInterface.BUTTON_NEGATIVE:
+				default:
+			}
+		}
+	};
+
+	@Override
+	public boolean onCreateOptionsMenu(Menu menu)
+	{
+		MenuItem item;
+
+		if (mFragmented)
+		{
+			UIUtils.addMenuItemInActionBar(menu, Menu.NONE, MENU_SYNC, Menu.NONE, R.string.sync_title,
+					R.drawable.ic_menu_refresh);
+
+			UIUtils.addMenuItemInActionBar(menu, Menu.NONE, MENU_ADD_NOTE, Menu.NONE, R.string.add,
+					R.drawable.ic_menu_add);
+
+			int icon;
+			SharedPreferences preferences = AnkiDroidApp.getSharedPrefs(this);
+			if (preferences.getBoolean("invertedColors", false))
+			{
+				icon = R.drawable.ic_menu_night_checked;
+			}
+			else
+			{
+				icon = R.drawable.ic_menu_night;
+			}
+			UIUtils.addMenuItemInActionBar(menu, Menu.NONE, StudyOptionsActivity.MENU_NIGHT, Menu.NONE,
+					R.string.night_mode, icon);
+
+			UIUtils.addMenuItemInActionBar(menu, Menu.NONE, MENU_STATISTICS, Menu.NONE, R.string.statistics_menu,
+					R.drawable.ic_menu_statistics);
+
+			UIUtils.addMenuItemInActionBar(menu, Menu.NONE, MENU_CARDBROWSER, Menu.NONE, R.string.menu_cardbrowser,
+					R.drawable.ic_menu_cardbrowser);
+		}
+		UIUtils.addMenuItemInActionBar(menu, Menu.NONE, MENU_HELP, Menu.NONE, R.string.help_title,
+				R.drawable.ic_menu_help);
+
+		item = menu.add(Menu.NONE, MENU_PREFERENCES, Menu.NONE, R.string.menu_preferences);
+		item.setIcon(R.drawable.ic_menu_preferences);
+		item = menu.add(Menu.NONE, MENU_MY_ACCOUNT, Menu.NONE, R.string.menu_my_account);
+		item.setIcon(R.drawable.ic_menu_home);
+		item = menu.add(Menu.NONE, MENU_ADD_SHARED_DECK, Menu.NONE, R.string.menu_get_shared_decks);
+		item.setIcon(R.drawable.ic_menu_download);
+		item = menu.add(Menu.NONE, MENU_CREATE_DECK, Menu.NONE, R.string.new_deck);
+		item.setIcon(R.drawable.ic_menu_add);
+		item = menu.add(Menu.NONE, MENU_CREATE_DYNAMIC_DECK, Menu.NONE, R.string.new_dynamic_deck);
+		item.setIcon(R.drawable.ic_menu_add);
+		item = menu.add(Menu.NONE, MENU_IMPORT, Menu.NONE, R.string.menu_import);
+		item.setIcon(R.drawable.ic_menu_download);
+		UIUtils.addMenuItem(menu, Menu.NONE, CHECK_DATABASE, Menu.NONE, R.string.check_db, R.drawable.ic_menu_search);
+		item = menu.add(Menu.NONE, StudyOptionsActivity.MENU_ROTATE, Menu.NONE, R.string.menu_rotate);
+		item.setIcon(R.drawable.ic_menu_always_landscape_portrait);
+		item = menu.add(Menu.NONE, MENU_FEEDBACK, Menu.NONE, R.string.studyoptions_feedback);
+		item.setIcon(R.drawable.ic_menu_send);
+		item = menu.add(Menu.NONE, MENU_ABOUT, Menu.NONE, R.string.menu_about);
+		item.setIcon(R.drawable.ic_menu_info_details);
+
+		return true;
+	}
+
+	@Override
+	public boolean onMenuOpened(int featureId, Menu menu)
+	{
+		if (mInvalidateMenu)
+		{
+			if (menu != null)
+			{
+				menu.clear();
+				onCreateOptionsMenu(menu);
+			}
+			mInvalidateMenu = false;
+		}
+
+		return super.onMenuOpened(featureId, menu);
+	}
+
+	@Override
+	public boolean onPrepareOptionsMenu(Menu menu)
+	{
+		boolean sdCardAvailable = AnkiDroidApp.isSdCardMounted();
+		if (mFragmented)
+		{
+			menu.findItem(MENU_SYNC).setEnabled(sdCardAvailable);
+			menu.findItem(MENU_ADD_NOTE).setEnabled(sdCardAvailable);
+			menu.findItem(MENU_STATISTICS).setEnabled(sdCardAvailable);
+			menu.findItem(MENU_CARDBROWSER).setEnabled(sdCardAvailable);
+		}
+		menu.findItem(MENU_CREATE_DECK).setEnabled(sdCardAvailable);
+		menu.findItem(MENU_CREATE_DYNAMIC_DECK).setEnabled(sdCardAvailable);
+		menu.findItem(CHECK_DATABASE).setEnabled(sdCardAvailable);
+		return true;
+	}
+
+	/** Handles item selections */
+	@Override
+	public boolean onOptionsItemSelected(MenuItem item)
+	{
+		Resources res = getResources();
+
+		switch (item.getItemId())
+		{
+
+			case MENU_HELP:
+				showDialog(DIALOG_SELECT_HELP);
+				return true;
+
+			case MENU_SYNC:
+				sync();
+				return true;
+
+			case MENU_ADD_NOTE:
+				addNote();
+				return true;
+
+			case MENU_STATISTICS:
+				showDialog(DIALOG_SELECT_STATISTICS_TYPE);
+				return true;
+
+			case MENU_CARDBROWSER:
+				openCardBrowser();
+				return true;
+
+			case MENU_CREATE_DECK:
+				StyledDialog.Builder builder2 = new StyledDialog.Builder(DeckPicker.this);
+				builder2.setTitle(res.getString(R.string.new_deck));
+
+				mDialogEditText = new EditText(DeckPicker.this);
+				// mDialogEditText.setFilters(new InputFilter[] {
+				// mDeckNameFilter });
+				builder2.setView(mDialogEditText, false, false);
+				builder2.setPositiveButton(res.getString(R.string.create), new DialogInterface.OnClickListener()
+				{
+
+					@Override
+					public void onClick(DialogInterface dialog, int which)
+					{
+						String deckName = mDialogEditText.getText().toString()
+								.replaceAll("[\'\"\\n\\r\\[\\]\\(\\)]", "");
+						Log.i(AnkiDroidApp.TAG, "Creating deck: " + deckName);
+						AnkiDroidApp.getCol().getDecks().id(deckName, true);
+						loadCounts();
+					}
+				});
+				builder2.setNegativeButton(res.getString(R.string.cancel), null);
+				builder2.create().show();
+				return true;
+
+			case MENU_CREATE_DYNAMIC_DECK:
+				StyledDialog.Builder builder3 = new StyledDialog.Builder(DeckPicker.this);
+				builder3.setTitle(res.getString(R.string.new_deck));
+
+				mDialogEditText = new EditText(DeckPicker.this);
+				ArrayList<String> names = AnkiDroidApp.getCol().getDecks().allNames();
+				int n = 1;
+				String cramDeckName = "Cram 1";
+				while (names.contains(cramDeckName))
+				{
+					n++;
+					cramDeckName = "Cram " + n;
+				}
+				mDialogEditText.setText(cramDeckName);
+				// mDialogEditText.setFilters(new InputFilter[] {
+				// mDeckNameFilter });
+				builder3.setView(mDialogEditText, false, false);
+				builder3.setPositiveButton(res.getString(R.string.create), new DialogInterface.OnClickListener()
+				{
+
+					@Override
+					public void onClick(DialogInterface dialog, int which)
+					{
+						long id = AnkiDroidApp.getCol().getDecks().newDyn(mDialogEditText.getText().toString());
+						openStudyOptions(id, new Bundle());
+					}
+				});
+				builder3.setNegativeButton(res.getString(R.string.cancel), null);
+				builder3.create().show();
+				return true;
+
+			case MENU_ABOUT:
+				startActivity(new Intent(DeckPicker.this, Info.class));
+				if (AnkiDroidApp.SDK_VERSION > 4)
+				{
+					ActivityTransitionAnimation.slide(DeckPicker.this, ActivityTransitionAnimation.RIGHT);
+				}
+				return true;
+
+			case MENU_ADD_SHARED_DECK:
+				if (AnkiDroidApp.getCol() != null)
+				{
+					SharedPreferences preferences = AnkiDroidApp.getSharedPrefs(getBaseContext());
+					String hkey = preferences.getString("hkey", "");
+					if (hkey.length() == 0)
+					{
+						showDialog(DIALOG_USER_NOT_LOGGED_IN_ADD_SHARED_DECK);
+					}
+					else
+					{
+						addSharedDeck();
+					}
+				}
+				return true;
+
+			case MENU_IMPORT:
+				showDialog(DIALOG_IMPORT_HINT);
+				return true;
+
+			case MENU_MY_ACCOUNT:
+				startActivity(new Intent(DeckPicker.this, MyAccount.class));
+				return true;
+
+			case MENU_PREFERENCES:
+				startActivityForResult(new Intent(DeckPicker.this, Preferences.class), PREFERENCES_UPDATE);
+				return true;
+
+			case MENU_FEEDBACK:
+				Intent i = new Intent(DeckPicker.this, Feedback.class);
+				i.putExtra("request", REPORT_FEEDBACK);
+				startActivityForResult(i, REPORT_FEEDBACK);
+				if (AnkiDroidApp.SDK_VERSION > 4)
+				{
+					ActivityTransitionAnimation.slide(this, ActivityTransitionAnimation.RIGHT);
+				}
+				return true;
+
+			case CHECK_DATABASE:
+				integrityCheck();
+				return true;
+
+			case StudyOptionsActivity.MENU_ROTATE:
+				if (getResources().getConfiguration().orientation == Configuration.ORIENTATION_PORTRAIT)
+				{
+					this.setRequestedOrientation(ActivityInfo.SCREEN_ORIENTATION_LANDSCAPE);
+				}
+				else
+				{
+					this.setRequestedOrientation(ActivityInfo.SCREEN_ORIENTATION_PORTRAIT);
+				}
+				return true;
+
+			case StudyOptionsActivity.MENU_NIGHT:
+				SharedPreferences preferences = AnkiDroidApp.getSharedPrefs(this);
+				if (preferences.getBoolean("invertedColors", false))
+				{
+					preferences.edit().putBoolean("invertedColors", false).commit();
+					item.setIcon(R.drawable.ic_menu_night);
+				}
+				else
+				{
+					preferences.edit().putBoolean("invertedColors", true).commit();
+					item.setIcon(R.drawable.ic_menu_night_checked);
+				}
+				return true;
+
+			default:
+				return super.onOptionsItemSelected(item);
+		}
+	}
+
+	@Override
+	protected void onActivityResult(int requestCode, int resultCode, Intent intent)
+	{
+		super.onActivityResult(requestCode, resultCode, intent);
+
+		mDontSaveOnStop = false;
+		if (resultCode == RESULT_MEDIA_EJECTED)
+		{
+			showDialog(DIALOG_SD_CARD_NOT_MOUNTED);
+			return;
+		}
+		else if (resultCode == RESULT_DB_ERROR)
+		{
+			handleDbError();
+			return;
+		}
+		if (requestCode == SHOW_STUDYOPTIONS && resultCode == RESULT_OK)
+		{
+			loadCounts();
+		}
+		else if (requestCode == ADD_NOTE && resultCode != RESULT_CANCELED)
+		{
+			loadCounts();
+		}
+		else if (requestCode == BROWSE_CARDS
+				&& (resultCode == Activity.RESULT_OK || resultCode == Activity.RESULT_CANCELED))
+		{
+			loadCounts();
+		}
+		else if (requestCode == ADD_CRAM_DECK)
+		{
+			// TODO: check, if ok has been clicked
+			loadCounts();
+		}
+		else if (requestCode == REPORT_ERROR)
+		{
+			showStartupScreensAndDialogs(AnkiDroidApp.getSharedPrefs(getBaseContext()), 4);
+		}
+		else if (requestCode == SHOW_INFO_UPGRADE_DECKS)
+		{
+			if (resultCode == RESULT_CANCELED)
+			{
+				finishWithAnimation();
+			}
+			else
+			{
+				showStartupScreensAndDialogs(AnkiDroidApp.getSharedPrefs(getBaseContext()), 3);
+			}
+		}
+		else if (requestCode == SHOW_INFO_WELCOME || requestCode == SHOW_INFO_NEW_VERSION)
+		{
+			if (resultCode == RESULT_OK)
+			{
+				showStartupScreensAndDialogs(AnkiDroidApp.getSharedPrefs(getBaseContext()),
+						requestCode == SHOW_INFO_WELCOME ? 1 : 2);
+			}
+			else
+			{
+				finishWithAnimation();
+			}
+		}
+		else if (requestCode == PREFERENCES_UPDATE)
+		{
+			String oldPath = mPrefDeckPath;
+			SharedPreferences pref = restorePreferences();
+			String newLanguage = pref.getString("language", "");
+			if (!AnkiDroidApp.getLanguage().equals(newLanguage))
+			{
+				AnkiDroidApp.setLanguage(newLanguage);
+				mInvalidateMenu = true;
+			}
+			if (mNotMountedDialog != null && mNotMountedDialog.isShowing() && pref.getBoolean("internalMemory", false))
+			{
+				showStartupScreensAndDialogs(pref, 0);
+			}
+			else if (!mPrefDeckPath.equals(oldPath))
+			{
+				loadCollection();
+			}
+			// if (resultCode == StudyOptions.RESULT_RESTART) {
+			// setResult(StudyOptions.RESULT_RESTART);
+			// finishWithAnimation();
+			// } else {
+			// SharedPreferences preferences =
+			// PrefSettings.getSharedPrefs(getBaseContext());
+			// BackupManager.initBackup();
+			// if (!mPrefDeckPath.equals(preferences.getString("deckPath",
+			// AnkiDroidApp.getStorageDirectory())) ||
+			// mPrefDeckOrder !=
+			// Integer.parseInt(preferences.getString("deckOrder", "0"))) {
+			// // populateDeckList(preferences.getString("deckPath",
+			// AnkiDroidApp.getStorageDirectory()));
+			// }
+			// }
+		}
+		else if (requestCode == REPORT_FEEDBACK && resultCode == RESULT_OK)
+		{
+		}
+		else if (requestCode == LOG_IN_FOR_SYNC && resultCode == RESULT_OK)
+		{
+			sync();
+		}
+		else if (requestCode == LOG_IN_FOR_SHARED_DECK && resultCode == RESULT_OK)
+		{
+			addSharedDeck();
+		}
+		else if (requestCode == ADD_SHARED_DECKS)
+		{
+			if (intent != null)
+			{
+				mImportPath = intent.getStringExtra("importPath");
+			}
+			if (AnkiDroidApp.colIsOpen() && mImportPath != null)
+			{
+				showDialog(DIALOG_IMPORT);
+			}
+		}
+		else if (requestCode == REQUEST_REVIEW)
+		{
+			Log.i(AnkiDroidApp.TAG, "Result code = " + resultCode);
+			switch (resultCode)
+			{
+				case Reviewer.RESULT_SESSION_COMPLETED:
+				default:
+					// do not reload counts, if activity is created anew because
+					// it has been before destroyed by android
+					loadCounts();
+					break;
+				case Reviewer.RESULT_NO_MORE_CARDS:
+					mDontSaveOnStop = true;
+					Intent i = new Intent();
+					i.setClass(this, StudyOptionsActivity.class);
+					i.putExtra("onlyFnsMsg", true);
+					startActivityForResult(i, SHOW_STUDYOPTIONS);
+					if (AnkiDroidApp.SDK_VERSION > 4)
+					{
+						ActivityTransitionAnimation.slide(this, ActivityTransitionAnimation.RIGHT);
+					}
+					break;
+			}
+
+		}
+
+		// workaround for hidden dialog on return
+		BroadcastMessages.showDialog();
+	}
+
+	private void integrityCheck()
+	{
+		if (!AnkiDroidApp.colIsOpen())
+		{
+			loadCollection();
+			return;
+		}
+		DeckTask.launchDeckTask(DeckTask.TASK_TYPE_CHECK_DATABASE, new DeckTask.TaskListener()
+		{
+			@Override
+			public void onPreExecute()
+			{
+				mProgressDialog = StyledProgressDialog.show(DeckPicker.this, "",
+						getResources().getString(R.string.check_db_message), true);
+			}
+
+			@Override
+			public void onPostExecute(TaskData result)
+			{
+				if (mProgressDialog.isShowing())
+				{
+					mProgressDialog.dismiss();
+				}
+				if (result.getBoolean())
+				{
+					StyledDialog dialog = (StyledDialog) onCreateDialog(DIALOG_OK);
+					dialog.setTitle(getResources().getString(R.string.check_db_title));
+					dialog.setMessage(String.format(Utils.ENGLISH_LOCALE,
+							getResources().getString(R.string.check_db_result_message),
+							Math.round(result.getLong() / 1024)));
+					dialog.show();
+				}
+				else
+				{
+					handleDbError();
+				}
+			}
+
+			@Override
+			public void onProgressUpdate(TaskData... values)
+			{
+			}
+		}, new DeckTask.TaskData(AnkiDroidApp.getCol()));
+	}
+
+	// private void resetDeckLanguages(String deckPath) {
+	// if (MetaDB.resetDeckLanguages(this, deckPath)) {
+	// Themes.showThemedToast(this,
+	// getResources().getString(R.string.contextmenu_deckpicker_reset_reset_message),
+	// true);
+	// }
+	// }
+	//
+	//
+	// public void openSharedDeckPicker() {
+	// // deckLoaded = false;
+	// startActivityForResult(new Intent(this, SharedDeckPicker.class),
+	// DOWNLOAD_SHARED_DECK);
+	// if (UIUtils.getApiLevel() > 4) {
+	// ActivityTransitionAnimation.slide(this,
+	// ActivityTransitionAnimation.RIGHT);
+	// }
+	// }
+
+	public void handleDbError()
+	{
+		AnkiDatabaseManager.closeDatabase(AnkiDroidApp.getCollectionPath());
+		DeckTask.launchDeckTask(DeckTask.TASK_TYPE_RESTORE_IF_MISSING, new DeckTask.TaskListener()
+		{
+			@Override
+			public void onPreExecute()
+			{
+				mProgressDialog = StyledProgressDialog.show(DeckPicker.this, "",
+						getResources().getString(R.string.backup_restore_if_missing), true);
+			}
+
+			@Override
+			public void onPostExecute(TaskData result)
+			{
+				if (mProgressDialog.isShowing())
+				{
+					try
+					{
+						mProgressDialog.dismiss();
+					}
+					catch (Exception e)
+					{
+						Log.e(AnkiDroidApp.TAG, "onPostExecute - Dialog dismiss Exception = " + e.getMessage());
+					}
+				}
+				showDialog(DIALOG_DB_ERROR);
+			}
+
+			@Override
+			public void onProgressUpdate(TaskData... values)
+			{
+			}
+		}, new DeckTask.TaskData(AnkiDroidApp.getCollectionPath()));
+	}
+
+	private void openStudyOptions(long deckId)
+	{
+		openStudyOptions(deckId, null);
+	}
+
+	private void openStudyOptions(long deckId, Bundle cramInitialConfig)
+	{
+		if (mFragmented)
+		{
+			setStudyContentView(deckId, cramInitialConfig);
+		}
+		else
+		{
+			mDontSaveOnStop = true;
+			Intent intent = new Intent();
+			intent.putExtra("index", deckId);
+			intent.putExtra("cramInitialConfig", cramInitialConfig);
+			intent.setClass(this, StudyOptionsActivity.class);
+			// if (deckId != 0) {
+			// intent.putExtra(EXTRA_DECK_ID, deckId);
+			// }
+			startActivityForResult(intent, SHOW_STUDYOPTIONS);
+			// if (deckId != 0) {
+			// if (UIUtils.getApiLevel() > 4) {
+			// ActivityTransitionAnimation.slide(this,
+			// ActivityTransitionAnimation.NONE);
+			// }
+			// } else {
+			if (AnkiDroidApp.SDK_VERSION > 4)
+			{
+				ActivityTransitionAnimation.slide(this, ActivityTransitionAnimation.LEFT);
+			}
+			// }
+		}
+	}
+
+	private void handleDeckSelection(int id)
+	{
+		if (!AnkiDroidApp.colIsOpen())
+		{
+			loadCollection();
+		}
+
+		String deckFilename = null;
+
+		@SuppressWarnings("unchecked")
+		HashMap<String, String> data = (HashMap<String, String>) mDeckListAdapter.getItem(id);
+		Log.i(AnkiDroidApp.TAG, "Selected " + deckFilename);
+		long deckId = Long.parseLong(data.get("did"));
+		AnkiDroidApp.getCol().getDecks().select(deckId);
+		openStudyOptions(deckId);
+	}
+
+	private void createTutorialDeck()
+	{
+		DeckTask.launchDeckTask(DeckTask.TASK_TYPE_LOAD_TUTORIAL, new DeckTask.TaskListener()
+		{
+			@Override
+			public void onPreExecute()
+			{
+				mProgressDialog = StyledProgressDialog.show(DeckPicker.this, "",
+						getResources().getString(R.string.tutorial_load), true);
+			}
+
+			@Override
+			public void onPostExecute(TaskData result)
+			{
+				if (result.getBoolean())
+				{
+					loadCounts();
+					openStudyOptions(AnkiDroidApp.getCol().getDecks().selected());
+				}
+				else
+				{
+					Themes.showThemedToast(DeckPicker.this, getResources().getString(R.string.tutorial_loading_error),
+							false);
+				}
+				if (mProgressDialog.isShowing())
+				{
+					try
+					{
+						mProgressDialog.dismiss();
+					}
+					catch (Exception e)
+					{
+						Log.e(AnkiDroidApp.TAG, "onPostExecute - Dialog dismiss Exception = " + e.getMessage());
+					}
+				}
+			}
+
+			@Override
+			public void onProgressUpdate(TaskData... values)
+			{
+			}
+		}, new DeckTask.TaskData(AnkiDroidApp.getCol()));
+	}
+
+	private void updateDecksList(TreeSet<Object[]> decks, int eta, int count)
+	{
+		if (decks == null)
+		{
+			Log.e(AnkiDroidApp.TAG, "updateDecksList: empty decks list");
+			return;
+		}
+		mDeckList.clear();
+		int due = 0;
+		for (Object[] d : decks)
+		{
+			HashMap<String, String> m = new HashMap<String, String>();
+			String[] name = ((String[]) d[0]);
+			m.put("name", readableDeckName(name));
+			m.put("did", ((Long) d[1]).toString());
+			m.put("new", ((Integer) d[2]).toString());
+			m.put("lrn", ((Integer) d[3]).toString());
+			m.put("rev", ((Integer) d[4]).toString());
+			m.put("dyn", ((Boolean) d[5]) ? "d1" : "d0");
+			// m.put("complMat", ((Float)d[5]).toString());
+			// m.put("complAll", ((Float)d[6]).toString());
+			if (name.length == 1)
+			{
+				due += Integer.parseInt(m.get("new")) + Integer.parseInt(m.get("lrn")) + Integer.parseInt(m.get("rev"));
+				// top position
+				m.put("sep", "top");
+				// correct previous deck
+				if (mDeckList.size() > 0)
+				{
+					HashMap<String, String> map = mDeckList.get(mDeckList.size() - 1);
+					if (map.get("sep").equals("top"))
+					{
+						map.put("sep", "ful");
+					}
+					else
+					{
+						map.put("sep", "bot");
+					}
+				}
+			}
+			else
+			{
+				// center position
+				m.put("sep", "cen");
+			}
+			if (mDeckList.size() > 0 && mDeckList.size() == decks.size() - 1)
+			{
+				// bottom position
+				if (name.length == 1)
+				{
+					m.put("sep", "ful");
+				}
+				else
+				{
+					m.put("sep", "bot");
+				}
+			}
+			mDeckList.add(m);
+		}
+		mDeckListAdapter.notifyDataSetChanged();
+
+		// set title
+		Resources res = getResources();
+		if (count != -1)
+		{
+			String time = "-";
+			if (eta != -1)
+			{
+				time = res.getQuantityString(R.plurals.deckpicker_title_minutes, eta, eta);
+			}
+			AnkiDroidApp.getCompat().setSubtitle(this,
+					res.getQuantityString(R.plurals.deckpicker_title, due, due, count, time));
+		}
+		setTitle(res.getString(R.string.app_name));
+
+		// update widget
+		WidgetStatus.update(this, decks);
+	}
+
+	// private void restartApp() {
+	// // restarts application in order to apply new themes or localisations
+	// Intent i = getBaseContext().getPackageManager()
+	// .getLaunchIntentForPackage(getBaseContext().getPackageName());
+	// mCompat.invalidateOptionsMenu(this);
+	// MetaDB.closeDB();
+	// StudyOptions.this.finishWithAnimation();
+	// startActivity(i);
+	// }
+
+	// ----------------------------------------------------------------------------
+	// INNER CLASSES
+	// ----------------------------------------------------------------------------
+
+	class MyGestureDetector extends SimpleOnGestureListener
+	{
+		@Override
+		public boolean onFling(MotionEvent e1, MotionEvent e2, float velocityX, float velocityY)
+		{
+			if (mSwipeEnabled && !mFragmented)
+			{
+				try
+				{
+					if (e1.getX() - e2.getX() > AnkiDroidApp.sSwipeMinDistance
+							&& Math.abs(velocityX) > AnkiDroidApp.sSwipeThresholdVelocity
+							&& Math.abs(e1.getY() - e2.getY()) < AnkiDroidApp.sSwipeMaxOffPath)
+					{
+						mDontSaveOnStop = true;
+						float pos = e1.getY();
+						for (int j = 0; j < mDeckListView.getChildCount(); j++)
+						{
+							View v = mDeckListView.getChildAt(j);
+							Rect rect = new Rect();
+							v.getHitRect(rect);
+							if (rect.top < pos && rect.bottom > pos)
+							{
+								HashMap<String, String> data = (HashMap<String, String>) mDeckListAdapter
+										.getItem(mDeckListView.getPositionForView(v));
+								Collection col = AnkiDroidApp.getCol();
+								if (col != null)
+								{
+									col.getDecks().select(Long.parseLong(data.get("did")));
+									col.reset();
+									Intent reviewer = new Intent(DeckPicker.this, Reviewer.class);
+									startActivityForResult(reviewer, REQUEST_REVIEW);
+									if (AnkiDroidApp.SDK_VERSION > 4)
+									{
+										ActivityTransitionAnimation.slide(DeckPicker.this,
+												ActivityTransitionAnimation.LEFT);
+									}
+									return true;
+								}
+							}
+						}
+					}
+				}
+				catch (Exception e)
+				{
+					Log.e(AnkiDroidApp.TAG, "onFling Exception = " + e.getMessage());
+				}
+			}
+			return false;
+		}
+	}
+
+	// @Override
+	// protected void onNewIntent(Intent intent) {
+	// super.onNewIntent(intent);
+	// String deck = intent.getStringExtra(EXTRA_DECK);
+	// Log.d(AnkiDroidApp.TAG, "StudyOptions.onNewIntent: " + intent
+	// + ", deck=" + deck);
+	// // if (deck != null && !deck.equals(mDeckFilename)) {
+	// // mDeckFilename = deck;
+	// // // loadPreviousDeck();
+	// // }
+	// }
+
+	public static String readableDeckName(String[] name)
+	{
+		int len = name.length;
+		StringBuilder sb = new StringBuilder();
+		for (int i = 0; i < len; i++)
+		{
+			if (i == len - 1)
+			{
+				sb.append(name[i]);
+			}
+			else if (i == len - 2)
+			{
+				sb.append("\u21aa");
+			}
+			else
+			{
+				sb.append("    ");
+			}
+		}
+		return sb.toString();
+	}
+
+	@Override
+	public void onAttachedToWindow()
+	{
+
+		if (!mFragmented)
+		{
+			Window window = getWindow();
+			window.setFormat(PixelFormat.RGBA_8888);
+		}
+	}
+
+	@Override
+	public Bundle getSupportedControllerActions()
+	{
+		// TODO Auto-generated method stub
+		return null;
+	}
+
+	@Override
+	public void handleControllerMessage(Message msg)
+	{
+		Log.i(AnkiDroidApp.TAG, "Received controller message: " + msg.what);
+		switch (msg.what)
+		{
+			case MSG_CNTRL_DECK_UP:
+				mDeckListView.requestFocusFromTouch();
+				sendKey(KeyEvent.KEYCODE_DPAD_UP);
+				break;
+			case MSG_CNTRL_DECK_DOWN:
+				mDeckListView.requestFocusFromTouch();
+				sendKey(KeyEvent.KEYCODE_DPAD_DOWN);
+				break;
+			case MSG_CNTRL_DECK_LEFT:
+				if (mFragmented)
+				{
+					this.mDeckListView.requestFocus();
+				}
+				break;
+			case MSG_CNTRL_DECK_RIGHT:
+				if (mFragmented)
+				{
+					getFragment().mButtonStart.requestFocus();
+				}
+				break;
+			case MSG_CNTRL_DECK_SELECT:
+				sendKey(KeyEvent.KEYCODE_ENTER);
+				break;
+			case MSG_CNTRL_CLOSE:
+				sendKey(KeyEvent.KEYCODE_BACK);
+				break;
+			default:
+		}
+	}
+
+	@Override
+	public boolean canStartController()
+	{
+		return true;
+	}
+
+	@Override
+	public boolean canStopController()
+	{
+		return true;
+	}
+}