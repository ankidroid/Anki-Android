package com.ichi2.anki;

import java.io.File;

import org.json.JSONException;
import org.json.JSONObject;

import android.annotation.SuppressLint;
import android.app.Activity;
import android.content.Intent;
import android.net.Uri;
import android.os.Bundle;
import android.view.Menu;
import android.view.MenuItem;
import android.view.View;
import android.widget.Button;
import android.widget.ImageView;
import android.widget.LinearLayout;
import android.widget.TextView;
import android.widget.Toast;
import android.widget.LinearLayout.LayoutParams;

import com.ichi2.anki.multimediacard.AudioView;
import com.ichi2.anki.multimediacard.IField;
import com.ichi2.anki.multimediacard.IMultimediaEditableNote;
import com.ichi2.anki.multimediacard.impl.MockNoteFactory;
import com.ichi2.anki.multimediacard.impl.MultimediaEditableNote;
import com.ichi2.anki.servicelayer.NoteService;
import com.ichi2.async.DeckTask;
import com.ichi2.async.DeckTask.TaskData;
import com.ichi2.async.DeckTask.TaskListener;
import com.ichi2.libanki.Collection;
import com.ichi2.libanki.Note;

public class MultimediaCardEditorActivity extends Activity
{
<<<<<<< HEAD
    public static final String EXTRA_CALLER = "CALLER";
    public static final int CALLER_NOCALLER = 0;
    public static final int CALLER_INDICLASH = 10;

    public static final int REQUEST_CODE_EDIT_FIELD = 1;

    public static final String EXTRA_FIELD_INDEX = "multim.card.ed.extra.field.index";
    public static final String EXTRA_FIELD = "multim.card.ed.extra.field";
    public static final String EXTRA_WHOLE_NOTE = "multim.card.ed.extra.whole.note";

    private static final String ACTION_CREATE_FLASHCARD = "org.openintents.action.CREATE_FLASHCARD";
    private static final String ACTION_CREATE_FLASHCARD_SEND = "android.intent.action.SEND";

    IMultimediaEditableNote mNote;
    private LinearLayout mMainUIiLayout;

    /* indicates if a new fact is added or a card is edited */
    private boolean mAddNote;

    /* indicates which activity called card editor */
    private int mCaller;

    @SuppressLint("NewApi")
    @Override
    protected void onCreate(Bundle savedInstanceState)
    {
        super.onCreate(savedInstanceState);
        setContentView(R.layout.activity_multimedia_card_editor);

        // Handling absence of the action bar!
        int currentapiVersion = android.os.Build.VERSION.SDK_INT;
        if (currentapiVersion <= android.os.Build.VERSION_CODES.GINGERBREAD_MR1)
        {
            LinearLayout linearLayout = (LinearLayout) findViewById(R.id.LinearLayoutForSpareMenu);
            createSpareMenu(linearLayout);
        }

        mMainUIiLayout = (LinearLayout) findViewById(R.id.LinearLayoutInScrollView);

        if (savedInstanceState != null)
        {
            mCaller = savedInstanceState.getInt("caller");
            mAddNote = savedInstanceState.getBoolean("addFact");
        }
        else
        {
            _loadNote();
        }

        recreateUi(getNotePrivate());
    }

    private IMultimediaEditableNote getNotePrivate()
    {
        if (mNote == null)
        {
            mNote = _loadNote();
        }

        return mNote;
    }

    private void createSpareMenu(LinearLayout linearLayout)
    {
        LayoutParams pars = new LinearLayout.LayoutParams(LayoutParams.WRAP_CONTENT, LayoutParams.WRAP_CONTENT, 1);

        Button saveButton = new Button(this);
        saveButton.setText(getString(R.string.CardEditorSaveButton));
        saveButton.setOnClickListener(new View.OnClickListener()
        {
            @Override
            public void onClick(View v)
            {
                save();
            }
        });
        linearLayout.addView(saveButton, pars);

        Button deleteButton = new Button(this);
        deleteButton.setText(getString(R.string.menu_delete_note));
        deleteButton.setOnClickListener(new View.OnClickListener()
        {
            @Override
            public void onClick(View v)
            {
                delete();
            }
        });
        linearLayout.addView(deleteButton, pars);
    }

    private void recreateUi(IMultimediaEditableNote note)
    {

        LinearLayout linearLayout = mMainUIiLayout;

        linearLayout.removeAllViews();

        for (int i = 0; i < note.getNumberOfFields(); ++i)
        {
            createNewViewer(linearLayout, note.getField(i), i);
        }

    }

    private void putExtrasAndStartEditActivity(final IField field, final int index, Intent i)
    {

        i.putExtra(EXTRA_FIELD_INDEX, index);
        i.putExtra(EXTRA_FIELD, field);
        i.putExtra(EXTRA_WHOLE_NOTE, mNote);

        startActivityForResult(i, REQUEST_CODE_EDIT_FIELD);
    }

    private void createNewViewer(LinearLayout linearLayout, final IField field, final int index)
    {

        final MultimediaCardEditorActivity context = this;

        switch (field.getType())
        {
            case TEXT:

                // Create a text field and an edit button, opening editing for
                // the
                // text field

                TextView textView = new TextView(this);
                textView.setMinLines(3);
                textView.setText(field.getText());
                linearLayout.addView(textView, LinearLayout.LayoutParams.MATCH_PARENT);

                break;

            case IMAGE:

                ImageView imgView = new ImageView(this);
                //
                // BitmapFactory.Options options = new BitmapFactory.Options();
                // options.inSampleSize = 2;
                // Bitmap bm = BitmapFactory.decodeFile(myJpgPath, options);
                // jpgView.setImageBitmap(bm);

                imgView.setImageURI(Uri.fromFile(new File(field.getImagePath())));
                linearLayout.addView(imgView, LinearLayout.LayoutParams.MATCH_PARENT);

                break;
            case AUDIO:
                AudioView audioView = new AudioView(this, R.drawable.av_play, R.drawable.av_pause, R.drawable.av_stop,
                        R.drawable.av_rec, R.drawable.av_rec_stop, field.getAudioPath());
                audioView.setRecordButtonVisible(false);
                linearLayout.addView(audioView);
                break;

            default:
                TextView unsupp = new TextView(this);
                unsupp.setText("Unsupported field type");
                unsupp.setEnabled(false);
                linearLayout.addView(unsupp);
                break;
        }

        Button editButtonText = new Button(this);
        editButtonText.setText("Edit");
        linearLayout.addView(editButtonText, LinearLayout.LayoutParams.MATCH_PARENT);

        editButtonText.setOnClickListener(new View.OnClickListener()
        {

            @Override
            public void onClick(View v)
            {
                Intent i = new Intent(context, EditFieldActivity.class);
                putExtrasAndStartEditActivity(field, index, i);
            }

        });
    }

    @Override
    public boolean onCreateOptionsMenu(Menu menu)
    {
        getMenuInflater().inflate(R.menu.activity_multimedia_card_editor, menu);
        return true;
    }

    // Loads from extras or whatever else
    private IMultimediaEditableNote _loadNote()
    {
        Intent intent = getIntent();
        mCaller = intent.getIntExtra(EXTRA_CALLER, CALLER_NOCALLER);
        if (mCaller == CALLER_NOCALLER)
        {
            String action = intent.getAction();
            if (action != null
                    && (ACTION_CREATE_FLASHCARD.equals(action) || ACTION_CREATE_FLASHCARD_SEND.equals(action)))
            {
                mCaller = CALLER_INDICLASH;
            }
        }

        Log.i(AnkiDroidApp.TAG, "CardEditor: caller: " + mCaller);

        // Not sure if following is required
        // if (mCaller == CALLER_INDICLASH &&
        // preferences.getBoolean("intentAdditionInstantAdd", false))

        return getMockNote();
    }

    // Temporary implemented
    private IMultimediaEditableNote getMockNote()
    {
        return MockNoteFactory.makeNote();
    }

    @Override
    public boolean onOptionsItemSelected(MenuItem item)
    {
        switch (item.getItemId())
        {
            case R.id.multimedia_delete_note:
                delete();
                return true;

            case R.id.multimedia_save_note:
                save();
                return true;

            case android.R.id.home:

                return true;
        }
        return super.onOptionsItemSelected(item);
    }

    @Override
    protected void onActivityResult(int requestCode, int resultCode, Intent data)
    {

        if (requestCode == REQUEST_CODE_EDIT_FIELD)
        {

            if (resultCode == RESULT_OK)
            {

                IField field = (IField) data.getSerializableExtra(EditFieldActivity.EXTRA_RESULT_FIELD);
                int index = data.getIntExtra(EditFieldActivity.EXTRA_RESULT_FIELD_INDEX, -1);

                // Failed editing activity
                if (index == -1)
                {
                    return;
                }

                getNotePrivate().setField(index, field);
                recreateUi(getNotePrivate());
            }

            super.onActivityResult(requestCode, resultCode, data);
        }

    }

    void save()
    {
        CharSequence text = "Save clicked!";
        showToast(text);
    }

    void delete()
    {
        CharSequence text = "Delete clicked!";
        showToast(text);
    }

    private void showToast(CharSequence text)
    {
        int duration = Toast.LENGTH_SHORT;
        Toast toast = Toast.makeText(this, text, duration);
        toast.show();
    }
=======
	public static final String EXTRA_CALLER = "CALLER";
	public static final int CALLER_NOCALLER = 0;
	public static final int CALLER_INDICLASH = 10;

	public static final int REQUEST_CODE_EDIT_FIELD = 1;

	public static final String EXTRA_FIELD_INDEX = "multim.card.ed.extra.field.index";
	public static final String EXTRA_FIELD = "multim.card.ed.extra.field";
	public static final String EXTRA_WHOLE_NOTE = "multim.card.ed.extra.whole.note";

	private static final String ACTION_CREATE_FLASHCARD = "org.openintents.action.CREATE_FLASHCARD";
	private static final String ACTION_CREATE_FLASHCARD_SEND = "android.intent.action.SEND";

	private LinearLayout mMainUIiLayout;

	/* Data variables below, not UI Elements */
	private Collection mCol;
	private long mCurrentDid;
	private IMultimediaEditableNote mNote;
	private Note mEditorNote;

	/**
	 * Indicates if editor is working with new note or one that exists already
	 * in the collection
	 */
	private boolean mAddNote;

	@SuppressLint("NewApi")
	@Override
	protected void onCreate(Bundle savedInstanceState)
	{
		super.onCreate(savedInstanceState);
		setContentView(R.layout.activity_multimedia_card_editor);

		_initData();
		_initActionBar();

		mMainUIiLayout = (LinearLayout) findViewById(R.id.LinearLayoutInScrollView);

		recreateUi(mNote);
	}

	/**
	 * Creates a TabBar in case action bar is not present
	 */
	private void _initActionBar()
	{
		int currentapiVersion = android.os.Build.VERSION.SDK_INT;
		if (currentapiVersion <= android.os.Build.VERSION_CODES.GINGERBREAD_MR1)
		{
			LinearLayout linearLayout = (LinearLayout) findViewById(R.id.LinearLayoutForSpareMenu);
			createSpareMenu(linearLayout);
		}
	}

	private void createSpareMenu(LinearLayout linearLayout)
	{
		Button saveButton = new Button(this);
		saveButton.setText(getString(R.string.CardEditorSaveButton));
		saveButton.setOnClickListener(new View.OnClickListener()
		{
			@Override
			public void onClick(View v)
			{
				save();
			}
		});
		linearLayout.addView(saveButton);

		Button deleteButton = new Button(this);
		deleteButton.setText(getString(R.string.menu_delete_note));
		deleteButton.setOnClickListener(new View.OnClickListener()
		{
			@Override
			public void onClick(View v)
			{
				delete();
			}
		});
		linearLayout.addView(deleteButton);
	}

	private void recreateUi(IMultimediaEditableNote note)
	{

		LinearLayout linearLayout = mMainUIiLayout;

		linearLayout.removeAllViews();

		for (int i = 0; i < note.getNumberOfFields(); ++i)
		{
			createNewViewer(linearLayout, note.getField(i), i);
		}

	}

	private void putExtrasAndStartEditActivity(final IField field, final int index, Intent i)
	{

		i.putExtra(EXTRA_FIELD_INDEX, index);
		i.putExtra(EXTRA_FIELD, field);
		i.putExtra(EXTRA_WHOLE_NOTE, mNote);

		startActivityForResult(i, REQUEST_CODE_EDIT_FIELD);
	}

	private void createNewViewer(LinearLayout linearLayout, final IField field, final int index)
	{

		final MultimediaCardEditorActivity context = this;

		switch (field.getType())
		{
			case TEXT:

				// Create a text field and an edit button, opening editing for
				// the
				// text field

				TextView textView = new TextView(this);
				textView.setText(field.getText());
				linearLayout.addView(textView, LinearLayout.LayoutParams.MATCH_PARENT);

				break;

			case IMAGE:

				ImageView imgView = new ImageView(this);
				//
				// BitmapFactory.Options options = new BitmapFactory.Options();
				// options.inSampleSize = 2;
				// Bitmap bm = BitmapFactory.decodeFile(myJpgPath, options);
				// jpgView.setImageBitmap(bm);

				imgView.setImageURI(Uri.fromFile(new File(field.getImagePath())));
				linearLayout.addView(imgView, LinearLayout.LayoutParams.MATCH_PARENT);

				break;
			case AUDIO:
				AudioView audioView = AudioView.createPlayerInstance(this, R.drawable.av_play, R.drawable.av_pause,
						R.drawable.av_stop, field.getAudioPath());
				linearLayout.addView(audioView);
				break;

			default:
				TextView unsupp = new TextView(this);
				unsupp.setText("Unsupported field type");
				unsupp.setEnabled(false);
				linearLayout.addView(unsupp);
				break;
		}

		Button editButtonText = new Button(this);
		editButtonText.setText("Edit");
		linearLayout.addView(editButtonText, LinearLayout.LayoutParams.MATCH_PARENT);

		editButtonText.setOnClickListener(new View.OnClickListener()
		{

			@Override
			public void onClick(View v)
			{
				Intent i = new Intent(context, EditFieldActivity.class);
				putExtrasAndStartEditActivity(field, index, i);
			}

		});
	}

	@Override
	public boolean onCreateOptionsMenu(Menu menu)
	{
		getMenuInflater().inflate(R.menu.activity_multimedia_card_editor, menu);
		return true;
	}

	// Temporary implemented
	private IMultimediaEditableNote getMockNote()
	{
		return MockNoteFactory.makeNote();
	}

	@Override
	public boolean onOptionsItemSelected(MenuItem item)
	{
		switch (item.getItemId())
		{
			case R.id.multimedia_delete_note:
				delete();
				return true;

			case R.id.multimedia_save_note:
				save();
				return true;

			case android.R.id.home:

				return true;
		}
		return super.onOptionsItemSelected(item);
	}

	@Override
	protected void onActivityResult(int requestCode, int resultCode, Intent data)
	{

		if (requestCode == REQUEST_CODE_EDIT_FIELD)
		{

			if (resultCode == RESULT_OK)
			{

				IField field = (IField) data.getSerializableExtra(EditFieldActivity.EXTRA_RESULT_FIELD);
				int index = data.getIntExtra(EditFieldActivity.EXTRA_RESULT_FIELD_INDEX, -1);

				// Failed editing activity
				if (index == -1)
				{
					return;
				}

				mNote.setField(index, field);
				recreateUi(mNote);
			}

			super.onActivityResult(requestCode, resultCode, data);
		}

	}

	private void delete()
	{
		CharSequence text = "Delete clicked!";
		showToast(text);
	}

	private void showToast(CharSequence text)
	{
		int duration = Toast.LENGTH_SHORT;
		Toast toast = Toast.makeText(this, text, duration);
		toast.show();
	}

	/**
	 * If a note has been passed, loads it. Otherwise creates a new Note
	 * 
	 * Current does not support editing of note, just creating new notes
	 * according to some note type
	 */
	private void _initData()
	{
		// Intent intent = getIntent();
		// mCaller = intent.getIntExtra(EXTRA_CALLER, CALLER_NOCALLER);
		// if (mCaller == CALLER_NOCALLER)
		// {
		// String action = intent.getAction();
		// if (action != null
		// && (ACTION_CREATE_FLASHCARD.equals(action) ||
		// ACTION_CREATE_FLASHCARD_SEND.equals(action)))
		// {
		// mCaller = CALLER_INDICLASH;
		// }
		// }

		// Log.i(AnkiDroidApp.TAG, "CardEditor: caller: " + mCaller);
		try
		{
			mCol = AnkiDroidApp.getCol();

			mCurrentDid = mCol.getDecks().current().getLong("id");
			if (mCol.getDecks().isDyn(mCurrentDid))
			{
				mCurrentDid = 1;
			}

			mAddNote = true;

			JSONObject currentModel = mCol.getModels().current();
			mNote = NoteService.createEmptyNote(currentModel);
			if (mNote == null)
			{
				throw new RuntimeException("Cannot create a Note");
			}

			mEditorNote = new Note(mCol, currentModel);
			mEditorNote.model().put("did", mCurrentDid);
			// TODO take care of tags @see CardEditor setNote(Note)
		}
		catch (JSONException e)
		{
			throw new RuntimeException(e);
		}
	}

	private void save()
	{
		NoteService.saveMedia((MultimediaEditableNote) mNote);
		NoteService.updateJsonNoteFromMultimediaNote(mNote, mEditorNote);
		TaskListener listener = new TaskListener()
		{

			@Override
			public void onProgressUpdate(TaskData... values)
			{
				// TODO Auto-generated method stub

			}

			@Override
			public void onPreExecute()
			{
				// TODO Auto-generated method stub

			}

			@Override
			public void onPostExecute(TaskData result)
			{
				// TODO Auto-generated method stub

			}
		};
		DeckTask.launchDeckTask(DeckTask.TASK_TYPE_ADD_FACT, listener, new DeckTask.TaskData(mEditorNote));
		// TODO Check what the listener does here
	}
>>>>>>> 73f3fe91
}<|MERGE_RESOLUTION|>--- conflicted
+++ resolved
@@ -16,9 +16,9 @@
 import android.widget.Button;
 import android.widget.ImageView;
 import android.widget.LinearLayout;
+import android.widget.LinearLayout.LayoutParams;
 import android.widget.TextView;
 import android.widget.Toast;
-import android.widget.LinearLayout.LayoutParams;
 
 import com.ichi2.anki.multimediacard.AudioView;
 import com.ichi2.anki.multimediacard.IField;
@@ -34,68 +34,60 @@
 
 public class MultimediaCardEditorActivity extends Activity
 {
-<<<<<<< HEAD
-    public static final String EXTRA_CALLER = "CALLER";
-    public static final int CALLER_NOCALLER = 0;
-    public static final int CALLER_INDICLASH = 10;
-
-    public static final int REQUEST_CODE_EDIT_FIELD = 1;
-
-    public static final String EXTRA_FIELD_INDEX = "multim.card.ed.extra.field.index";
-    public static final String EXTRA_FIELD = "multim.card.ed.extra.field";
-    public static final String EXTRA_WHOLE_NOTE = "multim.card.ed.extra.whole.note";
-
-    private static final String ACTION_CREATE_FLASHCARD = "org.openintents.action.CREATE_FLASHCARD";
-    private static final String ACTION_CREATE_FLASHCARD_SEND = "android.intent.action.SEND";
-
-    IMultimediaEditableNote mNote;
-    private LinearLayout mMainUIiLayout;
-
-    /* indicates if a new fact is added or a card is edited */
-    private boolean mAddNote;
-
-    /* indicates which activity called card editor */
-    private int mCaller;
-
-    @SuppressLint("NewApi")
-    @Override
-    protected void onCreate(Bundle savedInstanceState)
-    {
-        super.onCreate(savedInstanceState);
-        setContentView(R.layout.activity_multimedia_card_editor);
-
-        // Handling absence of the action bar!
-        int currentapiVersion = android.os.Build.VERSION.SDK_INT;
-        if (currentapiVersion <= android.os.Build.VERSION_CODES.GINGERBREAD_MR1)
-        {
-            LinearLayout linearLayout = (LinearLayout) findViewById(R.id.LinearLayoutForSpareMenu);
-            createSpareMenu(linearLayout);
-        }
-
-        mMainUIiLayout = (LinearLayout) findViewById(R.id.LinearLayoutInScrollView);
-
-        if (savedInstanceState != null)
-        {
-            mCaller = savedInstanceState.getInt("caller");
-            mAddNote = savedInstanceState.getBoolean("addFact");
-        }
-        else
-        {
-            _loadNote();
-        }
-
-        recreateUi(getNotePrivate());
-    }
-
-    private IMultimediaEditableNote getNotePrivate()
-    {
-        if (mNote == null)
-        {
-            mNote = _loadNote();
-        }
-
-        return mNote;
-    }
+	public static final String EXTRA_CALLER = "CALLER";
+	public static final int CALLER_NOCALLER = 0;
+	public static final int CALLER_INDICLASH = 10;
+
+	public static final int REQUEST_CODE_EDIT_FIELD = 1;
+
+	public static final String EXTRA_FIELD_INDEX = "multim.card.ed.extra.field.index";
+	public static final String EXTRA_FIELD = "multim.card.ed.extra.field";
+	public static final String EXTRA_WHOLE_NOTE = "multim.card.ed.extra.whole.note";
+
+	private static final String ACTION_CREATE_FLASHCARD = "org.openintents.action.CREATE_FLASHCARD";
+	private static final String ACTION_CREATE_FLASHCARD_SEND = "android.intent.action.SEND";
+
+	private LinearLayout mMainUIiLayout;
+
+	/* Data variables below, not UI Elements */
+	private Collection mCol;
+	private long mCurrentDid;
+	private IMultimediaEditableNote mNote;
+	private Note mEditorNote;
+
+	/**
+	 * Indicates if editor is working with new note or one that exists already
+	 * in the collection
+	 */
+	private boolean mAddNote;
+
+	@SuppressLint("NewApi")
+	@Override
+	protected void onCreate(Bundle savedInstanceState)
+	{
+		super.onCreate(savedInstanceState);
+		setContentView(R.layout.activity_multimedia_card_editor);
+
+		_initData();
+		_initActionBar();
+
+		mMainUIiLayout = (LinearLayout) findViewById(R.id.LinearLayoutInScrollView);
+
+		recreateUi(mNote);
+	}
+
+	/**
+	 * Creates a TabBar in case action bar is not present
+	 */
+	private void _initActionBar()
+	{
+		int currentapiVersion = android.os.Build.VERSION.SDK_INT;
+		if (currentapiVersion <= android.os.Build.VERSION_CODES.GINGERBREAD_MR1)
+		{
+			LinearLayout linearLayout = (LinearLayout) findViewById(R.id.LinearLayoutForSpareMenu);
+			createSpareMenu(linearLayout);
+		}
+	}
 
     private void createSpareMenu(LinearLayout linearLayout)
     {
@@ -126,281 +118,6 @@
         linearLayout.addView(deleteButton, pars);
     }
 
-    private void recreateUi(IMultimediaEditableNote note)
-    {
-
-        LinearLayout linearLayout = mMainUIiLayout;
-
-        linearLayout.removeAllViews();
-
-        for (int i = 0; i < note.getNumberOfFields(); ++i)
-        {
-            createNewViewer(linearLayout, note.getField(i), i);
-        }
-
-    }
-
-    private void putExtrasAndStartEditActivity(final IField field, final int index, Intent i)
-    {
-
-        i.putExtra(EXTRA_FIELD_INDEX, index);
-        i.putExtra(EXTRA_FIELD, field);
-        i.putExtra(EXTRA_WHOLE_NOTE, mNote);
-
-        startActivityForResult(i, REQUEST_CODE_EDIT_FIELD);
-    }
-
-    private void createNewViewer(LinearLayout linearLayout, final IField field, final int index)
-    {
-
-        final MultimediaCardEditorActivity context = this;
-
-        switch (field.getType())
-        {
-            case TEXT:
-
-                // Create a text field and an edit button, opening editing for
-                // the
-                // text field
-
-                TextView textView = new TextView(this);
-                textView.setMinLines(3);
-                textView.setText(field.getText());
-                linearLayout.addView(textView, LinearLayout.LayoutParams.MATCH_PARENT);
-
-                break;
-
-            case IMAGE:
-
-                ImageView imgView = new ImageView(this);
-                //
-                // BitmapFactory.Options options = new BitmapFactory.Options();
-                // options.inSampleSize = 2;
-                // Bitmap bm = BitmapFactory.decodeFile(myJpgPath, options);
-                // jpgView.setImageBitmap(bm);
-
-                imgView.setImageURI(Uri.fromFile(new File(field.getImagePath())));
-                linearLayout.addView(imgView, LinearLayout.LayoutParams.MATCH_PARENT);
-
-                break;
-            case AUDIO:
-                AudioView audioView = new AudioView(this, R.drawable.av_play, R.drawable.av_pause, R.drawable.av_stop,
-                        R.drawable.av_rec, R.drawable.av_rec_stop, field.getAudioPath());
-                audioView.setRecordButtonVisible(false);
-                linearLayout.addView(audioView);
-                break;
-
-            default:
-                TextView unsupp = new TextView(this);
-                unsupp.setText("Unsupported field type");
-                unsupp.setEnabled(false);
-                linearLayout.addView(unsupp);
-                break;
-        }
-
-        Button editButtonText = new Button(this);
-        editButtonText.setText("Edit");
-        linearLayout.addView(editButtonText, LinearLayout.LayoutParams.MATCH_PARENT);
-
-        editButtonText.setOnClickListener(new View.OnClickListener()
-        {
-
-            @Override
-            public void onClick(View v)
-            {
-                Intent i = new Intent(context, EditFieldActivity.class);
-                putExtrasAndStartEditActivity(field, index, i);
-            }
-
-        });
-    }
-
-    @Override
-    public boolean onCreateOptionsMenu(Menu menu)
-    {
-        getMenuInflater().inflate(R.menu.activity_multimedia_card_editor, menu);
-        return true;
-    }
-
-    // Loads from extras or whatever else
-    private IMultimediaEditableNote _loadNote()
-    {
-        Intent intent = getIntent();
-        mCaller = intent.getIntExtra(EXTRA_CALLER, CALLER_NOCALLER);
-        if (mCaller == CALLER_NOCALLER)
-        {
-            String action = intent.getAction();
-            if (action != null
-                    && (ACTION_CREATE_FLASHCARD.equals(action) || ACTION_CREATE_FLASHCARD_SEND.equals(action)))
-            {
-                mCaller = CALLER_INDICLASH;
-            }
-        }
-
-        Log.i(AnkiDroidApp.TAG, "CardEditor: caller: " + mCaller);
-
-        // Not sure if following is required
-        // if (mCaller == CALLER_INDICLASH &&
-        // preferences.getBoolean("intentAdditionInstantAdd", false))
-
-        return getMockNote();
-    }
-
-    // Temporary implemented
-    private IMultimediaEditableNote getMockNote()
-    {
-        return MockNoteFactory.makeNote();
-    }
-
-    @Override
-    public boolean onOptionsItemSelected(MenuItem item)
-    {
-        switch (item.getItemId())
-        {
-            case R.id.multimedia_delete_note:
-                delete();
-                return true;
-
-            case R.id.multimedia_save_note:
-                save();
-                return true;
-
-            case android.R.id.home:
-
-                return true;
-        }
-        return super.onOptionsItemSelected(item);
-    }
-
-    @Override
-    protected void onActivityResult(int requestCode, int resultCode, Intent data)
-    {
-
-        if (requestCode == REQUEST_CODE_EDIT_FIELD)
-        {
-
-            if (resultCode == RESULT_OK)
-            {
-
-                IField field = (IField) data.getSerializableExtra(EditFieldActivity.EXTRA_RESULT_FIELD);
-                int index = data.getIntExtra(EditFieldActivity.EXTRA_RESULT_FIELD_INDEX, -1);
-
-                // Failed editing activity
-                if (index == -1)
-                {
-                    return;
-                }
-
-                getNotePrivate().setField(index, field);
-                recreateUi(getNotePrivate());
-            }
-
-            super.onActivityResult(requestCode, resultCode, data);
-        }
-
-    }
-
-    void save()
-    {
-        CharSequence text = "Save clicked!";
-        showToast(text);
-    }
-
-    void delete()
-    {
-        CharSequence text = "Delete clicked!";
-        showToast(text);
-    }
-
-    private void showToast(CharSequence text)
-    {
-        int duration = Toast.LENGTH_SHORT;
-        Toast toast = Toast.makeText(this, text, duration);
-        toast.show();
-    }
-=======
-	public static final String EXTRA_CALLER = "CALLER";
-	public static final int CALLER_NOCALLER = 0;
-	public static final int CALLER_INDICLASH = 10;
-
-	public static final int REQUEST_CODE_EDIT_FIELD = 1;
-
-	public static final String EXTRA_FIELD_INDEX = "multim.card.ed.extra.field.index";
-	public static final String EXTRA_FIELD = "multim.card.ed.extra.field";
-	public static final String EXTRA_WHOLE_NOTE = "multim.card.ed.extra.whole.note";
-
-	private static final String ACTION_CREATE_FLASHCARD = "org.openintents.action.CREATE_FLASHCARD";
-	private static final String ACTION_CREATE_FLASHCARD_SEND = "android.intent.action.SEND";
-
-	private LinearLayout mMainUIiLayout;
-
-	/* Data variables below, not UI Elements */
-	private Collection mCol;
-	private long mCurrentDid;
-	private IMultimediaEditableNote mNote;
-	private Note mEditorNote;
-
-	/**
-	 * Indicates if editor is working with new note or one that exists already
-	 * in the collection
-	 */
-	private boolean mAddNote;
-
-	@SuppressLint("NewApi")
-	@Override
-	protected void onCreate(Bundle savedInstanceState)
-	{
-		super.onCreate(savedInstanceState);
-		setContentView(R.layout.activity_multimedia_card_editor);
-
-		_initData();
-		_initActionBar();
-
-		mMainUIiLayout = (LinearLayout) findViewById(R.id.LinearLayoutInScrollView);
-
-		recreateUi(mNote);
-	}
-
-	/**
-	 * Creates a TabBar in case action bar is not present
-	 */
-	private void _initActionBar()
-	{
-		int currentapiVersion = android.os.Build.VERSION.SDK_INT;
-		if (currentapiVersion <= android.os.Build.VERSION_CODES.GINGERBREAD_MR1)
-		{
-			LinearLayout linearLayout = (LinearLayout) findViewById(R.id.LinearLayoutForSpareMenu);
-			createSpareMenu(linearLayout);
-		}
-	}
-
-	private void createSpareMenu(LinearLayout linearLayout)
-	{
-		Button saveButton = new Button(this);
-		saveButton.setText(getString(R.string.CardEditorSaveButton));
-		saveButton.setOnClickListener(new View.OnClickListener()
-		{
-			@Override
-			public void onClick(View v)
-			{
-				save();
-			}
-		});
-		linearLayout.addView(saveButton);
-
-		Button deleteButton = new Button(this);
-		deleteButton.setText(getString(R.string.menu_delete_note));
-		deleteButton.setOnClickListener(new View.OnClickListener()
-		{
-			@Override
-			public void onClick(View v)
-			{
-				delete();
-			}
-		});
-		linearLayout.addView(deleteButton);
-	}
-
 	private void recreateUi(IMultimediaEditableNote note)
 	{
 
@@ -644,5 +361,4 @@
 		DeckTask.launchDeckTask(DeckTask.TASK_TYPE_ADD_FACT, listener, new DeckTask.TaskData(mEditorNote));
 		// TODO Check what the listener does here
 	}
->>>>>>> 73f3fe91
 }