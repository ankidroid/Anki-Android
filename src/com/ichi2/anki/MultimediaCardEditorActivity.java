--- conflicted
+++ resolved
@@ -45,7 +45,6 @@
 
 public class MultimediaCardEditorActivity extends Activity
 {
-<<<<<<< HEAD
     public static final String EXTRA_CALLER = "CALLER";
     public static final int CALLER_NOCALLER = 0;
     public static final int CALLER_INDICLASH = 10;
@@ -55,7 +54,7 @@
     public static final String EXTRA_FIELD_INDEX = "multim.card.ed.extra.field.index";
     public static final String EXTRA_FIELD = "multim.card.ed.extra.field";
     public static final String EXTRA_WHOLE_NOTE = "multim.card.ed.extra.whole.note";
-    public static final String EXTRA_NOTE_ID = "NOTE_ID";
+	public static final String EXTRA_CARD_ID = "CARD_ID";
 
     private static final String ACTION_CREATE_FLASHCARD = "org.openintents.action.CREATE_FLASHCARD";
     private static final String ACTION_CREATE_FLASHCARD_SEND = "android.intent.action.SEND";
@@ -71,6 +70,7 @@
     private long mCurrentDid;
     private IMultimediaEditableNote mNote;
     private Note mEditorNote;
+	private Card mCard;
 
     /**
      * Indicates if editor is working with new note or one that exists already
@@ -110,7 +110,6 @@
         LayoutParams pars = new LinearLayout.LayoutParams(LayoutParams.WRAP_CONTENT, LayoutParams.WRAP_CONTENT, 1);
 
         mModelButton = new Button(this);
-        mModelButton.setText("Model");
         mModelButton.setOnClickListener(new OnClickListener()
         {
             @Override
@@ -378,7 +377,6 @@
             @Override
             public void onClick(DialogInterface dialog, int item)
             {
-
                 long oldModelId;
                 try
                 {
@@ -472,10 +470,13 @@
             mCol = AnkiDroidApp.getCol();
 
             Intent callerIntent = getIntent();
-            long noteId = callerIntent.getLongExtra(EXTRA_NOTE_ID, 0);
-            if (noteId != 0)
-            {
-                mEditorNote = mCol.getNote(noteId);
+			long cardId = callerIntent.getLongExtra(EXTRA_CARD_ID, 0);
+			if (cardId != 0)
+            {
+				mCard = mCol.getCard(cardId);
+				mCurrentDid = mCard.getDid();
+				mEditorNote = mCard.note();
+				mCol.getModels().setCurrent(mEditorNote.model());
                 mNote = NoteService.createEmptyNote(mEditorNote.model());
                 NoteService.updateMultimediaNoteFromJsonNote(mEditorNote, mNote);
 
@@ -513,6 +514,7 @@
     {
         NoteService.saveMedia((MultimediaEditableNote) mNote);
         NoteService.updateJsonNoteFromMultimediaNote(mNote, mEditorNote);
+
         TaskListener listener = new TaskListener()
         {
 
@@ -537,8 +539,22 @@
 
             }
         };
-        DeckTask.launchDeckTask(DeckTask.TASK_TYPE_ADD_FACT, listener, new DeckTask.TaskData(mEditorNote));
-        // TODO Check what the listener does here
+
+		if (mAddNote)
+		{
+
+			DeckTask.launchDeckTask(DeckTask.TASK_TYPE_ADD_FACT, listener, new DeckTask.TaskData(mEditorNote));
+		}
+		else
+		{
+
+			DeckTask.launchDeckTask(DeckTask.TASK_TYPE_UPDATE_FACT, listener, new DeckTask.TaskData(mCol.getSched(),
+					mCard, false));
+		}
+
+		setResult(Activity.RESULT_OK);
+		finish();
+
     }
 
     private int getMaxImageSize()
@@ -579,509 +595,4 @@
             
         }
     }
-=======
-	public static final String EXTRA_CALLER = "CALLER";
-	public static final int CALLER_NOCALLER = 0;
-	public static final int CALLER_INDICLASH = 10;
-
-	public static final int REQUEST_CODE_EDIT_FIELD = 1;
-
-	public static final String EXTRA_FIELD_INDEX = "multim.card.ed.extra.field.index";
-	public static final String EXTRA_FIELD = "multim.card.ed.extra.field";
-	public static final String EXTRA_WHOLE_NOTE = "multim.card.ed.extra.whole.note";
-	public static final String EXTRA_CARD_ID = "CARD_ID";
-
-	private static final String ACTION_CREATE_FLASHCARD = "org.openintents.action.CREATE_FLASHCARD";
-	private static final String ACTION_CREATE_FLASHCARD_SEND = "android.intent.action.SEND";
-
-	private static final int DIALOG_MODEL_SELECT = 1;
-
-	private LinearLayout mEditorLayout;
-	private LinearLayout mButtonsLayout;
-	private Button mModelButton;
-
-	/* Data variables below, not UI Elements */
-	private Collection mCol;
-	private long mCurrentDid;
-	private IMultimediaEditableNote mNote;
-	private Note mEditorNote;
-	private Card mCard;
-
-	/**
-	 * Indicates if editor is working with new note or one that exists already
-	 * in the collection
-	 */
-	private boolean mAddNote;
-
-	@SuppressLint("NewApi")
-	@Override
-	protected void onCreate(Bundle savedInstanceState)
-	{
-		super.onCreate(savedInstanceState);
-		setContentView(R.layout.activity_multimedia_card_editor);
-
-		_initData();
-		_initUI();
-		_createEditorUI(mNote);
-	}
-
-	/**
-	 * Creates a TabBar in case action bar is not present as well as other UI
-	 * Elements
-	 */
-	private void _initUI()
-	{
-		int currentapiVersion = android.os.Build.VERSION.SDK_INT;
-		if (currentapiVersion <= android.os.Build.VERSION_CODES.GINGERBREAD_MR1)
-		{
-			LinearLayout linearLayout = (LinearLayout) findViewById(R.id.LinearLayoutForSpareMenu);
-			createSpareMenu(linearLayout);
-		}
-
-		mEditorLayout = (LinearLayout) findViewById(R.id.LinearLayoutInScrollView);
-		mButtonsLayout = (LinearLayout) findViewById(R.id.LinearLayoutForButtons);
-
-		LayoutParams pars = new LinearLayout.LayoutParams(LayoutParams.WRAP_CONTENT, LayoutParams.WRAP_CONTENT, 1);
-
-		mModelButton = new Button(this);
-		mModelButton.setOnClickListener(new OnClickListener()
-		{
-			@Override
-			public void onClick(View v)
-			{
-				showDialog(DIALOG_MODEL_SELECT);
-			}
-		});
-		mButtonsLayout.addView(mModelButton, pars);
-	}
-
-	private void createSpareMenu(LinearLayout linearLayout)
-	{
-		LayoutParams pars = new LinearLayout.LayoutParams(LayoutParams.WRAP_CONTENT, LayoutParams.WRAP_CONTENT, 1);
-
-		Button saveButton = new Button(this);
-		saveButton.setText(getString(R.string.CardEditorSaveButton));
-		saveButton.setOnClickListener(new View.OnClickListener()
-		{
-			@Override
-			public void onClick(View v)
-			{
-				save();
-			}
-		});
-		linearLayout.addView(saveButton, pars);
-
-		Button deleteButton = new Button(this);
-		deleteButton.setText(getString(R.string.menu_delete_note));
-		deleteButton.setOnClickListener(new View.OnClickListener()
-		{
-			@Override
-			public void onClick(View v)
-			{
-				delete();
-			}
-		});
-		linearLayout.addView(deleteButton, pars);
-	}
-
-	/**
-	 * Creates the UI for editor area inside EditorLayout
-	 * 
-	 * @param note
-	 */
-	private void _createEditorUI(IMultimediaEditableNote note)
-	{
-		try
-		{
-			LinearLayout linearLayout = mEditorLayout;
-
-			linearLayout.removeAllViews();
-
-			for (int i = 0; i < note.getNumberOfFields(); ++i)
-			{
-				createNewViewer(linearLayout, note.getField(i), i);
-			}
-
-			mModelButton.setText("Note type: " + mEditorNote.model().getString("name"));
-		}
-		catch (JSONException e)
-		{
-			throw new RuntimeException(e);
-		}
-
-	}
-
-	private void putExtrasAndStartEditActivity(final IField field, final int index, Intent i)
-	{
-
-		i.putExtra(EXTRA_FIELD_INDEX, index);
-		i.putExtra(EXTRA_FIELD, field);
-		i.putExtra(EXTRA_WHOLE_NOTE, mNote);
-
-		startActivityForResult(i, REQUEST_CODE_EDIT_FIELD);
-	}
-
-	private void createNewViewer(LinearLayout linearLayout, final IField field, final int index)
-	{
-
-		final MultimediaCardEditorActivity context = this;
-
-		switch (field.getType())
-		{
-			case TEXT:
-
-				// Create a text field and an edit button, opening editing for
-				// the
-				// text field
-
-				TextView textView = new TextView(this);
-				textView.setText(field.getText());
-				linearLayout.addView(textView, LinearLayout.LayoutParams.MATCH_PARENT);
-
-				break;
-
-			case IMAGE:
-
-				ImageView imgView = new ImageView(this);
-				//
-				// BitmapFactory.Options options = new BitmapFactory.Options();
-				// options.inSampleSize = 2;
-				// Bitmap bm = BitmapFactory.decodeFile(myJpgPath, options);
-				// jpgView.setImageBitmap(bm);
-
-				LinearLayout.LayoutParams p = new LayoutParams(LayoutParams.MATCH_PARENT, LayoutParams.WRAP_CONTENT);
-				imgView.setImageURI(Uri.parse(new File(field.getImagePath()).toString()));
-				imgView.setScaleType(ImageView.ScaleType.CENTER_INSIDE);
-				imgView.setAdjustViewBounds(true);
-
-				DisplayMetrics metrics = new DisplayMetrics();
-				getWindowManager().getDefaultDisplay().getMetrics(metrics);
-
-				int height = metrics.heightPixels;
-				int width = metrics.widthPixels;
-
-				imgView.setMaxHeight((int) Math.round(height * 0.6));
-				imgView.setMaxWidth((int) Math.round(width * 0.7));
-				linearLayout.addView(imgView, p);
-
-				break;
-			case AUDIO:
-				AudioView audioView = AudioView.createPlayerInstance(this, R.drawable.av_play, R.drawable.av_pause,
-						R.drawable.av_stop, field.getAudioPath());
-				linearLayout.addView(audioView);
-				break;
-
-			default:
-				TextView unsupp = new TextView(this);
-				unsupp.setText("Unsupported field type");
-				unsupp.setEnabled(false);
-				linearLayout.addView(unsupp);
-				break;
-		}
-
-		Button editButtonText = new Button(this);
-		editButtonText.setText("Edit");
-		linearLayout.addView(editButtonText, LinearLayout.LayoutParams.MATCH_PARENT);
-
-		editButtonText.setOnClickListener(new View.OnClickListener()
-		{
-
-			@Override
-			public void onClick(View v)
-			{
-				Intent i = new Intent(context, EditFieldActivity.class);
-				putExtrasAndStartEditActivity(field, index, i);
-			}
-
-		});
-	}
-
-	@Override
-	public boolean onCreateOptionsMenu(Menu menu)
-	{
-		getMenuInflater().inflate(R.menu.activity_multimedia_card_editor, menu);
-		return true;
-	}
-
-	// Temporary implemented
-	private IMultimediaEditableNote getMockNote()
-	{
-		return MockNoteFactory.makeNote();
-	}
-
-	@Override
-	public boolean onOptionsItemSelected(MenuItem item)
-	{
-		switch (item.getItemId())
-		{
-			case R.id.multimedia_delete_note:
-				delete();
-				return true;
-
-			case R.id.multimedia_save_note:
-				save();
-				return true;
-
-			case android.R.id.home:
-
-				return true;
-		}
-		return super.onOptionsItemSelected(item);
-	}
-
-	@Override
-	protected void onActivityResult(int requestCode, int resultCode, Intent data)
-	{
-		if (requestCode == REQUEST_CODE_EDIT_FIELD)
-		{
-			if (resultCode == RESULT_OK)
-			{
-
-				IField field = (IField) data.getSerializableExtra(EditFieldActivity.EXTRA_RESULT_FIELD);
-				int index = data.getIntExtra(EditFieldActivity.EXTRA_RESULT_FIELD_INDEX, -1);
-
-				// Failed editing activity
-				if (index == -1)
-				{
-					return;
-				}
-
-				mNote.setField(index, field);
-				_createEditorUI(mNote);
-			}
-
-			super.onActivityResult(requestCode, resultCode, data);
-		}
-	}
-
-	@Override
-	protected Dialog onCreateDialog(int id)
-	{
-		switch (id)
-		{
-			case DIALOG_MODEL_SELECT:
-				return _showModelSelectDialog();
-
-			default:
-				break;
-
-		}
-
-		return null;
-	}
-
-	private Dialog _showModelSelectDialog()
-	{
-		StyledDialog dialog = null;
-		StyledDialog.Builder builder = new StyledDialog.Builder(this);
-
-		ArrayList<CharSequence> dialogItems = new ArrayList<CharSequence>();
-		// Use this array to know which ID is associated with each
-		// Item(name)
-		final ArrayList<Long> dialogIds = new ArrayList<Long>();
-
-		ArrayList<JSONObject> models = mCol.getModels().all();
-		Collections.sort(models, new JSONNameComparator());
-		builder.setTitle(R.string.note_type);
-		for (JSONObject m : models)
-		{
-			try
-			{
-				dialogItems.add(m.getString("name"));
-				dialogIds.add(m.getLong("id"));
-			}
-			catch (JSONException e)
-			{
-				throw new RuntimeException(e);
-			}
-		}
-		// Convert to Array
-		String[] items2 = new String[dialogItems.size()];
-		dialogItems.toArray(items2);
-
-		builder.setItems(items2, new DialogInterface.OnClickListener()
-		{
-			@Override
-			public void onClick(DialogInterface dialog, int item)
-			{
-				long oldModelId;
-				try
-				{
-					oldModelId = mCol.getModels().current().getLong("id");
-				}
-				catch (JSONException e)
-				{
-					throw new RuntimeException(e);
-				}
-				long newId = dialogIds.get(item);
-				if (oldModelId != newId)
-				{
-					_changeCurrentModel(newId);
-					_createEditorUI(mNote);
-				}
-			}
-		});
-		dialog = builder.create();
-		return dialog;
-	}
-
-	/**
-	 * Change current model for the Note.
-	 * 
-	 * Changes both MultimediaNote and the mEditorNote (Note Object) and copies
-	 * existing values to both.
-	 * 
-	 * @param newId
-	 */
-	protected void _changeCurrentModel(long newId)
-	{
-		try
-		{
-			JSONObject currentModel = mCol.getModels().get(newId);
-			mCol.getModels().setCurrent(currentModel);
-			JSONObject cdeck = mCol.getDecks().current();
-
-			cdeck.put("mid", newId);
-
-			mCol.getDecks().save(cdeck);
-			int size = mNote.getNumberOfFields();
-			String[] oldValues = new String[size];
-			for (int i = 0; i < size; i++)
-			{
-				oldValues[i] = mNote.getField(i).getFormattedValue();
-			}
-			mEditorNote = new Note(mCol, currentModel);
-			mEditorNote.model().put("did", mCurrentDid);
-
-			MultimediaEditableNote newNote = NoteService.createEmptyNote(currentModel);
-			for (int i = 0; i < newNote.getNumberOfFields(); i++)
-			{
-				if (i < mNote.getNumberOfFields())
-				{
-					newNote.setField(i, mNote.getField(i));
-				}
-			}
-			mNote = newNote;
-
-		}
-		catch (JSONException e)
-		{
-			throw new RuntimeException(e);
-		}
-
-	}
-
-	private void delete()
-	{
-		CharSequence text = "Delete clicked!";
-		showToast(text);
-	}
-
-	private void showToast(CharSequence text)
-	{
-		int duration = Toast.LENGTH_SHORT;
-		Toast toast = Toast.makeText(this, text, duration);
-		toast.show();
-	}
-
-	/**
-	 * If a note has been passed, loads it. Otherwise creates a new Note
-	 * 
-	 * It checks for a noteId, a long value with EXTRA_NOTE_ID as key. If not 0,
-	 * edits the note, else creates a new note
-	 */
-	private void _initData()
-	{
-		try
-		{
-			mCol = AnkiDroidApp.getCol();
-
-			Intent callerIntent = getIntent();
-			long cardId = callerIntent.getLongExtra(EXTRA_CARD_ID, 0);
-			if (cardId != 0)
-			{
-				mCard = mCol.getCard(cardId);
-				mCurrentDid = mCard.getDid();
-				mEditorNote = mCard.note();
-				mCol.getModels().setCurrent(mEditorNote.model());
-				mNote = NoteService.createEmptyNote(mEditorNote.model());
-				NoteService.updateMultimediaNoteFromJsonNote(mEditorNote, mNote);
-
-				mAddNote = false;
-			}
-			else
-			{
-				mCurrentDid = mCol.getDecks().current().getLong("id");
-				if (mCol.getDecks().isDyn(mCurrentDid))
-				{
-					mCurrentDid = 1;
-				}
-
-				mAddNote = true;
-
-				JSONObject currentModel = mCol.getModels().current();
-				mNote = NoteService.createEmptyNote(currentModel);
-				if (mNote == null)
-				{
-					throw new RuntimeException("Cannot create a Note");
-				}
-
-				mEditorNote = new Note(mCol, currentModel);
-				mEditorNote.model().put("did", mCurrentDid);
-			}
-			// TODO take care of tags @see CardEditor setNote(Note)
-		}
-		catch (JSONException e)
-		{
-			throw new RuntimeException(e);
-		}
-	}
-
-	private void save()
-	{
-		NoteService.saveMedia((MultimediaEditableNote) mNote);
-		NoteService.updateJsonNoteFromMultimediaNote(mNote, mEditorNote);
-
-		TaskListener listener = new TaskListener()
-		{
-
-			@Override
-			public void onProgressUpdate(TaskData... values)
-			{
-				// TODO Auto-generated method stub
-
-			}
-
-			@Override
-			public void onPreExecute()
-			{
-				// TODO Auto-generated method stub
-
-			}
-
-			@Override
-			public void onPostExecute(TaskData result)
-			{
-				// TODO Auto-generated method stub
-
-			}
-		};
-
-		if (mAddNote)
-		{
-
-			DeckTask.launchDeckTask(DeckTask.TASK_TYPE_ADD_FACT, listener, new DeckTask.TaskData(mEditorNote));
-		}
-		else
-		{
-
-			DeckTask.launchDeckTask(DeckTask.TASK_TYPE_UPDATE_FACT, listener, new DeckTask.TaskData(mCol.getSched(),
-					mCard, false));
-		}
-
-		setResult(Activity.RESULT_OK);
-		finish();
-
-	}
->>>>>>> 900f4060
 }