/****************************************************************************************
 * Copyright (c) 2009 Daniel Svärd <daniel.svard@gmail.com>                             *
 *                                                                                      *
 * This program is free software; you can redistribute it and/or modify it under        *
 * the terms of the GNU General Public License as published by the Free Software        *
 * Foundation; either version 3 of the License, or (at your option) any later           *
 * version.                                                                             *
 *                                                                                      *
 * This program is distributed in the hope that it will be useful, but WITHOUT ANY      *
 * WARRANTY; without even the implied warranty of MERCHANTABILITY or FITNESS FOR A      *
 * PARTICULAR PURPOSE. See the GNU General Public License for more details.             *
 *                                                                                      *
 * You should have received a copy of the GNU General Public License along with         *
 * this program.  If not, see <http://www.gnu.org/licenses/>.                           *
 ****************************************************************************************/

package com.ichi2.anki;

import android.content.ContentValues;
import android.content.Context;
import android.content.res.Resources;
import android.database.Cursor;
import android.text.format.DateFormat;
import android.util.Log;

import java.lang.reflect.Field;
import java.util.ArrayList;
import java.util.Arrays;
import java.util.HashMap;
import java.util.List;
import java.util.Map.Entry;

/**
 * A card is a presentation of a fact, and has two sides: a question and an answer. Any number of fields can appear on
 * each side. When you add a fact to Anki, cards which show that fact are generated. Some models generate one card,
 * others generate more than one.
 *
 * @see http://ichi2.net/anki/wiki/KeyTermsAndConcepts#Cards
 */
public class Card {

    // TODO: Javadoc.

    /** Card types. */
    public static final int TYPE_FAILED = 0;
    public static final int TYPE_REV = 1;
    public static final int TYPE_NEW = 2;

    /** Card states. */
    public static final String STATE_NEW = "new";
    public static final String STATE_YOUNG = "young";
    public static final String STATE_MATURE = "mature";

    /** Auto priorities. */
    public static final int PRIORITY_NONE = 0;
    public static final int PRIORITY_LOW = 1;
    public static final int PRIORITY_NORMAL = 2;
    public static final int PRIORITY_MEDIUM = 3;
    public static final int PRIORITY_HIGH = 4;

    /** Manual priorities. */
    public static final int PRIORITY_REVIEW_EARLY = -1;
    public static final int PRIORITY_BURIED = -2;
    public static final int PRIORITY_SUSPENDED = -3;

    /** Ease. */
    public static final int EASE_NONE = 0;
    public static final int EASE_FAILED = 1;
    public static final int EASE_HARD = 2;
    public static final int EASE_MID = 3;
    public static final int EASE_EASY = 4;

    /** Tags src constants. */
    public static final int TAGS_FACT = 0;
    public static final int TAGS_MODEL = 1;
    public static final int TAGS_TEMPL = 2;

    private static final int LEARNT_THRESHOLD = 7;
    public static final int MATURE_THRESHOLD = 21;

    private static final double MAX_TIMER = 60.0;

    // BEGIN SQL table entries
    private long mId; // Primary key
    private long mFactId; // Foreign key facts.id
    private long mCardModelId; // Foreign key cardModels.id
    private double mCreated = Utils.now();
    private double mModified = Utils.now();
    private String mTags = "";
    private int mOrdinal;
    // Cached - changed on fact update
    private String mQuestion = "";
    private String mAnswer = "";
    private int mPriority = PRIORITY_NORMAL;
    private double mInterval = 0;
    private double mLastInterval = 0;
    private double mDue = Utils.now();
    private double mLastDue = 0;
    private double mFactor = Deck.INITIAL_FACTOR;
    private double mLastFactor = Deck.INITIAL_FACTOR;
    private double mFirstAnswered = 0;
    // Stats
    private int mReps = 0;
    private int mSuccessive = 0;
    private double mAverageTime = 0;
    private double mReviewTime = 0;
    private int mYoungEase0 = 0;
    private int mYoungEase1 = 0;
    private int mYoungEase2 = 0;
    private int mYoungEase3 = 0;
    private int mYoungEase4 = 0;
    private int mMatureEase0 = 0;
    private int mMatureEase1 = 0;
    private int mMatureEase2 = 0;
    private int mMatureEase3 = 0;
    private int mMatureEase4 = 0;
    // This duplicates the above data, because there's no way to map imported
    // data to the above
    private int mYesCount = 0;
    private int mNoCount = 0;
    private double mSpaceUntil = 0;      // obsolete in libanki 1.1.4
    // relativeDelay is reused as type without scheduling (ie, it remains 0-2 even if card is suspended, etc)
    private double mRelativeDelay = 0;
    private int mIsDue = 0;              // obsolete in libanki 1.1
    private int mType = TYPE_NEW;
    private double mCombinedDue = 0;
    // END SQL table entries

    public Deck mDeck;

    // BEGIN JOINed variables
    private CardModel mCardModel;
    private Fact mFact;
    private String[] mTagsBySrc;
    // END JOINed variables

    private double mTimerStarted;
    private double mTimerStopped;
    private double mFuzz = 0;

    // Leech flags, not read from database, only set to true during the actual suspension
    private boolean isLeechMarked;
    private boolean isLeechSuspended;

    public Card(Deck deck, Fact fact, CardModel cardModel, double created) {
        mTags = "";
        mTagsBySrc = new String[TAGS_TEMPL + 1];
        mTagsBySrc[TAGS_FACT] = "";
        mTagsBySrc[TAGS_MODEL] = "";
        mTagsBySrc[TAGS_TEMPL] = "";

        mId = Utils.genID();
        // New cards start as new & due
        mType = TYPE_NEW;
        mRelativeDelay = mType;
        mTimerStarted = Double.NaN;
        mTimerStopped = Double.NaN;
        mModified = Utils.now();
        if (Double.isNaN(created)) {
            mCreated = created;
            mDue = created;
        } else {
            mDue = mModified;
        }
        isLeechSuspended = false;
        mCombinedDue = mDue;
        mDeck = deck;
        mFact = fact;
        if (fact != null) {
            mFactId = fact.getId();
        }
        mCardModel = cardModel;
        if (cardModel != null) {
            mCardModelId = cardModel.getId();
            mOrdinal = cardModel.getOrdinal();
        }
    }

	/**
	 * Format qa
	 */
	public void rebuildQA(Deck deck) {
		rebuildQA(deck, true);
	}
	public void rebuildQA(Deck deck, boolean media) {
        // Format qa
		if (mFact != null && mCardModel != null) {
			HashMap<String, String> qa = CardModel.formatQA(mFact, mCardModel, splitTags());

            if (media) {
                // Find old media references
                HashMap<String, Integer> files = new HashMap<String, Integer>();
                ArrayList<String> filesFromQA = Media.mediaFiles(mQuestion);
                filesFromQA.addAll(Media.mediaFiles(mAnswer));
                for (String f : filesFromQA) {
                    if (files.containsKey(f)) {
                        files.put(f, files.get(f) - 1);
                    } else {
                        files.put(f, -1);
                    }
                }
                // Update q/a
                mQuestion = qa.get("question");
                mAnswer = qa.get("answer");
                // Determine media delta
                filesFromQA = Media.mediaFiles(mQuestion);
                filesFromQA.addAll(Media.mediaFiles(mAnswer));
                for (String f : filesFromQA) {
                    if (files.containsKey(f)) {
                        files.put(f, files.get(f) + 1);
                    } else {
                        files.put(f, 1);
                    }
                }
                // Update media counts if we're attached to deck
                for (Entry<String, Integer> entry : files.entrySet()) {
                    Media.updateMediaCount(deck, entry.getKey(), entry.getValue());
                }
            } else {
                // Update q/a
                mQuestion = qa.get("question");
                mAnswer = qa.get("answer");
            }
            setModified();
		}
	}

    public Card(Deck deck) {
        this(deck, null, null, Double.NaN);
    }


    public Fact getFact() {
        if (mFact == null) {
            mFact = new Fact(mDeck, mFactId);
        }
        return mFact;
    }


    public void setModified() {
        mModified = Utils.now();
    }


    public void startTimer() {
        mTimerStarted = Utils.now();
    }


    public void stopTimer() {
        mTimerStopped = Utils.now();
    }


    public void resumeTimer() {
        if (!Double.isNaN(mTimerStarted) && !Double.isNaN(mTimerStopped)) {
            mTimerStarted += Utils.now() - mTimerStopped;
            mTimerStopped = Double.NaN;
        } else {
            Log.i(AnkiDroidApp.TAG, "Card Timer: nothing to resume");
        }
    }


    public double thinkingTime() {
        if (Double.isNaN(mTimerStopped)) {
            return (Utils.now() - mTimerStarted);
        } else {
            return (mTimerStopped - mTimerStarted);
        }
    }


    public double totalTime() {
        return (Utils.now() - mTimerStarted);
    }

    public double getFuzz() {
    	if (mFuzz == 0) {
    		genFuzz();
    	}
    	return mFuzz;
    }

    public void genFuzz() {
        // Random rand = new Random();
        // mFuzz = 0.95 + (0.1 * rand.nextDouble());
        mFuzz = (double) Math.random();
    }


    // XXX Unused
//    public String htmlQuestion(String type, boolean align) {
//        return null;
//    }
//
//
//    public String htmlAnswer(boolean align) {
//        return htmlQuestion("answer", align);
//    }


    public void updateStats(int ease, String state) {
        char[] newState = state.toCharArray();
        mReps += 1;
        if (ease > EASE_FAILED) {
            mSuccessive += 1;
        } else {
            mSuccessive = 0;
        }

        double delay = Math.min(totalTime(), MAX_TIMER);
        // Ignore any times over 60 seconds
        mReviewTime += delay;
        if (mAverageTime != 0) {
            mAverageTime = (mAverageTime + delay) / 2.0;
        } else {
            mAverageTime = delay;
        }
        // We don't track first answer for cards
        if (STATE_NEW.equalsIgnoreCase(state)) {
            newState = STATE_YOUNG.toCharArray();
        }

        // Update ease and yes/no count
        // We want attr to be of the form mYoungEase3
        newState[0] = Character.toUpperCase(newState[0]);
        String attr = "m" + String.valueOf(newState) + String.format("Ease%d", ease);
        try {
            Field f = this.getClass().getDeclaredField(attr);
            f.setInt(this, f.getInt(this) + 1);
        } catch (Exception e) {
            Log.e(AnkiDroidApp.TAG, "Failed to update " + attr + " : " + e.getMessage());
        }

        if (ease < EASE_HARD) {
            mNoCount += 1;
        } else {
            mYesCount += 1;
        }
        if (mFirstAnswered == 0) {
            mFirstAnswered = Utils.now();
        }
        setModified();
    }


    public void updateFactor(int ease, double averageFactor) {
        mLastFactor = mFactor;
        if (isNew()) {
            mFactor = averageFactor; // card is new, inherit beginning factor
        }
        if (isRev() && !isBeingLearnt()) {
            if (ease == EASE_FAILED) {
                mFactor -= 0.20;
            } else if (ease == EASE_HARD) {
                mFactor -= 0.15;
            }
        }
        if (ease == EASE_EASY) {
            mFactor += 0.10;
        }
        mFactor = Math.max(Deck.FACTOR_FOUR, mFactor);
    }


    public double adjustedDelay(int ease) {
        double now = Utils.now();
        if (isNew()) {
            return 0;
        }
        if (mCombinedDue <= now) {
            return (now -mDue) / 86400.0;
        } else {
            return (now - mCombinedDue) / 86400.0;
        }
    }


    /**
     * Suspend this card.
     */
    public void suspend() {
        long[] ids = new long[1];
        ids[0] = mId;
        mDeck.suspendCards(ids);
        mDeck.reset();
    }


    /**
     * Unsuspend this card.
     */
    public void unsuspend() {
        long[] ids = new long[1];
        ids[0] = mId;
        mDeck.unsuspendCards(ids);
    }


    public boolean getSuspendedState() {
        return mDeck.getSuspendedState(mId);
    }

    /**
     * Delete this card.
     */
    public void delete() {
        List<String> ids = new ArrayList<String>();
        ids.add(Long.toString(mId));
        mDeck.deleteCards(ids);
    }


    public String getState() {
        if (isNew()) {
            return STATE_NEW;
        } else if (mInterval > MATURE_THRESHOLD) {
            return STATE_MATURE;
        }
        return STATE_YOUNG;
    }


    /**
     * Check if a card is a new card.
     * @return True if a card has never been seen before.
     */
    public boolean isNew() {
        return mReps == 0;
    }


    /**
     * Check if this is a revision of a successfully answered card.
     * @return True if the card was successfully answered last time.
     */
    public boolean isRev() {
        return mSuccessive != 0;
    }


    /**
     * Check if a card is being learnt.
     * @return True if card should use present intervals.
     */
    public boolean isBeingLearnt() {
        return mLastInterval < LEARNT_THRESHOLD;
    }


    public String[] splitTags() {
        String[] tags = new String[]{
            getFact().getTags(),
            Model.getModel(mDeck, getFact().getModelId(), true).getTags(),
            getCardModel().getName()
        };
        return tags;
    }


    private String allTags() {
        // Non-Canonified string of fact and model tags
        if ((mTagsBySrc[TAGS_FACT].length() > 0) && (mTagsBySrc[TAGS_MODEL].length() > 0)) {
            return mTagsBySrc[TAGS_FACT] + "," + mTagsBySrc[TAGS_MODEL];
        } else if (mTagsBySrc[TAGS_FACT].length() > 0) {
            return mTagsBySrc[TAGS_FACT];
        } else {
            return mTagsBySrc[TAGS_MODEL];
        }
    }


    public boolean hasTag(String tag) {
        return (allTags().indexOf(tag) != -1);
    }


    public boolean isMarked() {
    	int markedId = mDeck.getMarketTagId();
    	if (markedId == -1) {
    		return false;
    	} else {
    		return (AnkiDatabaseManager.getDatabase(mDeck.getDeckPath()).queryScalar("SELECT count(*) FROM cardTags WHERE cardId = " + mId + " AND tagId = " + markedId + " LIMIT 1") != 0);
    	}
    }

    // FIXME: Should be removed. Calling code should directly interact with Model
    public CardModel getCardModel() {
        Model myModel = Model.getModel(mDeck, mCardModelId, false);
        return myModel.getCardModel(mCardModelId);
    }


    // Loading tags for this card. Needed when:
    // - we modify the card fields and need to update question and answer.
    // - we check is a card is marked
    public void loadTags() {
        Cursor cursor = null;

        int tagSrc = 0;

        // Flush tags
        for (int i = 0; i < mTagsBySrc.length; i++) {
            mTagsBySrc[i] = "";
        }

        try {
            cursor = AnkiDatabaseManager.getDatabase(mDeck.getDeckPath()).getDatabase().rawQuery(
                    "SELECT tags.tag, cardTags.src "
                    + "FROM cardTags JOIN tags ON cardTags.tagId = tags.id " + "WHERE cardTags.cardId = " + mId
                    + " AND cardTags.src in (" + TAGS_FACT + ", " + TAGS_MODEL + "," + TAGS_TEMPL + ") "
                    + "ORDER BY cardTags.id", null);
            while (cursor.moveToNext()) {
                tagSrc = cursor.getInt(1);
                if (mTagsBySrc[tagSrc].length() > 0) {
                    mTagsBySrc[tagSrc] += "," + cursor.getString(0);
                } else {
                    mTagsBySrc[tagSrc] += cursor.getString(0);
                }
            }
        } finally {
            if (cursor != null) {
                cursor.close();
            }
        }
    }


    public boolean fromDB(long id) {
        Cursor cursor = null;

        try {
            cursor = AnkiDatabaseManager.getDatabase(mDeck.getDeckPath()).getDatabase().rawQuery(
                    "SELECT id, factId, cardModelId, created, modified, tags, "
                            + "ordinal, question, answer, priority, interval, lastInterval, "
                            + "due, lastDue, factor, lastFactor, firstAnswered, reps, "
                            + "successive, averageTime, reviewTime, youngEase0, youngEase1, "
                            + "youngEase2, youngEase3, youngEase4, matureEase0, matureEase1, "
                            + "matureEase2, matureEase3, matureEase4, yesCount, noCount, "
                            + "spaceUntil, isDue, type, combinedDue, relativeDelay " + "FROM cards " + "WHERE id = " + id, null);
            if (!cursor.moveToFirst()) {
                Log.w(AnkiDroidApp.TAG, "Card.java (fromDB(id)): No result from query.");
                return false;
            }

            mId = cursor.getLong(0);
            mFactId = cursor.getLong(1);
            mCardModelId = cursor.getLong(2);
            mCreated = cursor.getDouble(3);
            mModified = cursor.getDouble(4);
            mTags = cursor.getString(5);
            mOrdinal = cursor.getInt(6);
            mQuestion = cursor.getString(7);
            mAnswer = cursor.getString(8);
            mPriority = cursor.getInt(9);
            mInterval = cursor.getDouble(10);
            mLastInterval = cursor.getDouble(11);
            mDue = cursor.getDouble(12);
            mLastDue = cursor.getDouble(13);
            mFactor = cursor.getDouble(14);
            mLastFactor = cursor.getDouble(15);
            mFirstAnswered = cursor.getDouble(16);
            mReps = cursor.getInt(17);
            mSuccessive = cursor.getInt(18);
            mAverageTime = cursor.getDouble(19);
            mReviewTime = cursor.getDouble(20);
            mYoungEase0 = cursor.getInt(21);
            mYoungEase1 = cursor.getInt(22);
            mYoungEase2 = cursor.getInt(23);
            mYoungEase3 = cursor.getInt(24);
            mYoungEase4 = cursor.getInt(25);
            mMatureEase0 = cursor.getInt(26);
            mMatureEase1 = cursor.getInt(27);
            mMatureEase2 = cursor.getInt(28);
            mMatureEase3 = cursor.getInt(29);
            mMatureEase4 = cursor.getInt(30);
            mYesCount = cursor.getInt(31);
            mNoCount = cursor.getInt(32);
            mSpaceUntil = cursor.getDouble(33);
            mIsDue = cursor.getInt(34);
            mType = cursor.getInt(35);
            mCombinedDue = cursor.getDouble(36);
            mRelativeDelay = cursor.getDouble(37);
        } finally {
            if (cursor != null) {
                cursor.close();
            }
        }

        // TODO: Should also read JOINed entries CardModel and Fact.

        return true;
    }

    // TODO: Remove Redundancies
    // I did a separated method because I don't want to interfere with other code while fact adding is not tested.
    public void addToDb(){
        if (isNew()) {
            mType = TYPE_NEW;
        } else if (isRev()) {
            mType = TYPE_REV;
        } else {
            mType = TYPE_FAILED;
        }

        ContentValues values = new ContentValues();
        values.put("id", mId);
        values.put("factId", mFactId);
        values.put("cardModelId", mCardModelId);
        values.put("created", mCreated);
        values.put("modified", mModified);
        values.put("tags", mTags);
        values.put("ordinal", mOrdinal);
        values.put("question", mQuestion);
        values.put("answer", mAnswer);
        values.put("priority", mPriority);
        values.put("interval", mInterval);
        values.put("lastInterval", mLastInterval);
        values.put("due", mDue);
        values.put("lastDue", mLastDue);
        values.put("factor", mFactor);
        values.put("lastFactor", mLastFactor);
        values.put("firstAnswered", mFirstAnswered);
        values.put("reps", mReps);
        values.put("successive", mSuccessive);
        values.put("averageTime", mAverageTime);
        values.put("reviewTime", mReviewTime);
        values.put("youngEase0", mYoungEase0);
        values.put("youngEase1", mYoungEase1);
        values.put("youngEase2", mYoungEase2);
        values.put("youngEase3", mYoungEase3);
        values.put("youngEase4", mYoungEase4);
        values.put("matureEase0", mMatureEase0);
        values.put("matureEase1", mMatureEase1);
        values.put("matureEase2", mMatureEase2);
        values.put("matureEase3", mMatureEase3);
        values.put("matureEase4", mMatureEase4);
        values.put("yesCount", mYesCount);
        values.put("noCount", mNoCount);
        values.put("spaceUntil", mSpaceUntil);
        values.put("isDue", mIsDue);
        values.put("type", mType);
        values.put("combinedDue", Math.max(mSpaceUntil, mDue));
        values.put("relativeDelay", 0.0);
<<<<<<< HEAD
        AnkiDatabaseManager.getDatabase(mDeck.getDeckPath()).insert(mDeck, "cards", null, values);
=======
        AnkiDatabaseManager.getDatabase(mDeck.getDeckPath()).getDatabase().insert("cards", null, values);
>>>>>>> 561aedcb

    }

    public void toDB() {

        ContentValues values = new ContentValues();
        values.put("factId", mFactId);
        values.put("cardModelId", mCardModelId);
        values.put("created", mCreated);
        values.put("modified", mModified);
        values.put("tags", mTags);
        values.put("ordinal", mOrdinal);
        values.put("question", mQuestion);
        values.put("answer", mAnswer);
        values.put("priority", mPriority);
        values.put("interval", mInterval);
        values.put("lastInterval", mLastInterval);
        values.put("due", mDue);
        values.put("lastDue", mLastDue);
        values.put("factor", mFactor);
        values.put("lastFactor", mLastFactor);
        values.put("firstAnswered", mFirstAnswered);
        values.put("reps", mReps);
        values.put("successive", mSuccessive);
        values.put("averageTime", mAverageTime);
        values.put("reviewTime", mReviewTime);
        values.put("youngEase0", mYoungEase0);
        values.put("youngEase1", mYoungEase1);
        values.put("youngEase2", mYoungEase2);
        values.put("youngEase3", mYoungEase3);
        values.put("youngEase4", mYoungEase4);
        values.put("matureEase0", mMatureEase0);
        values.put("matureEase1", mMatureEase1);
        values.put("matureEase2", mMatureEase2);
        values.put("matureEase3", mMatureEase3);
        values.put("matureEase4", mMatureEase4);
        values.put("yesCount", mYesCount);
        values.put("noCount", mNoCount);
        values.put("spaceUntil", mSpaceUntil);
        values.put("isDue", 0);
        values.put("type", mType);
        values.put("combinedDue", mCombinedDue);
        values.put("relativeDelay", mRelativeDelay);
        AnkiDatabaseManager.getDatabase(mDeck.getDeckPath()).update(mDeck, "cards", values, "id = " + mId, null, true);

        // TODO: Should also write JOINED entries: CardModel and Fact.
    }


    /**
     * Commit question and answer fields to database.
     */
    public void updateQAfields() {
        setModified();
        ContentValues values = new ContentValues();
        values.put("modified", mModified);
        values.put("question", mQuestion);
        values.put("answer", mAnswer);
        AnkiDatabaseManager.getDatabase(mDeck.getDeckPath()).update(mDeck, "cards", values, "id = " + mId, null);
    }


    public ContentValues getAnswerValues() {
	ContentValues values = new ContentValues();
        values.put("modified", mModified);
        values.put("priority", mPriority);
        values.put("interval", mInterval);
        values.put("lastInterval", mLastInterval);
        values.put("due", mDue);
        values.put("lastDue", mLastDue);
        values.put("factor", mFactor);
        values.put("lastFactor", mLastFactor);
        values.put("firstAnswered", mFirstAnswered);
        values.put("reps", mReps);
        values.put("successive", mSuccessive);
        values.put("averageTime", mAverageTime);
        values.put("reviewTime", mReviewTime);
        values.put("youngEase0", mYoungEase0);
        values.put("youngEase1", mYoungEase1);
        values.put("youngEase2", mYoungEase2);
        values.put("youngEase3", mYoungEase3);
        values.put("youngEase4", mYoungEase4);
        values.put("matureEase0", mMatureEase0);
        values.put("matureEase1", mMatureEase1);
        values.put("matureEase2", mMatureEase2);
        values.put("matureEase3", mMatureEase3);
        values.put("matureEase4", mMatureEase4);
        values.put("yesCount", mYesCount);
        values.put("noCount", mNoCount);
        values.put("type", mType);
        values.put("combinedDue", mCombinedDue);
        values.put("relativeDelay", mRelativeDelay);
	return values;
    }


    public long getId() {
        return mId;
    }


    public String getCardDetails(Context context) {
    	Resources res = context.getResources();
        StringBuilder builder = new StringBuilder();
        builder.append("<html><body text=\"#FFFFFF\"><table><colgroup><col span=\"1\" style=\"width: 40%;\"><col span=\"1\" style=\"width: 60%;\"></colgroup><tr><td>");
        builder.append(res.getString(R.string.card_details_question));
        builder.append("</td><td>");
        builder.append(Utils.stripHTML(mQuestion));
        builder.append("</td></tr><tr><td>");
        builder.append(res.getString(R.string.card_details_answer));
        builder.append("</td><td>");
        builder.append(Utils.stripHTML(mAnswer));
        builder.append("</td></tr><tr><td>");
        builder.append(res.getString(R.string.card_details_due));
        builder.append("</td><td>");
        if (mYesCount + mNoCount == 0) {
            builder.append("-");
        } else if (mCombinedDue < mDeck.getDueCutoff()) {
            builder.append(res.getString(R.string.card_details_now));
        } else {
            builder.append(Utils.getReadableInterval(context, (mCombinedDue - Utils.now()) / 86400.0, true));
        }
        builder.append("</td></tr><tr><td>");
        builder.append(res.getString(R.string.card_details_interval));
        builder.append("</td><td>");
        if (mInterval == 0) {
            builder.append("-");
        } else {
            builder.append(Utils.getReadableInterval(context, mInterval));
        }
        builder.append("</td></tr><tr><td>");
        builder.append(res.getString(R.string.card_details_ease));
        builder.append("</td><td>");
        double ease = Math.round(mFactor * 100);
        builder.append(ease / 100);
        builder.append("</td></tr><tr><td>");
        builder.append(res.getString(R.string.card_details_average_time));
        builder.append("</td><td>");
        if (mYesCount + mNoCount == 0) {
            builder.append("-");
        } else {
            builder.append(Utils.doubleToTime(mAverageTime));
        }
        builder.append("</td></tr><tr><td>");
        builder.append(res.getString(R.string.card_details_total_time));
        builder.append("</td><td>");
        builder.append(Utils.doubleToTime(mReviewTime));
        builder.append("</td></tr><tr><td>");
        builder.append(res.getString(R.string.card_details_yes_count));
        builder.append("</td><td>");
        builder.append(mYesCount);
        builder.append("</td></tr><tr><td>");
        builder.append(res.getString(R.string.card_details_no_count));
        builder.append("</td><td>");
        builder.append(mNoCount);
        builder.append("</td></tr><tr><td>");
        builder.append(res.getString(R.string.card_details_added));
        builder.append("</td><td>");
        builder.append(DateFormat.getDateFormat(context).format((long) (mCreated - mDeck.getUtcOffset()) * 1000l));
        builder.append("</td></tr><tr><td>");
        builder.append(res.getString(R.string.card_details_changed));
        builder.append("</td><td>");
        builder.append(DateFormat.getDateFormat(context).format((long) (mModified - mDeck.getUtcOffset()) * 1000l));
        builder.append("</td></tr><tr><td>");
        builder.append(res.getString(R.string.card_details_tags));
        builder.append("</td><td>");
        String tags = Arrays.toString(mDeck.allUserTags("WHERE id = " + mFactId));
        builder.append(tags.substring(1, tags.length() - 1));
        builder.append("</td></tr><tr><td>");
        builder.append(res.getString(R.string.card_details_model));
        builder.append("</td><td>");
        Model model = Model.getModel(mDeck, mCardModelId, false);
        builder.append(model.getName());
        builder.append("</td></tr><tr><td>");
        builder.append(res.getString(R.string.card_details_card_model));
        builder.append("</td><td>");
        builder.append(model.getCardModel(mCardModelId).getName());
        builder.append("</td></tr></html></body>");
    return builder.toString();
    }


    public void setLastInterval(double lastInterval) {
        mLastInterval = lastInterval;
    }


    public double getLastInterval() {
        return mLastInterval;
    }


    public void setInterval(double interval) {
        mInterval = interval;
    }


    public double getInterval() {
        return mInterval;
    }


    public void setLastFactor(double lastFactor) {
        mLastFactor = lastFactor;
    }


    public double getLastFactor() {
        return mLastFactor;
    }


    public double getFactor() {
        return mFactor;
    }


    public int getReps() {
        return mReps;
    }


    public int getYesCount() {
        return mYesCount;
    }


    public int getNoCount() {
        return mNoCount;
    }


    public void setQuestion(String question) {
        mQuestion = question;
    }


    public String getQuestion() {
        return mQuestion;
    }


    public void setAnswer(String answer) {
        mAnswer = answer;
    }


    public String getAnswer() {
        return mAnswer;
    }


    public void setModified(double modified) {
        mModified = modified;
    }


    public void setCombinedDue(double combinedDue) {
        mCombinedDue = combinedDue;
    }


    public double getCombinedDue() {
        return mCombinedDue;
    }


    public void setLastDue(double lastDue) {
        mLastDue = lastDue;
    }


    public void setDue(double due) {
        mDue = due;
    }


    public double getDue() {
        return mDue;
    }


    public void setIsDue(int isDue) {
        mIsDue = isDue;
    }


    /**
     * Check whether the card is due.
     * @return True if the card is due, false otherwise
     */
    public boolean isDue() {
        return (mIsDue == 1);
    }


    public long getFactId() {
        return mFactId;
    }


    public void setSpaceUntil(double spaceUntil) {
        mSpaceUntil = spaceUntil;
    }


    public void setRelativeDelay(double relativeDelay) {
        mRelativeDelay = relativeDelay;
    }


    public void setPriority(int priority) {
        mPriority = priority;
    }


    public int getPriority() {
        return mPriority;
    }


    public int getType() {
        return mType;
    }


    public void setType(int type) {
        mType = type;
    }


    public long getCardModelId() {
        return mCardModelId;
    }


    public double nextInterval(Card card, int ease) {
        return mDeck.nextInterval(card, ease);
    }

    // Leech flag
    public boolean getLeechFlag() {
        return isLeechMarked;
    }
    public void setLeechFlag(boolean flag) {
        isLeechMarked = flag;
    }
    // Suspended flag
    public boolean getSuspendedFlag() {
        return isLeechSuspended;
    }
    public void setSuspendedFlag(boolean flag) {
        isLeechSuspended = flag;
    }

    public int getSuccessive() {
        return mSuccessive;
    }
}<|MERGE_RESOLUTION|>--- conflicted
+++ resolved
@@ -644,11 +644,7 @@
         values.put("type", mType);
         values.put("combinedDue", Math.max(mSpaceUntil, mDue));
         values.put("relativeDelay", 0.0);
-<<<<<<< HEAD
         AnkiDatabaseManager.getDatabase(mDeck.getDeckPath()).insert(mDeck, "cards", null, values);
-=======
-        AnkiDatabaseManager.getDatabase(mDeck.getDeckPath()).getDatabase().insert("cards", null, values);
->>>>>>> 561aedcb
 
     }
 
