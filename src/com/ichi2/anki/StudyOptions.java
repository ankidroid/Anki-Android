--- conflicted
+++ resolved
@@ -70,14 +70,6 @@
 import com.ichi2.themes.StyledDialog;
 import com.ichi2.themes.Themes;
 import com.tomgibara.android.veecheck.util.PrefSettings;
-<<<<<<< HEAD
-=======
-import com.zeemote.zc.Controller;
-import com.zeemote.zc.event.ButtonEvent;
-import com.zeemote.zc.event.IButtonListener;
-import com.zeemote.zc.ui.android.ControllerAndroidUi;
-import com.zeemote.zc.util.JoystickToButtonAdapter;
->>>>>>> 617ef7af
 
 import java.io.File;
 import java.io.IOException;
@@ -87,7 +79,7 @@
 import java.util.List;
 import java.util.Locale;
 
-public class StudyOptions extends Activity extends Activity {
+public class StudyOptions extends Activity {
 	
     /**
 * Default database.
@@ -359,18 +351,9 @@
     /** Used to perform operation in a platform specific way. */
     private Compat mCompat;
     
+	private boolean mShowRepairDialog = false;
+
     /**
-<<<<<<< HEAD
-=======
- 	 * Zeemote controller
- 	 */
-	protected JoystickToButtonAdapter adapter;
- 	ControllerAndroidUi controllerUi;
-
-	private boolean mShowRepairDialog = false;
-
-    /**
->>>>>>> 617ef7af
 * Callbacks for UI events
 */
     private View.OnClickListener mButtonClickListener = new View.OnClickListener() {
@@ -742,36 +725,11 @@
         if (mUnmountReceiver != null) {
             unregisterReceiver(mUnmountReceiver);
         }
-<<<<<<< HEAD
-        savePreferences("close");
-=======
-        //Disconnect Zeemote if connected
-        if ((AnkiDroidApp.zeemoteController() != null) && (AnkiDroidApp.zeemoteController().isConnected())){
-        	try {
-        		Log.d("Zeemote","trying to disconnect in onDestroy...");
-        		AnkiDroidApp.zeemoteController().disconnect();
-        	}
-        	catch (IOException ex){
-        		Log.e("Zeemote","Error on zeemote disconnection in onDestroy: "+ex.getMessage());
-        	}
-        }
->>>>>>> 617ef7af
     }
 
 
      @Override
      protected void onPause() {
-<<<<<<< HEAD
-=======
-         if ((AnkiDroidApp.zeemoteController() != null) && (AnkiDroidApp.zeemoteController().isConnected())){ 
-         	Log.d("Zeemote","Removing listener in onPause");
-         	AnkiDroidApp.zeemoteController().removeButtonListener(this);
-         	AnkiDroidApp.zeemoteController().removeJoystickListener(adapter);
-     		adapter.removeButtonListener(this);
-     		adapter = null;
-         }
-    	 
->>>>>>> 617ef7af
          super.onPause();
          // Update the widget when pausing this activity.
          if (!mInDeckPicker && !mInReviewer) {
@@ -779,19 +737,10 @@
          }
      }
 
-<<<<<<< HEAD
-=======
 
     @Override
 	protected void onResume() {
     	super.onResume();
-	      if ((AnkiDroidApp.zeemoteController() != null) && (AnkiDroidApp.zeemoteController().isConnected())){
-	    	  Log.d("Zeemote","Adding listener in onResume");
-	    	  AnkiDroidApp.zeemoteController().addButtonListener(this);
-	      	  adapter = new JoystickToButtonAdapter();
-	      	  AnkiDroidApp.zeemoteController().addJoystickListener(adapter);
-	      	  adapter.addButtonListener(this);
-	      }
 	      if ((mCurrentContentView == CONTENT_STUDY_OPTIONS || mCurrentContentView == CONTENT_SESSION_COMPLETE) && (mProgressDialog == null || !mProgressDialog.isShowing())) {
 	    	  if (mTextDeckName.getVisibility() != View.VISIBLE) {
 			      showDeckInformation(true);
@@ -810,7 +759,6 @@
 	}
 
 
->>>>>>> 617ef7af
 	@Override
     public boolean onKeyDown(int keyCode, KeyEvent event)  {
         if (keyCode == KeyEvent.KEYCODE_BACK && event.getRepeatCount() == 0) {
@@ -2034,13 +1982,8 @@
                 R.drawable.ic_menu_archive);
         Utils.addMenuItem(menu, Menu.NONE, MENU_PREFERENCES, Menu.NONE, R.string.menu_preferences,
                 R.drawable.ic_menu_preferences);
-<<<<<<< HEAD
-=======
         Utils.addMenuItem(menu, Menu.NONE, MENU_ROTATE, Menu.NONE, R.string.menu_rotate,
                 android.R.drawable.ic_menu_always_landscape_portrait);        
-        Utils.addMenuItem(menu, Menu.NONE, MENU_ZEEMOTE, Menu.NONE, R.string.menu_zeemote,
-                R.drawable.ic_menu_zeemote);
->>>>>>> 617ef7af
         return true;
     }
 
