/***************************************************************************************
* This program is free software; you can redistribute it and/or modify it under *
* the terms of the GNU General Public License as published by the Free Software *
* Foundation; either version 3 of the License, or (at your option) any later *
* version. *
* *
* This program is distributed in the hope that it will be useful, but WITHOUT ANY *
* WARRANTY; without even the implied warranty of MERCHANTABILITY or FITNESS FOR A *
* PARTICULAR PURPOSE. See the GNU General Public License for more details. *
* *
* You should have received a copy of the GNU General Public License along with *
* this program. If not, see <http://www.gnu.org/licenses/>. *
****************************************************************************************/

package com.ichi2.anki;

import android.app.Activity;
import android.app.AlertDialog;
import android.app.ProgressDialog;
import android.content.BroadcastReceiver;
import android.content.Context;
import android.content.DialogInterface;
import android.content.DialogInterface.OnCancelListener;
import android.content.DialogInterface.OnClickListener;
import android.content.Intent;
import android.content.IntentFilter;
import android.content.SharedPreferences;
import android.content.SharedPreferences.Editor;
import android.content.pm.ActivityInfo;
import android.content.pm.PackageManager.NameNotFoundException;
import android.content.res.Configuration;
import android.content.res.Resources;
import android.net.Uri;
import android.os.Bundle;
import android.util.Log;
import android.view.KeyEvent;
import android.view.Menu;
import android.view.MenuItem;
import android.view.MotionEvent;
import android.view.View;
import android.view.ViewTreeObserver;
import android.view.Window;
import android.view.GestureDetector;
import android.view.GestureDetector.SimpleOnGestureListener;
import android.view.ViewTreeObserver.OnGlobalLayoutListener;
import android.view.inputmethod.InputMethodManager;
import android.webkit.WebView;
import android.widget.AdapterView;
import android.widget.ArrayAdapter;
import android.widget.Button;
import android.widget.CheckBox;
import android.widget.CheckedTextView;
import android.widget.CompoundButton;
import android.widget.EditText;
import android.widget.ListView;
import android.widget.Spinner;
import android.widget.TextView;
import android.widget.ToggleButton;

import com.ichi2.async.Connection;
import com.ichi2.async.Connection.Payload;
import com.tomgibara.android.veecheck.util.PrefSettings;

import java.io.File;
import java.io.IOException;
import java.io.InputStream;
import java.util.Arrays;
import java.util.Calendar;
import java.util.HashMap;
import java.util.HashSet;
import java.util.List;
import java.util.Locale;

public class StudyOptions extends Activity {
    /**
* Default database.
*/
    public static final String OPT_DB = "com.ichi2.anki.deckFilename";

    /**
* Filename of the sample deck to load
*/
    private static final String SAMPLE_DECK_NAME = "country-capitals.anki";

    /**
* Menus
*/
    private static final int MENU_OPEN = 1;
    private static final int MENU_SYNC = 3;
    private static final int MENU_PREFERENCES = 5;
    private static final int MENU_ADD_FACT = 6;
    private static final int MENU_MORE_OPTIONS = 7;

    /**
* Available options performed by other activities
*/
    private static final int PICK_DECK_REQUEST = 0;
    private static final int PREFERENCES_UPDATE = 1;
    private static final int REQUEST_REVIEW = 2;
    private static final int DOWNLOAD_PERSONAL_DECK = 3;
    private static final int DOWNLOAD_SHARED_DECK = 4;
    private static final int REPORT_ERROR = 5;
    private static final int ADD_FACT = 6;
    private static final int BROWSE_CARDS = 7;
    private static final int STATISTICS = 8;

    /**
* Constants for selecting which content view to display
*/
    private static final int CONTENT_NO_DECK = 0;
    private static final int CONTENT_STUDY_OPTIONS = 1;
    private static final int CONTENT_CONGRATS = 2;
    private static final int CONTENT_DECK_NOT_LOADED = 3;
    private static final int CONTENT_SESSION_COMPLETE = 4;
    public static final int CONTENT_NO_EXTERNAL_STORAGE = 5;


    /** Startup Mode choices */
    private static final int SUM_STUDY_OPTIONS = 0;
    private static final int SUM_DECKPICKER = 1;
    private static final int SUM_DECKPICKER_ON_FIRST_START = 2;

    
    /**
* Download Manager Service stub
*/
    // private IDownloadManagerService mService = null;

    /**
* Broadcast that informs us when the sd card is about to be unmounted
*/
    private BroadcastReceiver mUnmountReceiver = null;

    private boolean mSdCardAvailable = AnkiDroidApp.isSdCardMounted();

    /**
* Preferences
*/
    private String mPrefDeckPath;
    private boolean mPrefStudyOptions;
    // private boolean deckSelected;
    private boolean mInDeckPicker;
    private String mDeckFilename;
    private int mStartupMode;
    private boolean mSwipeEnabled;
    
    private int mCurrentContentView;
    
    private int mNewDayStartsAt = 4;
    private long mLastTimeOpened;
    boolean mSyncEnabled = false;
    boolean mNewVersion = false;
    boolean mShowWelcomeScreen = false;
    boolean mInvertedColors = false;
    
    /**
* Alerts to inform the user about different situations
*/
    private ProgressDialog mProgressDialog;
    private AlertDialog mNoConnectionAlert;
    private AlertDialog mUserNotLoggedInAlert;
    private AlertDialog mConnectionErrorAlert;
	private AlertDialog mSyncLogAlert;
	private AlertDialog mSyncConflictResolutionAlert;
	private AlertDialog mNewVersionAlert;
	private AlertDialog mStatisticTypeAlert;
	private AlertDialog mStatisticPeriodAlert;

	/*
	* Limit session dialog
	*/
    private AlertDialog mLimitSessionDialog;
    private AlertDialog mTagsDialog;
    private EditText mEditSessionTime;
    private EditText mEditSessionQuestions;
    private CheckBox mSessionLimitCheckBox;
    private CheckBox mLimitTagsCheckBox;
    private CheckBox mLimitTagNewActiveCheckBox;
    private CheckBox mLimitTagNewInactiveCheckBox;
    private CheckBox mLimitTagRevActiveCheckBox;
    private CheckBox mLimitTagRevInactiveCheckBox;
    private TextView mLimitSessionTv1;
    private TextView mLimitSessionTv2;
    private TextView mLimitTagTv1;
    private TextView mLimitTagTv2;
    private TextView mLimitTagTv3;
    private TextView mLimitTagTv4;
    private TextView mLimitTagTv5;
    private TextView mLimitTagTv6;
    private String mLimitNewActive;
    private String mLimitNewInactive;
    private String mLimitRevActive;
    private String mLimitRevInactive;
    private HashSet<String> mSelectedTags;
    private String[] allTags;
    private int mSelectedLimitTagText;
    private static final int LIMIT_NEW_ACTIVE = 0;
    private static final int LIMIT_NEW_INACTIVE = 1;
    private static final int LIMIT_REV_ACTIVE = 2;
    private static final int LIMIT_REV_INACTIVE = 3;

    /*
* Cram related
*/
    private AlertDialog mCramTagsDialog;
    private String allCramTags[];
    private HashSet<String> activeCramTags;
    private String cramOrder;
    private static final String[] cramOrderList = {"type, modified", "created", "random()"};

    /**
* UI elements for "Study Options" view
*/
    private View mStudyOptionsView;
    private View mStudyOptionsMain;
    private Button mButtonStart;
    private ToggleButton mToggleCram;
    private ToggleButton mToggleLimit;
    private TextView mTextDeckName;
    private TextView mTextReviewsDue;
    private TextView mTextNewToday;
    private TextView mTextETA;
    private TextView mTextNewTotal;
    private TextView mHelp;
    private CheckBox mNightMode;
    private Button mCardBrowser;
    private Button mStatisticsButton;
    
    /**
* UI elements for "More Options" dialog
*/
    private AlertDialog mDialogMoreOptions;
    private Spinner mSpinnerNewCardOrder;
    private Spinner mSpinnerNewCardSchedule;
    private Spinner mSpinnerRevCardOrder;
    private Spinner mSpinnerFailCardOption;
    private EditText mEditNewPerDay;
    
    private CheckBox mCheckBoxPerDay;
    private CheckBox mCheckBoxSuspendLeeches;

    /**
* UI elements for "No Deck" view
*/
    private View mNoDeckView;
    private TextView mTextNoDeckTitle;
    private TextView mTextNoDeckMessage;

    /**
* UI elements for "Congrats" view
*/
    private View mCongratsView;
    private TextView mTextCongratsMessage;
    private Button mButtonCongratsLearnMore;
    private Button mButtonCongratsReviewEarly;
    private Button mButtonCongratsOpenOtherDeck;
    private Button mButtonCongratsFinish;

    /**
* UI elements for "No External Storage Available" view
*/
    private View mNoExternalStorageView;

    /**
* UI elements for "Cram Tags" view
*/
    private ListView mCramTagsListView;
    private Spinner mSpinnerCramOrder;
    
    /**
    * Swipe Detection
    */    
	private GestureDetector gestureDetector;
	View.OnTouchListener gestureListener;

	private static final int SWIPE_MIN_DISTANCE_DIP = 65;
    private static final int SWIPE_MAX_OFF_PATH_DIP = 120;
    private static final int SWIPE_THRESHOLD_VELOCITY_DIP = 120;

	public static int sSwipeMinDistance;
	public static int sSwipeMaxOffPath;
	public static int sSwipeThresholdVelocity;

    /**
	* Statistics
	*/    
	public static int mStatisticType;
    private int mStatisticBarsMax = 0;
    private int mStatisticBarsHeight;
    private View mBarsMax;
    private View mDailyBar;
    private View mMatureBar;
    private View mGlobalLimitFrame;
    private View mGlobalLimitBar;
    private View mGlobalMatLimitBar;
    private View mGlobalBar;
    private View mGlobalMatBar;
    private double mProgressTodayYes;
    private double mProgressMatureYes;
    private double mProgressMatureLimit;
    private double mProgressAllLimit;
    private double mProgressMature;
    private double mProgressAll;
    
    /**
* Callbacks for UI events
*/
    private View.OnClickListener mButtonClickListener = new View.OnClickListener() {
        @Override
        public void onClick(View v) {
            switch (v.getId()) {
                case R.id.studyoptions_start:
                    openReviewer();
                    return;
                case R.id.studyoptions_cram:
                    if (mToggleCram.isChecked()) {
                        mToggleCram.setChecked(!mToggleCram.isChecked());
                        activeCramTags.clear();
                        cramOrder = cramOrderList[0];
                        recreateCramTagsDialog();
                        mCramTagsDialog.show();
                    } else {
                        onCramStop();
                        updateValuesFromDeck();
                    }
                    return;
                case R.id.studyoptions_limit:
                    mToggleLimit.setChecked(!mToggleLimit.isChecked());
                    showLimitSessionDialog();
                    return;
                case R.id.studyoptions_congrats_learnmore:
                	startLearnMore();
                	return;
                case R.id.studyoptions_congrats_reviewearly:
                	startEarlyReview();
                    return;
                case R.id.studyoptions_congrats_open_other_deck:
                    openDeckPicker();
                    return;
                case R.id.studyoptions_congrats_finish:
                    showContentView(CONTENT_SESSION_COMPLETE);
                    return;
                case R.id.studyoptions_load_sample_deck:
                    loadSampleDeck();
                    return;
                case R.id.studyoptions_load_other_deck:
                    openDeckPicker();
                    return;
                case R.id.studyoptions_download_deck:
                	showDownloadSelector();
                	return;
                case R.id.studyoptions_card_browser:
                    openCardBrowser();
                    return;
                case R.id.studyoptions_statistics:
                	mStatisticType = -1;
                	mStatisticTypeAlert.show();
                	return;
                case R.id.studyoptions_congrats_message:
                	mStatisticType = 0;
                	openStatistics(0);
                	return;
                case R.id.studyoptions_nodeck_message:
                	if (!mShowWelcomeScreen) {
                        startActivityForResult(
                                new Intent(StudyOptions.this, Preferences.class),
                                PREFERENCES_UPDATE);
                	} else {
                    	if (Utils.isIntentAvailable(StudyOptions.this, "android.intent.action.VIEW")) {
                    		Intent intent = new Intent("android.intent.action.VIEW", Uri.parse(getResources().getString(R.string.link_help)));
                    		startActivity(intent);
                    	} else {
                    		startActivity(new Intent(StudyOptions.this, About.class));
                    	}
                	}
                	return;
                case R.id.studyoptions_help:
                    if (Utils.isIntentAvailable(StudyOptions.this, "android.intent.action.VIEW")) {
                        Intent intent = new Intent("android.intent.action.VIEW", Uri.parse(getResources().getString(R.string.link_help)));
                        startActivity(intent);
                    } else {
                        startActivity(new Intent(StudyOptions.this, About.class));
                    }
                    return;
                case R.id.studyoptions_limit_tag_tv2:
                    if (mLimitTagNewActiveCheckBox.isChecked()) {
                        mSelectedLimitTagText = LIMIT_NEW_ACTIVE;
                        recreateTagsDialog();
                        mTagsDialog.show();                        
                    }
                    return;
                case R.id.studyoptions_limit_tag_tv3:
                    if (mLimitTagNewInactiveCheckBox.isChecked()) {
                        mSelectedLimitTagText = LIMIT_NEW_INACTIVE;
                        recreateTagsDialog();
                        mTagsDialog.show();
                    }
                    return;
                case R.id.studyoptions_limit_tag_tv5:
                    if (mLimitTagRevActiveCheckBox.isChecked()) {
                        mSelectedLimitTagText = LIMIT_REV_ACTIVE;
                        recreateTagsDialog();
                        mTagsDialog.show();
                    }
                    return;
                case R.id.studyoptions_limit_tag_tv6:
                    if (mLimitTagRevInactiveCheckBox.isChecked()) {
                        mSelectedLimitTagText = LIMIT_REV_INACTIVE;
                        recreateTagsDialog();
                        mTagsDialog.show();
                    }
                    return;
                default:
                    return;
            }
        }
    };

    private CompoundButton.OnCheckedChangeListener mLimitTagCheckedChangeListener = new CompoundButton.OnCheckedChangeListener(){

        @Override
        public void onCheckedChanged(CompoundButton buttonView, boolean isChecked) {
            if (!mLimitSessionDialog.isShowing()) {
                return;
            }
            switch (buttonView.getId()) {
                case R.id.studyoptions_limit_tag_new_active_check:
                    mSelectedLimitTagText = LIMIT_NEW_ACTIVE;
                    break;
                case R.id.studyoptions_limit_tag_new_inactive_check:
                    mSelectedLimitTagText = LIMIT_NEW_INACTIVE;
                    break;
                case R.id.studyoptions_limit_tag_rev_active_check:
                    mSelectedLimitTagText = LIMIT_REV_ACTIVE;
                    break;
                case R.id.studyoptions_limit_tag_rev_inactive_check:
                    mSelectedLimitTagText = LIMIT_REV_INACTIVE;
                    break;
                default:
                    return;
            }
            if (isChecked) {
                recreateTagsDialog();
                mTagsDialog.show();
            } else {
                updateLimitTagText(mSelectedLimitTagText, "");
            }
            return;
        }
        
    };


    private Boolean isValidInt(String test) {
        try {
            Integer.parseInt(test);
            return true;
        } catch (NumberFormatException e) {
            return false;
        }
    }


    private Boolean isValidLong(String test) {
        try {
            Long.parseLong(test);
            return true;
        } catch (NumberFormatException e) {
            return false;
        }
    }


    private DialogInterface.OnClickListener mDialogSaveListener = new DialogInterface.OnClickListener() {
        @Override
        public void onClick(DialogInterface dialog, int which) {
            Deck deck = AnkiDroidApp.deck();
            deck.setNewCardOrder(mSpinnerNewCardOrder.getSelectedItemPosition());
            deck.setNewCardSpacing(mSpinnerNewCardSchedule.getSelectedItemPosition());
            deck.setRevCardOrder(mSpinnerRevCardOrder.getSelectedItemPosition());
            // TODO: mSpinnerFailCardOption
            String inputText = mEditNewPerDay.getText().toString();
            if (!inputText.equals(Integer.toString(deck.getNewCardsPerDay()))) {
            	if (inputText.equals("")) {
            		deck.setNewCardsPerDay(0);                		
            	} else if (isValidInt(inputText)) {
            		deck.setNewCardsPerDay(Integer.parseInt(inputText));
            	} else {
            		mEditNewPerDay.setText("0");
            	}
        		updateValuesFromDeck();
            }
            boolean perDayChanged = deck.getPerDay() ^ mCheckBoxPerDay.isChecked(); 
          	deck.setPerDay(mCheckBoxPerDay.isChecked());
          	deck.setSuspendLeeches(mCheckBoxSuspendLeeches.isChecked());
            // TODO: Update number of due cards after change of per day scheduling 
            dialog.dismiss();
            if (perDayChanged){
                deck.updateCutoff();
                updateValuesFromDeck();
            }
        }
    };


    @Override
    protected void onCreate(Bundle savedInstanceState) {
        super.onCreate(savedInstanceState);

        Log.i(AnkiDroidApp.TAG, "StudyOptions Activity");

        if (hasErrorFiles()) {
            Intent i = new Intent(this, Feedback.class);
            startActivityForResult(i, REPORT_ERROR);
        }

        SharedPreferences preferences = restorePreferences();
        registerExternalStorageListener();

        requestWindowFeature(Window.FEATURE_INDETERMINATE_PROGRESS);

        activeCramTags = new HashSet<String>();
        mSelectedTags = new HashSet<String>();

        initAllContentViews();
        initAllDialogs();
        
        if ((AnkiDroidApp.deck() != null) && (AnkiDroidApp.deck().hasFinishScheduler())) {
            AnkiDroidApp.deck().finishScheduler();
        }

        Intent intent = getIntent();
        if ("android.intent.action.VIEW".equalsIgnoreCase(intent.getAction()) && intent.getDataString() != null) {
            mDeckFilename = Uri.parse(intent.getDataString()).getPath();
            Log.i(AnkiDroidApp.TAG, "onCreate - deckFilename from intent: " + mDeckFilename);
        } else if (savedInstanceState != null) {
            // Use the same deck as last time Ankidroid was used.
            mDeckFilename = savedInstanceState.getString("deckFilename");
            Log.i(AnkiDroidApp.TAG, "onCreate - deckFilename from savedInstanceState: " + mDeckFilename);
        } else {
            // Log.i(AnkiDroidApp.TAG, "onCreate - " + preferences.getAll().toString());
            mDeckFilename = preferences.getString("deckFilename", null);
            Log.i(AnkiDroidApp.TAG, "onCreate - deckFilename from preferences: " + mDeckFilename);
        }
        if (!mSdCardAvailable) {
            showContentView(CONTENT_NO_EXTERNAL_STORAGE);
        } else {
            if (mDeckFilename == null || !new File(mDeckFilename).exists()) {
                showContentView(CONTENT_NO_DECK);
            } else {
            	if (showDeckPickerOnStartup() && !hasErrorFiles()) {
            		openDeckPicker();
            	} else {
            		// Load previous deck.
            		loadPreviousDeck();
            	}
            }
        }
        
        gestureDetector = new GestureDetector(new MyGestureDetector());
       	gestureListener = new View.OnTouchListener() {
       		public boolean onTouch(View v, MotionEvent event) {
       			if (gestureDetector.onTouchEvent(event)) {
       				return true;
       			}
       			return false;
       		}
       	};
    }


    @Override 
    public void onConfigurationChanged(Configuration newConfig){
    	super.onConfigurationChanged(newConfig);
    	int visibility = mStudyOptionsMain.getVisibility();
        boolean cramChecked = mToggleCram.isChecked();
        boolean limitChecked = mToggleLimit.isChecked();
        boolean limitEnabled = mToggleLimit.isEnabled();
        boolean nightModeChecekd = mNightMode.isChecked();
        int limitBarVisibility = View.GONE;
        if (mDailyBar != null) {
            limitBarVisibility = mGlobalLimitFrame.getVisibility();
        }

    	initAllContentViews();
    	updateValuesFromDeck();
    	showContentView();
        mToggleCram.setChecked(cramChecked);
        mToggleLimit.setChecked(limitChecked);
        mToggleLimit.setEnabled(limitEnabled);
        mNightMode.setChecked(nightModeChecekd);
        if (mDailyBar != null) {
            mGlobalLimitFrame.setVisibility(limitBarVisibility);
        }
        mStudyOptionsMain.setVisibility(visibility);
    }


    /**
* Registers an intent to listen for ACTION_MEDIA_EJECT notifications. The intent will call
* closeExternalStorageFiles() if the external media is going to be ejected, so applications can clean up any files
* they have open.
*/
    public void registerExternalStorageListener() {
        if (mUnmountReceiver == null) {
            mUnmountReceiver = new BroadcastReceiver() {
                @Override
                public void onReceive(Context context, Intent intent) {
                    String action = intent.getAction();
                    if (action.equals(Intent.ACTION_MEDIA_EJECT)) {
                        Log.i(AnkiDroidApp.TAG, "mUnmountReceiver - Action = Media Eject");
                        closeOpenedDeck();
                        showContentView(CONTENT_NO_EXTERNAL_STORAGE);
                        mSdCardAvailable = false;
                    } else if (action.equals(Intent.ACTION_MEDIA_MOUNTED)) {
                        Log.i(AnkiDroidApp.TAG, "mUnmountReceiver - Action = Media Mounted");
                        mSdCardAvailable = true;
                        if (!mInDeckPicker) {
                            loadPreviousDeck();
                        }
                    }
                }
            };
            IntentFilter iFilter = new IntentFilter();
            iFilter.addAction(Intent.ACTION_MEDIA_EJECT);
            iFilter.addAction(Intent.ACTION_MEDIA_MOUNTED);
            iFilter.addDataScheme("file");
            registerReceiver(mUnmountReceiver, iFilter);
        }
    }


    @Override
    protected void onDestroy() {
        super.onDestroy();
        Log.i(AnkiDroidApp.TAG, "StudyOptions - onDestroy()");
        closeOpenedDeck();
        MetaDB.closeDB();
        if (mUnmountReceiver != null) {
            unregisterReceiver(mUnmountReceiver);
        }
        savePreferences("close");
    }


    @Override
    public boolean onKeyDown(int keyCode, KeyEvent event)  {
        if (keyCode == KeyEvent.KEYCODE_BACK && event.getRepeatCount() == 0) {
            Log.i(AnkiDroidApp.TAG, "StudyOptions - onBackPressed()");
            DeckTask.launchDeckTask(DeckTask.TASK_TYPE_UNLOAD_DECK, mUnloadDeckHandler, new DeckTask.TaskData(
                    mDeckFilename));
            return true;
        }
        return super.onKeyDown(keyCode, event);
    }


    private void openReviewer() {
    	if (mCurrentContentView == CONTENT_STUDY_OPTIONS || mCurrentContentView == CONTENT_SESSION_COMPLETE) {
    		Intent reviewer = new Intent(StudyOptions.this, Reviewer.class);
            reviewer.putExtra("deckFilename", mDeckFilename);
    		startActivityForResult(reviewer, REQUEST_REVIEW);
        	if (Integer.valueOf(android.os.Build.VERSION.SDK) > 4) {
       			MyAnimation.slide(this, MyAnimation.LEFT);
        	}    		
    	} else if (mCurrentContentView == CONTENT_CONGRATS) {
    		startEarlyReview();
    	}
    }


    private void startEarlyReview() {
		Deck deck = AnkiDroidApp.deck();
        if (deck != null) {
            deck.setupReviewEarlyScheduler();
            deck.reset();
    		Intent reviewer = new Intent(StudyOptions.this, Reviewer.class);
            reviewer.putExtra("deckFilename", mDeckFilename);
            startActivityForResult(reviewer, REQUEST_REVIEW);
        	if (Integer.valueOf(android.os.Build.VERSION.SDK) > 4) {
       			MyAnimation.slide(this, MyAnimation.LEFT);
        	}
        }
    }


    private void startLearnMore() {
		Deck deck = AnkiDroidApp.deck();
        if (deck != null) {
            deck.setupLearnMoreScheduler();
            deck.reset();
    		Intent reviewer = new Intent(StudyOptions.this, Reviewer.class);
    		reviewer.putExtra("deckFilename", mDeckFilename);
        	startActivityForResult(reviewer, REQUEST_REVIEW);
    		if (Integer.valueOf(android.os.Build.VERSION.SDK) > 4) {
    			MyAnimation.slide(this, MyAnimation.LEFT);
    		}    	
        }
    }


    private void loadPreviousDeck() {
        Intent deckLoadIntent = new Intent();
        deckLoadIntent.putExtra(OPT_DB, mDeckFilename);
        onActivityResult(PICK_DECK_REQUEST, RESULT_OK, deckLoadIntent);
    }


    private void closeOpenedDeck() {
        if (AnkiDroidApp.deck() != null && mSdCardAvailable) {
            AnkiDroidApp.deck().closeDeck();
            AnkiDroidApp.setDeck(null);
        }
    }


    private boolean hasErrorFiles() {
        for (String file : this.fileList()) {
            if (file.endsWith(".stacktrace")) {
                return true;
            }
        }

        return false;
    }


    private void showDownloadSelector(){
        Resources res = getResources();
        AlertDialog.Builder builder = new AlertDialog.Builder(this);

        builder.setTitle(res.getString(R.string.menu_download_deck));
        CharSequence[] items;
        if (mSyncEnabled) {
        	items = new CharSequence[2];
        	items[0] = res.getString(R.string.menu_download_personal_deck);
        	items[1] = res.getString(R.string.menu_download_shared_deck);
        } else {
        	items = new CharSequence[1];
        	items[0] = res.getString(R.string.menu_download_shared_deck);
        }
        builder.setItems(items, new DialogInterface.OnClickListener() {
			public void onClick(DialogInterface dialog, int item) {
				if (item == 0 && mSyncEnabled) {
	            	openPersonalDeckPicker();
				} else {
	            	openSharedDeckPicker();
				}
		    }
		});
        AlertDialog alert = builder.create();
		alert.show();
    }


    private void initAllContentViews() {
        // The main study options view that will be used when there are reviews left.
        mStudyOptionsView = getLayoutInflater().inflate(R.layout.studyoptions, null);
      
        mStudyOptionsMain = (View) mStudyOptionsView.findViewById(R.id.studyoptions_main);

        mTextDeckName = (TextView) mStudyOptionsView.findViewById(R.id.studyoptions_deck_name);

        mButtonStart = (Button) mStudyOptionsView.findViewById(R.id.studyoptions_start);
        mToggleCram = (ToggleButton) mStudyOptionsView.findViewById(R.id.studyoptions_cram);

        mToggleLimit = (ToggleButton) mStudyOptionsView.findViewById(R.id.studyoptions_limit);

        mCardBrowser = (Button) mStudyOptionsView.findViewById(R.id.studyoptions_card_browser);
        mStatisticsButton = (Button) mStudyOptionsView.findViewById(R.id.studyoptions_statistics);

        mDailyBar = (View) mStudyOptionsView.findViewById(R.id.studyoptions_daily_bar);
        mMatureBar = (View) mStudyOptionsView.findViewById(R.id.studyoptions_mature_bar);
        mGlobalLimitFrame = (View) mStudyOptionsView.findViewById(R.id.studyoptions_global_limit_bars);
        mGlobalLimitBar = (View) mStudyOptionsView.findViewById(R.id.studyoptions_global_limit_bar);
        mGlobalMatLimitBar = (View) mStudyOptionsView.findViewById(R.id.studyoptions_global_mat_limit_bar);
        mGlobalBar = (View) mStudyOptionsView.findViewById(R.id.studyoptions_global_bar);
        mGlobalMatBar = (View) mStudyOptionsView.findViewById(R.id.studyoptions_global_mat_bar);
        mBarsMax = (View) mStudyOptionsView.findViewById(R.id.studyoptions_bars_max);
        if (mDailyBar != null) {
            ViewTreeObserver vto = mBarsMax.getViewTreeObserver();
            vto.addOnGlobalLayoutListener(new OnGlobalLayoutListener() {
                @Override
                public void onGlobalLayout() {
                    mBarsMax.getViewTreeObserver().removeGlobalOnLayoutListener(this);
                    updateStatisticBars();
                }
            });            
        }

        mTextReviewsDue = (TextView) mStudyOptionsView.findViewById(R.id.studyoptions_reviews_due);
        mTextNewToday = (TextView) mStudyOptionsView.findViewById(R.id.studyoptions_new_today);
        mTextETA = (TextView) mStudyOptionsView.findViewById(R.id.studyoptions_eta);
        mTextNewTotal = (TextView) mStudyOptionsView.findViewById(R.id.studyoptions_new_total);
        mNightMode = (CheckBox) mStudyOptionsView.findViewById(R.id.studyoptions_night_mode);
        mNightMode.setChecked(mInvertedColors);
        mNightMode.setOnCheckedChangeListener(new CompoundButton.OnCheckedChangeListener(){
            @Override
            public void onCheckedChanged(CompoundButton buttonView,
            boolean isChecked) {
                if (mInvertedColors != isChecked) {
                    mInvertedColors = isChecked;
                    savePreferences("invertedColors");                    
                }
            }
            });
        mHelp = (TextView) mStudyOptionsView.findViewById(R.id.studyoptions_help);
        mHelp.setOnClickListener(mButtonClickListener);

        mButtonStart.setOnClickListener(mButtonClickListener);
        mToggleCram.setOnClickListener(mButtonClickListener);
        mToggleLimit.setOnClickListener(mButtonClickListener);
        mCardBrowser.setOnClickListener(mButtonClickListener);
        mStatisticsButton.setOnClickListener(mButtonClickListener);
        
        mDialogMoreOptions = createMoreOptionsDialog();
        mLimitSessionDialog = createLimitSessionDialog();

        // The view to use when there is no deck loaded yet.
        // TODO: Add and init view here.
        mNoDeckView = getLayoutInflater().inflate(R.layout.studyoptions_nodeck, null);

        mTextNoDeckTitle = (TextView) mNoDeckView.findViewById(R.id.studyoptions_nodeck_title);
        mTextNoDeckMessage = (TextView) mNoDeckView.findViewById(R.id.studyoptions_nodeck_message);
        mTextNoDeckMessage.setOnClickListener(mButtonClickListener);

        mNoDeckView.findViewById(R.id.studyoptions_load_sample_deck).setOnClickListener(mButtonClickListener);
        mNoDeckView.findViewById(R.id.studyoptions_download_deck).setOnClickListener(mButtonClickListener);
        mNoDeckView.findViewById(R.id.studyoptions_load_other_deck).setOnClickListener(mButtonClickListener);

        // The view that shows the congratulations view.
        mCongratsView = getLayoutInflater().inflate(R.layout.studyoptions_congrats, null);

        mTextCongratsMessage = (TextView) mCongratsView.findViewById(R.id.studyoptions_congrats_message);
        mTextCongratsMessage.setOnClickListener(mButtonClickListener);
        mButtonCongratsLearnMore = (Button) mCongratsView.findViewById(R.id.studyoptions_congrats_learnmore);
        mButtonCongratsReviewEarly = (Button) mCongratsView.findViewById(R.id.studyoptions_congrats_reviewearly);
        mButtonCongratsOpenOtherDeck = (Button) mCongratsView.findViewById(R.id.studyoptions_congrats_open_other_deck);
        mButtonCongratsFinish = (Button) mCongratsView.findViewById(R.id.studyoptions_congrats_finish);

        mButtonCongratsLearnMore.setOnClickListener(mButtonClickListener);
        mButtonCongratsReviewEarly.setOnClickListener(mButtonClickListener);
        mButtonCongratsOpenOtherDeck.setOnClickListener(mButtonClickListener);
        mButtonCongratsFinish.setOnClickListener(mButtonClickListener);
        
        // The view to use when there is no external storage available
        mNoExternalStorageView = getLayoutInflater().inflate(R.layout.studyoptions_nostorage, null);
    }


    private OnClickListener mSyncConflictResolutionListener = new OnClickListener() {
        @Override
        public void onClick(DialogInterface dialog, int which) {
            switch (which) {
                case AlertDialog.BUTTON_POSITIVE:
                    syncDeck("keepLocal");
                    break;
                case AlertDialog.BUTTON_NEUTRAL:
                    syncDeck("keepRemote");
                    break;
                case AlertDialog.BUTTON_NEGATIVE:
                default:
            }
        }
    };


    private OnClickListener mStatisticListener = new OnClickListener() {
        @Override
        public void onClick(DialogInterface dialog, int which) {
        	if (mStatisticType == -1) {
        		mStatisticType = which;
        		dialog.dismiss();
        		mStatisticPeriodAlert.show();
        	} else {
        		dialog.dismiss();
        		openStatistics(which);
        	}
        }
    };

    /**
     * Create AlertDialogs used on all the activity
     */
    private void initAllDialogs() {
        Resources res = getResources();

        // Init alert dialogs
        AlertDialog.Builder builder = new AlertDialog.Builder(this);

        builder.setTitle(getResources().getString(R.string.sync_log_title));
		builder.setPositiveButton(getResources().getString(R.string.ok), null);
		mSyncLogAlert = builder.create();

		builder.setTitle(res.getString(R.string.connection_error_title));
        builder.setIcon(android.R.drawable.ic_dialog_alert);
        builder.setMessage(res.getString(R.string.connection_needed));
        builder.setPositiveButton(res.getString(R.string.ok), null);
        mNoConnectionAlert = builder.create();

        builder.setTitle(res.getString(R.string.connection_error_title));
        builder.setIcon(android.R.drawable.ic_dialog_alert);
        builder.setMessage(res.getString(R.string.no_user_password_error_message));
        builder.setPositiveButton(res.getString(R.string.log_in), new OnClickListener() {

            @Override
            public void onClick(DialogInterface dialog, int which) {
                Intent myAccount = new Intent(StudyOptions.this, MyAccount.class);
                startActivity(myAccount);
            }
        });
        builder.setNegativeButton(res.getString(R.string.cancel), null);
        mUserNotLoggedInAlert = builder.create();

        builder.setTitle(res.getString(R.string.connection_error_title));
        builder.setIcon(android.R.drawable.ic_dialog_alert);
        builder.setMessage(res.getString(R.string.connection_error_message));
        builder.setPositiveButton(res.getString(R.string.retry), new OnClickListener() {

            @Override
            public void onClick(DialogInterface dialog, int which) {
                syncDeck(null);
            }
        });
        builder.setNegativeButton(res.getString(R.string.cancel), null);
        mConnectionErrorAlert = builder.create();

        builder = new AlertDialog.Builder(this);
        builder.setTitle(res.getString(R.string.sync_conflict_title));
        builder.setIcon(android.R.drawable.ic_input_get);
        builder.setMessage(res.getString(R.string.sync_conflict_message));
        builder.setPositiveButton(res.getString(R.string.sync_conflict_local), mSyncConflictResolutionListener);
        builder.setNeutralButton(res.getString(R.string.sync_conflict_remote), mSyncConflictResolutionListener);
        builder.setNegativeButton(res.getString(R.string.sync_conflict_cancel), mSyncConflictResolutionListener);
        builder.setCancelable(false);
        mSyncConflictResolutionAlert = builder.create();

        builder = new AlertDialog.Builder(this);
        builder.setTitle(res.getString(R.string.statistics_period_title));
        builder.setIcon(android.R.drawable.ic_menu_sort_by_size);
        builder.setSingleChoiceItems(getResources().getStringArray(R.array.statistics_period_labels), 0, mStatisticListener);
        mStatisticPeriodAlert = builder.create();

        builder.setTitle(res.getString(R.string.statistics_type_title));
        builder.setIcon(android.R.drawable.ic_menu_sort_by_size);
        builder.setSingleChoiceItems(getResources().getStringArray(R.array.statistics_type_labels), Statistics.TYPE_DUE, mStatisticListener);
        mStatisticTypeAlert = builder.create();
    }


    // This has to be called every time we open a new deck AND whenever we edit any tags.
    private void recreateCramTagsDialog() {
        Resources res = getResources();

        // Dialog for selecting the cram tags
        activeCramTags.clear();
        allCramTags = AnkiDroidApp.deck().allTags_();
        Log.i(AnkiDroidApp.TAG, "all cram tags: " + Arrays.toString(allCramTags));

        View contentView = getLayoutInflater().inflate(R.layout.studyoptions_cram_dialog_contents, null);
        mCramTagsListView = (ListView) contentView.findViewById(R.id.cram_tags_list);
        mCramTagsListView.setAdapter(new ArrayAdapter<String>(this, R.layout.dialog_check_item,
                    allCramTags));
        mCramTagsListView.setOnItemClickListener(new AdapterView.OnItemClickListener() {
            @Override
            public void onItemClick(AdapterView<?> parent, View view, int position, long id) {
                if (((CheckedTextView)view).isChecked()) {
                    Log.i(AnkiDroidApp.TAG, "unchecked tag: " + allCramTags[position]);
                    activeCramTags.remove(allCramTags[position]);
                } else {
                    Log.i(AnkiDroidApp.TAG, "checked tag: " + allCramTags[position]);
                    activeCramTags.add(allCramTags[position]);
                }
            }
        });
        mCramTagsListView.setItemsCanFocus(false);
        mSpinnerCramOrder = (Spinner) contentView.findViewById(R.id.cram_order_spinner);
        mSpinnerCramOrder.setSelection(0);
        mSpinnerCramOrder.setOnItemSelectedListener(new AdapterView.OnItemSelectedListener() {
            @Override
            public void onItemSelected(AdapterView<?> parent, View view, int position, long id) {
                cramOrder = cramOrderList[position];
            }
            @Override
            public void onNothingSelected(AdapterView<?> arg0) {
                return;
            }
        });
        AlertDialog.Builder builder = new AlertDialog.Builder(this);
        builder.setTitle(R.string.studyoptions_cram_dialog_title);
        builder.setPositiveButton(res.getString(R.string.begin_cram), new OnClickListener() {
            @Override
            public void onClick(DialogInterface dialog, int which) {
                onCram();
                mToggleCram.setChecked(true);
            }
        });
        builder.setNegativeButton(res.getString(R.string.cancel), null);
        builder.setView(contentView);
        mCramTagsDialog = builder.create();
    }


    // allTags must be cleared whenever a new deck is opened AND whenever any tags are edited
    private void recreateTagsDialog() {
        Resources res = getResources();
        if (allTags == null) {
            allTags = AnkiDroidApp.deck().allTags_();
            Log.i(AnkiDroidApp.TAG, "all tags: " + Arrays.toString(allTags));            
        }
        mSelectedTags.clear();
        List<String> selectedList = Arrays.asList(Utils.parseTags(getSelectedTags(mSelectedLimitTagText)));
        int length = allTags.length;
        boolean[] checked = new boolean[length];
        for (int i = 0; i < length; i++) {
            String tag = allTags[i];
            if (selectedList.contains(tag)) {
                checked[i] = true;
                mSelectedTags.add(tag);
            }
        }
        AlertDialog.Builder builder = new AlertDialog.Builder(this);
        builder.setTitle(R.string.studyoptions_limit_select_tags);
        builder.setMultiChoiceItems(allTags, checked,
                new DialogInterface.OnMultiChoiceClickListener() {
                    public void onClick(DialogInterface dialog, int whichButton, boolean isChecked) {
                        String tag = allTags[whichButton];
                        if (!isChecked) {
                            Log.i(AnkiDroidApp.TAG, "unchecked tag: " + tag);
                            mSelectedTags.remove(tag);
                        } else {
                            Log.i(AnkiDroidApp.TAG, "checked tag: " + tag);
                            mSelectedTags.add(tag);
                        }  
                    }
                });
        builder.setPositiveButton(res.getString(R.string.select), new OnClickListener() {
            @Override
            public void onClick(DialogInterface dialog, int which) {
                String readableText = mSelectedTags.toString();
                updateLimitTagText(mSelectedLimitTagText, readableText.substring(1, readableText.length()-1));
            }
        });
        builder.setNegativeButton(res.getString(R.string.cancel),  new OnClickListener() {
            @Override
            public void onClick(DialogInterface dialog, int which) {
                updateLimitTagText(mSelectedLimitTagText, getSelectedTags(mSelectedLimitTagText));
            }
        });
        builder.setOnCancelListener(new OnCancelListener() {
            @Override
            public void onCancel(DialogInterface dialog) {
                updateLimitTagText(mSelectedLimitTagText, getSelectedTags(mSelectedLimitTagText));
            }
            
        });
        mTagsDialog = builder.create();
    }


    private AlertDialog createMoreOptionsDialog() {
        // Custom view for the dialog content.
        View contentView = getLayoutInflater().inflate(R.layout.studyoptions_more_dialog_contents, null);
        mSpinnerNewCardOrder = (Spinner) contentView.findViewById(R.id.studyoptions_new_card_order);
        mSpinnerNewCardSchedule = (Spinner) contentView.findViewById(R.id.studyoptions_new_card_schedule);
        mSpinnerRevCardOrder = (Spinner) contentView.findViewById(R.id.studyoptions_rev_card_order);
        mSpinnerFailCardOption = (Spinner) contentView.findViewById(R.id.studyoptions_fail_card_option);
        mEditNewPerDay = (EditText) contentView.findViewById(R.id.studyoptions_new_cards_per_day);
        mCheckBoxPerDay = (CheckBox) contentView.findViewById(R.id.studyoptions_per_day);
        mCheckBoxSuspendLeeches = (CheckBox) contentView.findViewById(R.id.studyoptions_suspend_leeches);

        AlertDialog.Builder builder = new AlertDialog.Builder(this);
        builder.setTitle(R.string.studyoptions_more_dialog_title);
        builder.setPositiveButton(R.string.studyoptions_more_save, mDialogSaveListener);
        builder.setView(contentView);

        return builder.create();
    }


    private void showMoreOptionsDialog() {
        // Update spinner selections from deck prior to showing the dialog.
        Deck deck = AnkiDroidApp.deck();
        mSpinnerNewCardOrder.setSelection(deck.getNewCardOrder());
        mSpinnerNewCardSchedule.setSelection(deck.getNewCardSpacing());
        mSpinnerRevCardOrder.setSelection(deck.getRevCardOrder());
        mSpinnerFailCardOption.setVisibility(View.GONE); // TODO: Not implemented yet.
        mEditNewPerDay.setText(String.valueOf(deck.getNewCardsPerDay()));
        mCheckBoxPerDay.setChecked(deck.getPerDay());
        mCheckBoxSuspendLeeches.setChecked(deck.getSuspendLeeches());

        mDialogMoreOptions.show();
    }


    private AlertDialog createLimitSessionDialog() {
        // Custom view for the dialog content.
        View contentView = getLayoutInflater().inflate(R.layout.studyoptions_limit_dialog_contents, null);
        mEditSessionTime = (EditText) contentView.findViewById(R.id.studyoptions_session_minutes);
        mEditSessionQuestions = (EditText) contentView.findViewById(R.id.studyoptions_session_questions);
        mSessionLimitCheckBox = (CheckBox) contentView.findViewById(R.id.studyoptions_limit_session_check);
        mLimitTagsCheckBox = (CheckBox) contentView.findViewById(R.id.studyoptions_limit_tag_check);
        mLimitTagNewActiveCheckBox = (CheckBox) contentView.findViewById(R.id.studyoptions_limit_tag_new_active_check);
        mLimitTagNewInactiveCheckBox = (CheckBox) contentView.findViewById(R.id.studyoptions_limit_tag_new_inactive_check);
        mLimitTagRevActiveCheckBox = (CheckBox) contentView.findViewById(R.id.studyoptions_limit_tag_rev_active_check);
        mLimitTagRevInactiveCheckBox = (CheckBox) contentView.findViewById(R.id.studyoptions_limit_tag_rev_inactive_check);
        mLimitSessionTv1 = (TextView) contentView.findViewById(R.id.studyoptions_limit_session_tv1);
        mLimitSessionTv2 = (TextView) contentView.findViewById(R.id.studyoptions_limit_session_tv2);
        mLimitTagTv1 = (TextView) contentView.findViewById(R.id.studyoptions_limit_tag_tv1);
        mLimitTagTv2 = (TextView) contentView.findViewById(R.id.studyoptions_limit_tag_tv2);
        mLimitTagTv3 = (TextView) contentView.findViewById(R.id.studyoptions_limit_tag_tv3);
        mLimitTagTv4 = (TextView) contentView.findViewById(R.id.studyoptions_limit_tag_tv4);
        mLimitTagTv5 = (TextView) contentView.findViewById(R.id.studyoptions_limit_tag_tv5);
        mLimitTagTv6 = (TextView) contentView.findViewById(R.id.studyoptions_limit_tag_tv6);
        mLimitTagTv2.setOnClickListener(mButtonClickListener);
        mLimitTagTv3.setOnClickListener(mButtonClickListener);
        mLimitTagTv5.setOnClickListener(mButtonClickListener);
        mLimitTagTv6.setOnClickListener(mButtonClickListener);

        mSessionLimitCheckBox.setOnCheckedChangeListener(new CompoundButton.OnCheckedChangeListener(){
            @Override
            public void onCheckedChanged(CompoundButton buttonView, boolean isChecked) {
                mEditSessionTime.setEnabled(isChecked);
                mEditSessionQuestions.setEnabled(isChecked);
                if (!isChecked) {
                    mEditSessionTime.setText("");
                    mEditSessionQuestions.setText("");
                    mEditSessionTime.clearFocus();
                    mEditSessionQuestions.clearFocus();
                    ((InputMethodManager)getSystemService(Context.INPUT_METHOD_SERVICE)).hideSoftInputFromWindow(mEditSessionTime.getWindowToken(), 0);
                }
                int color = getResources().getColor((isChecked) ? R.color.studyoptions_foreground : R.color.studyoptions_foreground_deactivated);
                mLimitSessionTv1.setTextColor(color);
                mLimitSessionTv2.setTextColor(color);
            }
            });

        mLimitTagsCheckBox.setOnCheckedChangeListener(new CompoundButton.OnCheckedChangeListener(){
            @Override
            public void onCheckedChanged(CompoundButton buttonView, boolean isChecked) {
                mLimitTagNewActiveCheckBox.setEnabled(isChecked);
                mLimitTagNewInactiveCheckBox.setEnabled(isChecked);
                mLimitTagRevActiveCheckBox.setEnabled(isChecked);
                mLimitTagRevInactiveCheckBox.setEnabled(isChecked);
                if (!isChecked) {
                    mLimitTagNewActiveCheckBox.setChecked(false);
                    mLimitTagNewInactiveCheckBox.setChecked(false);
                    mLimitTagRevActiveCheckBox.setChecked(false);
                    mLimitTagRevInactiveCheckBox.setChecked(false);
                }
                int color = getResources().getColor((isChecked) ? R.color.studyoptions_foreground : R.color.studyoptions_foreground_deactivated);
                mLimitTagTv1.setTextColor(color);
                mLimitTagTv2.setTextColor(color);
                mLimitTagTv3.setTextColor(color);
                mLimitTagTv4.setTextColor(color);
                mLimitTagTv5.setTextColor(color);
                mLimitTagTv6.setTextColor(color);
            }
            });

        mLimitTagNewActiveCheckBox.setOnCheckedChangeListener(mLimitTagCheckedChangeListener);
        mLimitTagNewInactiveCheckBox.setOnCheckedChangeListener(mLimitTagCheckedChangeListener);
        mLimitTagRevActiveCheckBox.setOnCheckedChangeListener(mLimitTagCheckedChangeListener);
        mLimitTagRevInactiveCheckBox.setOnCheckedChangeListener(mLimitTagCheckedChangeListener);

        AlertDialog.Builder builder = new AlertDialog.Builder(this);
        builder.setTitle(R.string.studyoptions_limit_dialog_title);
        builder.setPositiveButton(R.string.studyoptions_more_save, new DialogInterface.OnClickListener() {

            @Override
            public void onClick(DialogInterface dialog, int which) {
                Deck deck = AnkiDroidApp.deck();
                boolean changed = false;
                String textTime = mEditSessionTime.getText().toString();
                if (!textTime.equals(Long.toString(deck.getSessionTimeLimit() / 60))) {
                  if (textTime.equals("")) {
                      deck.setSessionTimeLimit(0);
                  } else if (isValidLong(textTime)) {
                      deck.setSessionTimeLimit(Long.parseLong(textTime) * 60);
                  }
                }   
                String textReps = mEditSessionQuestions.getText().toString();
                if (!textReps.equals(Long.toString(deck.getSessionRepLimit()))) {
                    if (textReps.equals("")) {
                        deck.setSessionRepLimit(0);
                    } else if (isValidLong(textReps)) {
                        deck.setSessionRepLimit(Long.parseLong(textReps));
                    }
                    changed = true;
                }
                if (!deck.getVar("newActive").equals(mLimitNewActive)) {
                    deck.setVar("newActive", mLimitNewActive);
                    changed = true;
                } 
                if (!deck.getVar("newInactive").equals(mLimitNewInactive)) {
                    deck.setVar("newInactive", mLimitNewInactive);
                    changed = true;
                } 
                if (!deck.getVar("revActive").equals(mLimitRevActive)) {
                    deck.setVar("revActive", mLimitRevActive);
                    changed = true;
                } 
                if (!deck.getVar("revInactive").equals(mLimitRevInactive)) {
                    deck.setVar("revInactive", mLimitRevInactive);
                    changed = true;
                }
                if (changed) {
                    updateValuesFromDeck();
                }
                mToggleLimit.setChecked((mSessionLimitCheckBox.isChecked() && !(textTime.length() == 0 && textReps.length() == 0)) || (mLimitTagsCheckBox.isChecked() && (mLimitTagNewActiveCheckBox.isChecked() || mLimitTagNewInactiveCheckBox.isChecked()
                        || mLimitTagRevActiveCheckBox.isChecked() || mLimitTagRevInactiveCheckBox.isChecked())));
            }
        });
        builder.setView(contentView);
        return builder.create();
    }


    private void showLimitSessionDialog() {
        // Update spinner selections from deck prior to showing the dialog.
        Deck deck = AnkiDroidApp.deck();
        long timeLimit = deck.getSessionTimeLimit() / 60;
        long repLimit = deck.getSessionRepLimit();
        mSessionLimitCheckBox.setChecked(timeLimit + repLimit > 0);
        if (timeLimit != 0) {
            mEditSessionTime.setText(String.valueOf(timeLimit));
        }
        if (repLimit != 0) {
            mEditSessionQuestions.setText(String.valueOf(repLimit));
        }

        updateLimitTagText(LIMIT_NEW_ACTIVE, deck.getVar("newActive"));
        updateLimitTagText(LIMIT_NEW_INACTIVE, deck.getVar("newInactive"));
        updateLimitTagText(LIMIT_REV_ACTIVE, deck.getVar("revActive"));
        updateLimitTagText(LIMIT_REV_INACTIVE, deck.getVar("revInactive"));

        mLimitTagsCheckBox.setChecked(mLimitTagNewActiveCheckBox.isChecked() || mLimitTagNewInactiveCheckBox.isChecked()
                || mLimitTagRevActiveCheckBox.isChecked() || mLimitTagRevInactiveCheckBox.isChecked());

        mLimitSessionDialog.show();
    }


    private void showContentView(int which) {
        mCurrentContentView = which;
        showContentView();
    }


    private void showContentView() {

        switch (mCurrentContentView) {
            case CONTENT_NO_DECK:
                setTitle(R.string.app_name);
                if (mNewVersion) {
                	mShowWelcomeScreen = true;
                	savePreferences("welcome");
                	mNewVersionAlert.show();
                    mNewVersion = false;
                }
                mShowWelcomeScreen = PrefSettings.getSharedPrefs(getBaseContext()).getBoolean("welcome", false);
                if (!mShowWelcomeScreen) {
                    mTextNoDeckTitle.setText(R.string.studyoptions_nodeck_title);
                    mTextNoDeckMessage.setText(String.format(
                            getResources().getString(R.string.studyoptions_nodeck_message), mPrefDeckPath));
                } else {
                    mTextNoDeckTitle.setText(R.string.studyoptions_welcome_title);
                    mTextNoDeckMessage.setText(String.format(
                            getResources().getString(R.string.studyoptions_welcome_message), mPrefDeckPath));
                }
                setContentView(mNoDeckView);
                break;
            case CONTENT_DECK_NOT_LOADED:
                setTitle(R.string.app_name);
                mTextNoDeckTitle.setText(R.string.studyoptions_deck_not_loaded_title);
                mTextNoDeckMessage.setText(R.string.studyoptions_deck_not_loaded_message);
                setContentView(mNoDeckView);
                break;
            case CONTENT_STUDY_OPTIONS:
            case CONTENT_SESSION_COMPLETE:
                // Enable timeboxing in case it was disabled from the previous deck
                if ((AnkiDroidApp.deck() != null) && (AnkiDroidApp.deck().name().equals("cram"))) {
                    mToggleCram.setChecked(false);
                    mToggleLimit.setEnabled(true);
                }
                if (mCurrentContentView == CONTENT_STUDY_OPTIONS) {
                    mButtonStart.setText(R.string.studyoptions_start);
                } else {
                    mButtonStart.setText(R.string.studyoptions_continue);
                }
                setContentView(mStudyOptionsView);
                break;
            case CONTENT_CONGRATS:
                setCongratsMessage();
                setContentView(mCongratsView);
                break;
            case CONTENT_NO_EXTERNAL_STORAGE:
                setTitle(R.string.app_name);
                setContentView(mNoExternalStorageView);
                break;
        }
    }


    private void updateLimitTagText(int which, String tags) {
        Resources res = getResources();
        tags = tags.replaceAll(",", "");
        boolean checked = !tags.equals("");
        switch (which) {
            case LIMIT_NEW_ACTIVE:
                mLimitNewActive = tags;
                mLimitTagTv2.setText(res.getString(R.string.studyoptions_limit_tags_active, tags));
                mLimitTagNewActiveCheckBox.setChecked(checked);
                return;
            case LIMIT_NEW_INACTIVE:
                mLimitNewInactive = tags;
                mLimitTagTv3.setText(res.getString(R.string.studyoptions_limit_tags_inactive, tags));
                mLimitTagNewInactiveCheckBox.setChecked(checked);
                return;
            case LIMIT_REV_ACTIVE:
                mLimitRevActive = tags;
                mLimitTagTv5.setText(res.getString(R.string.studyoptions_limit_tags_active, tags));
                mLimitTagRevActiveCheckBox.setChecked(checked);
                return;
            case LIMIT_REV_INACTIVE:
                mLimitRevInactive = tags;
                mLimitTagTv6.setText(res.getString(R.string.studyoptions_limit_tags_inactive, tags));
                mLimitTagRevInactiveCheckBox.setChecked(checked);
                return;
            default:
                return;
        }
    }


    private String getSelectedTags(int which) {
        switch (which) {
            case LIMIT_NEW_ACTIVE:
                return mLimitNewActive;
            case LIMIT_NEW_INACTIVE:
                return mLimitNewInactive;
            case LIMIT_REV_ACTIVE:
                return mLimitRevActive;
            case LIMIT_REV_INACTIVE:
                return mLimitRevInactive;
            default:
                return "";
        }
    }


    private void setCongratsMessage() {
    	Resources res = getResources();
        Deck deck = AnkiDroidApp.deck();
        if (deck != null) {
            int revCards = deck.getNextDueCards(1) + deck.getFailedDelayedCount();
            int newCards = deck.getNextNewCards();
            String revca = res.getString(R.string.studyoptions_congrats_cards);
            String newca = res.getString(R.string.studyoptions_congrats_cards);
            if (revCards == 1) {
            	revca = res.getString(R.string.studyoptions_congrats_card);
            }
            if (newCards == 1) {
            	newca = res.getString(R.string.studyoptions_congrats_card);
            }
            mTextCongratsMessage.setText(String.format(res.getString(R.string.studyoptions_congrats_message), revCards, revca, newCards, newca));
        }
    }


    private void updateValuesFromDeck() {
        Deck deck = AnkiDroidApp.deck();
        Resources res = getResources();
        DeckTask.waitToFinish();
        if (deck != null) {
            deck.reset();
            // TODO: updateActives() from anqiqt/ui/main.py
            int dueCount = deck.getDueCount();
            int cardsCount = deck.getCardCount();
            setTitle(res.getQuantityString(R.plurals.studyoptions_window_title, dueCount, deck.getDeckName(), dueCount, cardsCount));

            mTextDeckName.setText(deck.getDeckName());
            mTextReviewsDue.setText(String.valueOf(dueCount));
            mTextNewToday.setText(String.valueOf(deck.getNewCountToday()));
            String etastr = "-";
            int eta = (int) deck.getStats(Stats.TYPE_ETA)[0];
            if (eta != -1) {
            	etastr = Integer.toString(eta / 60);
            }
            mTextETA.setText(etastr);
            int totalNewCount = deck.getNewCount(false);
            mTextNewTotal.setText(String.valueOf(totalNewCount));

            // Progress bars are not shown on small screens
            if (mDailyBar != null) {
                double[] values = deck.getStats(Stats.TYPE_YES_SHARES);
                double totalCardsCount = cardsCount;
                mProgressTodayYes = values[0];
                mProgressMatureYes = values[1];
                double mature = deck.getMatureCardCount(false);
                mProgressMature = mature / totalCardsCount;
                double allRev = deck.getTotalRevFailedCount(false);
                mProgressAll = allRev / totalCardsCount;
                if (deck.isLimitedByTag()) {
                    mGlobalLimitFrame.setVisibility(View.VISIBLE);
                    mature = deck.getMatureCardCount(true);
                    allRev = deck.getTotalRevFailedCount(true);
                    totalCardsCount = allRev + deck.getNewCount(true);
                    mProgressMatureLimit = mature / totalCardsCount;
                    mProgressAllLimit = allRev / totalCardsCount;
                } else {
                    mGlobalLimitFrame.setVisibility(View.GONE);
                }
                updateStatisticBars();
            }
        }
    }


    private void updateStatisticBars() {
        if (mStatisticBarsMax == 0) {
            mStatisticBarsMax = mBarsMax.getWidth();
            mStatisticBarsHeight = mBarsMax.getHeight();                
        }
        Utils.updateProgressBars(this, mDailyBar, mProgressTodayYes, mStatisticBarsMax, mStatisticBarsHeight, true);            
        Utils.updateProgressBars(this, mMatureBar,mProgressMatureYes, mStatisticBarsMax, mStatisticBarsHeight, true);
        Utils.updateProgressBars(this, mGlobalMatLimitBar, mProgressMatureLimit, mStatisticBarsMax, mStatisticBarsHeight, false);
        Utils.updateProgressBars(this, mGlobalLimitBar, (mProgressAllLimit == 1.0) ? 1.0 : mProgressAllLimit - mProgressMatureLimit, mStatisticBarsMax, mStatisticBarsHeight, false);
        Utils.updateProgressBars(this, mGlobalMatBar, mProgressMature, mStatisticBarsMax, mStatisticBarsHeight, false);
        Utils.updateProgressBars(this, mGlobalBar, (mProgressAll == 1.0) ? 1.0 : mProgressAll - mProgressMature, mStatisticBarsMax, mStatisticBarsHeight, false);
    } 


    /*
* Switch schedulers
*/

    private void reset() {
        reset(false);
    }
    private void reset(boolean priorities) {
        if (priorities) {
            AnkiDroidApp.deck().updateAllPriorities();
        }
        AnkiDroidApp.deck().reset();
    }


    /**
* Enter cramming mode.
* Currently not supporting cramming from selection of cards, as we don't have a card list view anyway.
*/
    private void onCram() {
        AnkiDroidApp.deck().setupCramScheduler(activeCramTags.toArray(new String[activeCramTags.size()]), cramOrder);
        // Timeboxing only supported using the standard scheduler
        mToggleLimit.setEnabled(false);
        updateValuesFromDeck();
    }

    /**
* Exit cramming mode.
*/
    private void onCramStop() {
        AnkiDroidApp.deck().setupStandardScheduler();
        mToggleLimit.setEnabled(true);
    }

    @Override
    protected void onSaveInstanceState(Bundle outState) {
        Log.i(AnkiDroidApp.TAG, "onSaveInstanceState: " + mDeckFilename);
        // Remember current deck's filename.
        if (mDeckFilename != null) {
            outState.putString("deckFilename", mDeckFilename);
        }
        Log.i(AnkiDroidApp.TAG, "onSaveInstanceState - Ending");
    }


    @Override
    public boolean onCreateOptionsMenu(Menu menu) {
<<<<<<< HEAD
        Utils.addMenuItemInActionBar(menu, Menu.NONE, MENU_OPEN, Menu.NONE, R.string.menu_open_deck,
                R.drawable.ic_menu_manage);
        Utils.addMenuItemInActionBar(menu, Menu.NONE, MENU_SYNC, Menu.NONE, R.string.menu_sync,
                R.drawable.ic_menu_refresh);
        Utils.addMenuItem(menu, Menu.NONE, MENU_ADD_FACT, Menu.NONE, R.string.menu_add_card,
                R.drawable.ic_menu_add);
        Utils.addMenuItem(menu, Menu.NONE, MENU_MORE_OPTIONS, Menu.NONE, R.string.studyoptions_more,
                R.drawable.ic_menu_archive);
        Utils.addMenuItem(menu, Menu.NONE, MENU_PREFERENCES, Menu.NONE, R.string.menu_preferences,
                R.drawable.ic_menu_preferences);
        Utils.addMenuItem(menu, Menu.NONE, MENU_FEEDBACK, Menu.NONE, R.string.studyoptions_feedback,
                R.drawable.ic_menu_send);
=======
    	MenuItem item;
        item = menu.add(Menu.NONE, MENU_OPEN, Menu.NONE, R.string.menu_open_deck);
        item.setIcon(R.drawable.ic_menu_manage);
        item = menu.add(Menu.NONE, MENU_SYNC, Menu.NONE, R.string.menu_sync);
        item.setIcon(R.drawable.ic_menu_refresh);
        item = menu.add(Menu.NONE, MENU_ADD_FACT, Menu.NONE, R.string.menu_add_card);
        item.setIcon(R.drawable.ic_menu_add);
        item = menu.add(Menu.NONE, MENU_MORE_OPTIONS, Menu.NONE, R.string.studyoptions_more);
        item.setIcon(R.drawable.ic_menu_archive);
        item = menu.add(Menu.NONE, MENU_PREFERENCES, Menu.NONE, R.string.menu_preferences);
        item.setIcon(R.drawable.ic_menu_preferences);
>>>>>>> 6eb05c93
        return true;
    }


    @Override
    public boolean onPrepareOptionsMenu(Menu menu) {
        boolean deckChangable = (AnkiDroidApp.deck() != null) && mSdCardAvailable && !mToggleCram.isChecked(); 
        menu.findItem(MENU_OPEN).setEnabled(mSdCardAvailable);
        menu.findItem(MENU_ADD_FACT).setEnabled(deckChangable);
        menu.findItem(MENU_MORE_OPTIONS).setEnabled(deckChangable);
		menu.findItem(MENU_SYNC).setEnabled(deckChangable);

        // Show sync menu items only if sync is enabled.
		menu.findItem(MENU_SYNC).setVisible(mSyncEnabled);
        return true;
    }


    /** Handles item selections */
    @Override
    public boolean onOptionsItemSelected(MenuItem item) {
        switch (item.getItemId()) {
            case MENU_OPEN:
                openDeckPicker();
                return true;

            case MENU_SYNC:
                syncDeck(null);
                return true;

            case MENU_MORE_OPTIONS:
                showMoreOptionsDialog();
                return true;
                
            case MENU_PREFERENCES:
                startActivityForResult(
                        new Intent(StudyOptions.this, Preferences.class),
                        PREFERENCES_UPDATE);
                return true;

            case MENU_ADD_FACT:
            	startActivityForResult(new Intent(StudyOptions.this, FactAdder.class), ADD_FACT);
                if (Integer.valueOf(android.os.Build.VERSION.SDK) > 4) {
                    MyAnimation.slide(StudyOptions.this, MyAnimation.LEFT);
                }
                return true;

            default:
                return super.onOptionsItemSelected(item);
        }
    }


    private void openDeckPicker() {
        closeOpenedDeck();
        // deckLoaded = false;
        Intent decksPicker = new Intent(StudyOptions.this, DeckPicker.class);
        mInDeckPicker = true;
        startActivityForResult(decksPicker, PICK_DECK_REQUEST);
    	if (Integer.valueOf(android.os.Build.VERSION.SDK) > 4) {
    		MyAnimation.slide(this, MyAnimation.RIGHT);
    	}
        // Log.i(AnkiDroidApp.TAG, "openDeckPicker - Ending");
    }


    private void openCardBrowser() {
        Intent cardBrowser = new Intent(StudyOptions.this, CardBrowser.class);
        startActivityForResult(cardBrowser, BROWSE_CARDS);
        if (Integer.valueOf(android.os.Build.VERSION.SDK) > 4) {
            MyAnimation.slide(StudyOptions.this, MyAnimation.LEFT);
        }
    }
    

    private void openStatistics(int period) {
        if (AnkiDroidApp.deck() != null) {
            DeckTask.launchDeckTask(DeckTask.TASK_TYPE_LOAD_STATISTICS, mLoadStatisticsHandler, new DeckTask.TaskData(this, new String[]{""}, mStatisticType, period));
        }
    }


    public void openPersonalDeckPicker() {
        if (AnkiDroidApp.isUserLoggedIn()) {
            if (AnkiDroidApp.deck() != null)// && sdCardAvailable)
            {
                AnkiDroidApp.deck().closeDeck();
                AnkiDroidApp.setDeck(null);
            }
            startActivityForResult(
                    new Intent(StudyOptions.this, PersonalDeckPicker.class), DOWNLOAD_PERSONAL_DECK);
        	if (Integer.valueOf(android.os.Build.VERSION.SDK) > 4) {
        		MyAnimation.slide(this, MyAnimation.RIGHT);
        	}
        } else {
            mUserNotLoggedInAlert.show();
        }
    }


    public void openSharedDeckPicker() {
        if (AnkiDroidApp.deck() != null)// && sdCardAvailable)
        {
            AnkiDroidApp.deck().closeDeck();
            AnkiDroidApp.setDeck(null);
        }
        // deckLoaded = false;
        startActivityForResult(new Intent(StudyOptions.this, SharedDeckPicker.class), DOWNLOAD_SHARED_DECK);
    	if (Integer.valueOf(android.os.Build.VERSION.SDK) > 4) {
    		MyAnimation.slide(this, MyAnimation.RIGHT);
    	}
    }


    private void loadSampleDeck() {
        // If decks directory does not exist, create it.
        File decksDirectory = new File(mPrefDeckPath);
        if (!decksDirectory.isDirectory()) {
            decksDirectory.mkdirs();
        }
        
        File sampleDeckFile = new File(mPrefDeckPath, SAMPLE_DECK_NAME);

        if (!sampleDeckFile.exists()) {
            // Create the deck.
            try {
                // Copy the sample deck from the assets to the SD card.
                InputStream stream = getResources().getAssets().open(SAMPLE_DECK_NAME);
                Utils.writeToFile(stream, sampleDeckFile.getAbsolutePath());
                stream.close();
                Log.i(AnkiDroidApp.TAG, "onCreate - The copy of country-capitals.anki to the sd card was sucessful.");
            } catch (IOException e) {
                Log.e(AnkiDroidApp.TAG, Log.getStackTraceString(e));
                Log.e(AnkiDroidApp.TAG, "onCreate - The copy of country-capitals.anki to the sd card failed.");
                openDeckPicker();
                return;
            }
        }

        Intent deckLoadIntent = new Intent();
        deckLoadIntent.putExtra(OPT_DB, sampleDeckFile.getAbsolutePath());
        onActivityResult(PICK_DECK_REQUEST, RESULT_OK, deckLoadIntent);
    }

    private void syncDeckWithPrompt() {
        if (AnkiDroidApp.isUserLoggedIn()) {
            Deck deck = AnkiDroidApp.deck();
            if (deck != null) {
                // Close existing sync progress dialog
                if (mProgressDialog != null && mProgressDialog.isShowing()) {
                    mProgressDialog.dismiss();
                }
                // Prompt user for conflict resolution
                mSyncConflictResolutionAlert.setMessage(String.format(
                            getResources().getString(R.string.sync_conflict_message), deck.getDeckName()));
                mSyncConflictResolutionAlert.show();
            }
        } else {
            mUserNotLoggedInAlert.show();
        }
    }

    private void syncDeck(String conflictResolution) {
        SharedPreferences preferences = PrefSettings.getSharedPrefs(getBaseContext());

        String username = preferences.getString("username", "");
        String password = preferences.getString("password", "");

        if (AnkiDroidApp.isUserLoggedIn()) {
            Deck deck = AnkiDroidApp.deck();

            Log.i(AnkiDroidApp.TAG, "Synchronizing deck " + mDeckFilename + ", conflict resolution: " + conflictResolution);
            Log.i(AnkiDroidApp.TAG, String.format(Utils.ENGLISH_LOCALE, "Before syncing - mod: %f, last sync: %f", deck.getModified(), deck.getLastSync()));
            Connection.syncDeck(mSyncListener, new Connection.Payload(new Object[] { username, password, deck,
                    mDeckFilename, conflictResolution }));
        } else {
            mUserNotLoggedInAlert.show();
        }
    }


    @Override
    protected void onActivityResult(int requestCode, int resultCode, Intent intent) {
        super.onActivityResult(requestCode, resultCode, intent);

        if (resultCode == CONTENT_NO_EXTERNAL_STORAGE) {
            showContentView(CONTENT_NO_EXTERNAL_STORAGE);
        } else if (requestCode == PICK_DECK_REQUEST || requestCode == DOWNLOAD_PERSONAL_DECK
                || requestCode == DOWNLOAD_SHARED_DECK) {
            // Clean the previous card before showing the first of the new loaded deck (so the transition is not so
            // abrupt)
            // updateCard("");
            // hideSdError();
            // hideDeckErrors();
            mInDeckPicker = false;

            if (requestCode == PICK_DECK_REQUEST && resultCode == RESULT_OK) {
                mStudyOptionsMain.setVisibility(View.INVISIBLE);
            } else if ((requestCode == DOWNLOAD_SHARED_DECK || requestCode == DOWNLOAD_PERSONAL_DECK) && resultCode == RESULT_OK) {
            	openDeckPicker();
            	return;
            }

            if (resultCode != RESULT_OK) {
                Log.e(AnkiDroidApp.TAG, "onActivityResult - Deck browser returned with error");
                // Make sure we open the database again in onResume() if user pressed "back"
                // deckSelected = false;
                boolean fileNotDeleted = mDeckFilename != null && new File(mDeckFilename).exists();
            	if (!fileNotDeleted) {
                    AnkiDroidApp.setDeck(null);
                    showContentView(CONTENT_NO_DECK);
            	}
                displayProgressDialogAndLoadDeck();
                return;
            }

            if (intent == null) {
                Log.e(AnkiDroidApp.TAG, "onActivityResult - Deck browser returned null intent");
                // Make sure we open the database again in onResume()
                // deckSelected = false;
                displayProgressDialogAndLoadDeck();
                return;
            }
            // A deck was picked. Save it in preferences and use it.
            Log.i(AnkiDroidApp.TAG, "onActivityResult = OK");
            mDeckFilename = intent.getExtras().getString(OPT_DB);
            savePreferences("deckFilename");
    		if (mShowWelcomeScreen) {
            	mShowWelcomeScreen = false;
            	savePreferences("welcome");            			
    		}

            // Log.i(AnkiDroidApp.TAG, "onActivityResult - deckSelected = " + deckSelected);
            boolean updateAllCards = (requestCode == DOWNLOAD_SHARED_DECK);
            displayProgressDialogAndLoadDeck(updateAllCards);

        } else if (requestCode == PREFERENCES_UPDATE) {
            restorePreferences();
            showContentView();
            // If there is no deck loaded the controls have not to be shown
            // if(deckLoaded && cardsToReview)
            // {
            // showOrHideControls();
            // showOrHideAnswerField();
            // }
        } else if (requestCode == REQUEST_REVIEW) {
            Log.i(AnkiDroidApp.TAG, "Result code = " + resultCode);
            // Return to standard scheduler
            switch (resultCode) {
                case Reviewer.RESULT_SESSION_COMPLETED:
                    mCurrentContentView = CONTENT_SESSION_COMPLETE;
                	setContentView(mStudyOptionsView);
                    break;
                case Reviewer.RESULT_NO_MORE_CARDS:
                	mCurrentContentView = CONTENT_CONGRATS;
                	Resources res = getResources();
                	mTextCongratsMessage.setText(String.format(res.getString(R.string.studyoptions_congrats_message), 0, res.getString(R.string.studyoptions_congrats_cards), 0, res.getString(R.string.studyoptions_congrats_cards)));
                	setContentView(mCongratsView);
                    break;
                default:
                	mCurrentContentView = CONTENT_STUDY_OPTIONS;
                	setContentView(mStudyOptionsView);
                    break;
            }
            DeckTask.launchDeckTask(DeckTask.TASK_TYPE_SAVE_DECK, mSaveAndResetDeckHandler, new DeckTask.TaskData(AnkiDroidApp.deck(), ""));            
        } else if (requestCode == ADD_FACT && resultCode == RESULT_OK) {
            updateValuesFromDeck();
        } else if (requestCode == BROWSE_CARDS && resultCode == RESULT_OK) {
            updateValuesFromDeck();
        } else if (requestCode == STATISTICS && mCurrentContentView == CONTENT_CONGRATS) {
        	showContentView(CONTENT_STUDY_OPTIONS);
        }
    }

    private boolean showDeckPickerOnStartup() {
    	switch (mStartupMode) {
    	case SUM_STUDY_OPTIONS:
            return false;
    	
    	case SUM_DECKPICKER:
    		return true;
    	
    	case SUM_DECKPICKER_ON_FIRST_START:
            
    		Calendar cal = Calendar.getInstance();
    		if (cal.get(Calendar.HOUR_OF_DAY) < mNewDayStartsAt) {
                cal.add(Calendar.HOUR_OF_DAY, -cal.get(Calendar.HOUR_OF_DAY) - 24 + mNewDayStartsAt);
    		} else {
                cal.add(Calendar.HOUR_OF_DAY, -cal.get(Calendar.HOUR_OF_DAY) + mNewDayStartsAt);    			
    		}
            cal.add(Calendar.MINUTE, -cal.get(Calendar.MINUTE));
            cal.add(Calendar.SECOND, -cal.get(Calendar.SECOND));
            if (cal.getTimeInMillis() > mLastTimeOpened) {
            	return true;
            } else {
            	return false;
            }
    	default:
    		return false;
    	}        
    }
        
    private void savePreferences(String str) {
        SharedPreferences preferences = PrefSettings.getSharedPrefs(getBaseContext());
        Editor editor = preferences.edit();
        if (str == "deckFilename") {
            editor.putString("deckFilename", mDeckFilename); 
        } else if (str == "close") {
        	editor.putLong("lastTimeOpened", System.currentTimeMillis());
        } else if (str == "welcome") {
        	editor.putBoolean("welcome", mShowWelcomeScreen);
        } else if (str == "invertedColors") {
            editor.putBoolean("invertedColors", mInvertedColors);
        }
        editor.commit();
    }


    private SharedPreferences restorePreferences() {
        SharedPreferences preferences = PrefSettings.getSharedPrefs(getBaseContext());
        mPrefDeckPath = preferences.getString("deckPath", AnkiDroidApp.getStorageDirectory());
        mPrefStudyOptions = preferences.getBoolean("study_options", true);
        mStartupMode = Integer.parseInt(preferences.getString("startup_mode",
                Integer.toString(SUM_DECKPICKER_ON_FIRST_START)));
        mLastTimeOpened = preferences.getLong("lastTimeOpened", 0);
        mSyncEnabled = preferences.getBoolean("syncEnabled", false);
        mSwipeEnabled = preferences.getBoolean("swipe", false);
        if (!preferences.getString("lastVersion", "").equals(getVersion())) {
        	Editor editor = preferences.edit();
        	editor.putString("lastVersion", getVersion());
        	editor.commit();

        	Resources res = getResources();

        	AlertDialog.Builder builder = new AlertDialog.Builder(this);
            builder.setTitle(res.getString(R.string.new_version_title) + " " + getVersion());
            builder.setPositiveButton(getResources().getString(R.string.ok), null);
            View contentView = getLayoutInflater().inflate(R.layout.dialog_webview, null);
            WebView messageWebView = (WebView) contentView.findViewById(R.id.dialog_webview);
            messageWebView.setBackgroundColor(res.getColor(R.color.card_browser_background));
            messageWebView.loadDataWithBaseURL("", getVersionMessage(), "text/html", "utf-8", null);
            builder.setView(contentView);
            builder.setPositiveButton(res.getString(R.string.ok), null);
            builder.setCancelable(true);
            mNewVersionAlert = builder.create();
            mNewVersion = true;
        }

        // Convert dip to pixel, code in parts from http://code.google.com/p/k9mail/
        final float gestureScale = getResources().getDisplayMetrics().density;
        int sensibility = preferences.getInt("swipeSensibility", 100);
        if (sensibility != 100) {
            float sens = (200 - sensibility) / 100.0f;
            sSwipeMinDistance = (int)(SWIPE_MIN_DISTANCE_DIP * sens * gestureScale + 0.5f);
            sSwipeThresholdVelocity = (int)(SWIPE_THRESHOLD_VELOCITY_DIP * sens * gestureScale + 0.5f);
            sSwipeMaxOffPath = (int)(SWIPE_MAX_OFF_PATH_DIP * Math.sqrt(sens) * gestureScale + 0.5f);
        } else {
            sSwipeMinDistance = (int)(SWIPE_MIN_DISTANCE_DIP * gestureScale + 0.5f);
            sSwipeThresholdVelocity = (int)(SWIPE_THRESHOLD_VELOCITY_DIP * gestureScale + 0.5f);
            sSwipeMaxOffPath = (int)(SWIPE_MAX_OFF_PATH_DIP * gestureScale + 0.5f);            
        }

        mInvertedColors = preferences.getBoolean("invertedColors", false);
       	setLanguage(preferences.getString("language", ""));
        return preferences;
    }


    private String getVersion() {
    	String versionNumber;
    	try {
            String pkg = this.getPackageName();
            versionNumber = this.getPackageManager().getPackageInfo(pkg, 0).versionName;
        } catch (NameNotFoundException e) {
            versionNumber = "?";
        }
        return versionNumber;
    }


    private String getVersionMessage() {
    	Resources res = getResources();
        StringBuilder builder = new StringBuilder();
        builder.append("<html><body text=\"#FFFFFF\">");
        builder.append(res.getString(R.string.new_version_message));
        builder.append("<ul>");
        String[] features = res.getStringArray(R.array.new_version_features);
        for (int i = 0; i < features.length; i++) {
        	builder.append("<li>");
        	builder.append(features[i]);
        	builder.append("</li>");
        }
        builder.append("</ul>");
    	return builder.toString();
    }


    private void setLanguage(String language) {
    	Locale locale;
    	if (language.equals("")) {
        	locale = Locale.getDefault();
    	} else {
        	locale = new Locale(language);    		
    	}
        Configuration config = new Configuration();
        config.locale = locale;
        this.getResources().updateConfiguration(config, this.getResources().getDisplayMetrics());
    }


    private void displayProgressDialogAndLoadDeck() {
        displayProgressDialogAndLoadDeck(false);
    }


    private void displayProgressDialogAndLoadDeck(boolean updateAllCards) {
        Log.i(AnkiDroidApp.TAG, "displayProgressDialogAndLoadDeck - Loading deck " + mDeckFilename);

        // Don't open database again in onResume() until we know for sure this attempt to load the deck is finished
        // deckSelected = true;

        // if(isSdCardMounted())
        // {
        if (mDeckFilename != null && new File(mDeckFilename).exists()) {
            // showControls(false);

        	mToggleCram.setChecked(false);
        	mToggleLimit.setEnabled(true);
            
            if (updateAllCards) {
                DeckTask.launchDeckTask(DeckTask.TASK_TYPE_LOAD_DECK_AND_UPDATE_CARDS, mLoadDeckHandler,
                        new DeckTask.TaskData(mDeckFilename));
            } else {
                DeckTask.launchDeckTask(DeckTask.TASK_TYPE_LOAD_DECK, mLoadDeckHandler, new DeckTask.TaskData(
                        mDeckFilename));
            }
        } else {
            if (mDeckFilename == null) {
                Log.i(AnkiDroidApp.TAG, "displayProgressDialogAndLoadDeck - SD card unmounted.");
            } else if (!new File(mDeckFilename).exists()) {
                Log.i(AnkiDroidApp.TAG, "displayProgressDialogAndLoadDeck - The deck " + mDeckFilename + " does not exist.");
            }

            // Show message informing that no deck has been loaded
            // displayDeckNotLoaded();
        }
        // } else
        // {
        // Log.i(AnkiDroidApp.TAG, "displayProgressDialogAndLoadDeck - SD card unmounted.");
        // deckSelected = false;
        // Log.i(AnkiDroidApp.TAG, "displayProgressDialogAndLoadDeck - deckSelected = " + deckSelected);
        // displaySdError();
        // }
    }
    
    
    DeckTask.TaskListener mLoadDeckHandler = new DeckTask.TaskListener() {

        @Override
        public void onPreExecute() {
            // if(updateDialog == null || !updateDialog.isShowing())
            // {
            mProgressDialog = ProgressDialog.show(StudyOptions.this, "", getResources()
                    .getString(R.string.loading_deck), true);
            // }
        }


        @Override
        public void onPostExecute(DeckTask.TaskData result) {

            // Close the previously opened deck.
            // if (AnkidroidApp.deck() != null)
            // {
            // AnkidroidApp.deck().closeDeck();
            // AnkidroidApp.setDeck(null);
            // }
            allTags = null;

            switch (result.getInt()) {
                case DeckTask.DECK_LOADED:
                    // Set the deck in the application instance, so other activities
                    // can access the loaded deck.
                    AnkiDroidApp.setDeck(result.getDeck());

                    if (mPrefStudyOptions) {
                        updateValuesFromDeck();
                        showContentView(CONTENT_STUDY_OPTIONS);
                    } else {
                        startActivityForResult(new Intent(StudyOptions.this, Reviewer.class), REQUEST_REVIEW);
                    }

                    break;

                case DeckTask.DECK_NOT_LOADED:
                    showContentView(CONTENT_DECK_NOT_LOADED);
                    break;

                case DeckTask.DECK_EMPTY:
                    // displayNoCardsInDeck();
                    break;
            }

            // This verification would not be necessary if onConfigurationChanged it's executed correctly (which seems
            // that emulator does not do)
            if (mProgressDialog.isShowing()) {
                try {
                    mProgressDialog.dismiss();
                } catch (Exception e) {
                    Log.e(AnkiDroidApp.TAG, "onPostExecute - Dialog dismiss Exception = " + e.getMessage());
                }
                if (mNewVersion) {
                    mNewVersionAlert.show();
                    mNewVersion = false;
                }
            }
            Deck deck = AnkiDroidApp.deck();
            mToggleLimit.setChecked(deck.isLimitedByTag() || deck.getSessionRepLimit() + deck.getSessionTimeLimit() > 0);
            mStudyOptionsMain.setVisibility(View.VISIBLE);
        }


        @Override
        public void onProgressUpdate(DeckTask.TaskData... values) {
            // Pass
        }
    };
    
    
    DeckTask.TaskListener mUnloadDeckHandler = new DeckTask.TaskListener() {
        @Override
        public void onPreExecute() {
            mProgressDialog = ProgressDialog.show(StudyOptions.this, "", getResources()
                    .getString(R.string.unloading_deck), true);
        }
        @Override
        public void onPostExecute(DeckTask.TaskData result) {

            
            closeOpenedDeck();
            MetaDB.closeDB();
            if (mProgressDialog.isShowing()) {
                try {
                    mProgressDialog.dismiss();
                } catch (Exception e) {
                    Log.e(AnkiDroidApp.TAG, "onPostExecute - Dialog dismiss Exception = " + e.getMessage());
                }
            }
            finish();
        }
        @Override
        public void onProgressUpdate(DeckTask.TaskData... values) {
            // Pass
        }
    };
    
    
    DeckTask.TaskListener mSaveAndResetDeckHandler = new DeckTask.TaskListener() {
        @Override
        public void onPreExecute() {
            mProgressDialog = ProgressDialog.show(StudyOptions.this, "", getResources()
                    .getString(R.string.saving_changes), true);
        }
        @Override
        public void onPostExecute(DeckTask.TaskData result) {
            updateValuesFromDeck();
        	if (mProgressDialog.isShowing()) {
                try {
                    mProgressDialog.dismiss();
                } catch (Exception e) {
                    Log.e(AnkiDroidApp.TAG, "onPostExecute - Dialog dismiss Exception = " + e.getMessage());
                }
            }
            showContentView();
        }
        @Override
        public void onProgressUpdate(DeckTask.TaskData... values) {
            // Pass
        }
    };

    Connection.TaskListener mSyncListener = new Connection.TaskListener() {

        @Override
        public void onDisconnected() {
            if (mNoConnectionAlert != null) {
                mNoConnectionAlert.show();
            }
        }


        @Override
        public void onPostExecute(Payload data) {
            Log.i(AnkiDroidApp.TAG, "onPostExecute");
            if (mProgressDialog != null) {
                mProgressDialog.dismiss();
                setRequestedOrientation(ActivityInfo.SCREEN_ORIENTATION_SENSOR);
            }
            if (data.success) {
                mSyncLogAlert.setMessage(((HashMap<String, String>) data.result).get("message"));
                AnkiDroidApp.deck().updateCutoff();
                updateValuesFromDeck();
                mSyncLogAlert.show();
            } else {
                if (data.returnType == AnkiDroidProxy.SYNC_CONFLICT_RESOLUTION) {
                    // Need to ask user for conflict resolution direction and re-run sync
                    syncDeckWithPrompt();
                } else {
                    if (mConnectionErrorAlert != null) {
                        String errorMessage = ((HashMap<String, String>) data.result).get("message");
                        if ((errorMessage != null) && (errorMessage.length() > 0)) {
                            mConnectionErrorAlert.setMessage(errorMessage);
                        }
                        mConnectionErrorAlert.show();
                    }
                }
            }
        }


        @Override
        public void onPreExecute() {
            // Pass
        }


        @Override
        public void onProgressUpdate(Object... values) {
            if (values[0] instanceof Boolean) {
                // This is the part Download missing media of syncing
                Resources res = getResources();
                int total = ((Integer)values[1]).intValue();
                int done = ((Integer)values[2]).intValue();
                values[0] = ((String)values[3]);
                values[1] = res.getString(R.string.sync_downloading_media, done, total);
            }
            if (mProgressDialog == null || !mProgressDialog.isShowing()) {
                mProgressDialog = ProgressDialog.show(StudyOptions.this, (String) values[0], (String) values[1]);
                // Forbid orientation changes as long as progress dialog is shown
                setRequestedOrientation(ActivityInfo.SCREEN_ORIENTATION_NOSENSOR);
            } else {
                mProgressDialog.setTitle((String) values[0]);
                mProgressDialog.setMessage((String) values[1]);
            }
        }

    };
 

    DeckTask.TaskListener mLoadStatisticsHandler = new DeckTask.TaskListener() {

		@Override
		public void onPostExecute(DeckTask.TaskData result) {
            if (mProgressDialog.isShowing()) {
                try {
                    mProgressDialog.dismiss();
                } catch (Exception e) {
                    Log.e(AnkiDroidApp.TAG, "onPostExecute - Dialog dismiss Exception = " + e.getMessage());
                }
            }
            if (result.getBoolean()) {
		    	Intent intent = new Intent(StudyOptions.this, com.ichi2.charts.ChartBuilder.class);
		    	startActivityForResult(intent, STATISTICS);
		        if (Integer.valueOf(android.os.Build.VERSION.SDK) > 4) {
		            MyAnimation.slide(StudyOptions.this, MyAnimation.DOWN);
		        }				
			}
		}

		@Override
		public void onPreExecute() {
            mProgressDialog = ProgressDialog.show(StudyOptions.this, "", getResources()
                    .getString(R.string.calculating_statistics), true);
		}

		@Override
		public void onProgressUpdate(DeckTask.TaskData... values) {
		}
    	
    };


    class MyGestureDetector extends SimpleOnGestureListener {
    	@Override
        public boolean onFling(MotionEvent e1, MotionEvent e2, float velocityX, float velocityY) {
            if (mSwipeEnabled) {
            	try {
    				if (e1.getX() - e2.getX() > sSwipeMinDistance && Math.abs(velocityX) > sSwipeThresholdVelocity && Math.abs(e1.getY() - e2.getY()) < sSwipeMaxOffPath) {
                        // left
                    	openReviewer();
                    } else if (e2.getX() - e1.getX() > sSwipeMinDistance && Math.abs(velocityX) > sSwipeThresholdVelocity && Math.abs(e1.getY() - e2.getY()) < sSwipeMaxOffPath) {
                        // right
    					openDeckPicker();
                    } else if (e2.getY() - e1.getY() > sSwipeMinDistance && Math.abs(velocityY) > sSwipeThresholdVelocity && Math.abs(e1.getX() - e2.getX()) < sSwipeMaxOffPath) {
                        // down
                    	mStatisticType = 0;
                    	openStatistics(0);
                    }

                }
                catch (Exception e) {
                	Log.e(AnkiDroidApp.TAG, "onFling Exception = " + e.getMessage());
                }
            }
            return false;
        }
    }
    @Override
    public boolean onTouchEvent(MotionEvent event) {
        if (gestureDetector.onTouchEvent(event))
	        return true;
	    else
	    	return false;
    }

}<|MERGE_RESOLUTION|>--- conflicted
+++ resolved
@@ -1478,7 +1478,6 @@
 
     @Override
     public boolean onCreateOptionsMenu(Menu menu) {
-<<<<<<< HEAD
         Utils.addMenuItemInActionBar(menu, Menu.NONE, MENU_OPEN, Menu.NONE, R.string.menu_open_deck,
                 R.drawable.ic_menu_manage);
         Utils.addMenuItemInActionBar(menu, Menu.NONE, MENU_SYNC, Menu.NONE, R.string.menu_sync,
@@ -1489,21 +1488,6 @@
                 R.drawable.ic_menu_archive);
         Utils.addMenuItem(menu, Menu.NONE, MENU_PREFERENCES, Menu.NONE, R.string.menu_preferences,
                 R.drawable.ic_menu_preferences);
-        Utils.addMenuItem(menu, Menu.NONE, MENU_FEEDBACK, Menu.NONE, R.string.studyoptions_feedback,
-                R.drawable.ic_menu_send);
-=======
-    	MenuItem item;
-        item = menu.add(Menu.NONE, MENU_OPEN, Menu.NONE, R.string.menu_open_deck);
-        item.setIcon(R.drawable.ic_menu_manage);
-        item = menu.add(Menu.NONE, MENU_SYNC, Menu.NONE, R.string.menu_sync);
-        item.setIcon(R.drawable.ic_menu_refresh);
-        item = menu.add(Menu.NONE, MENU_ADD_FACT, Menu.NONE, R.string.menu_add_card);
-        item.setIcon(R.drawable.ic_menu_add);
-        item = menu.add(Menu.NONE, MENU_MORE_OPTIONS, Menu.NONE, R.string.studyoptions_more);
-        item.setIcon(R.drawable.ic_menu_archive);
-        item = menu.add(Menu.NONE, MENU_PREFERENCES, Menu.NONE, R.string.menu_preferences);
-        item.setIcon(R.drawable.ic_menu_preferences);
->>>>>>> 6eb05c93
         return true;
     }
 
