--- conflicted
+++ resolved
@@ -311,10 +311,6 @@
             AnkiDatabaseManager.closeDatabase(mPath);
             mDb = null;
             mMedia.close();
-<<<<<<< HEAD
-            AnkiDroidApp.resetAccessThreadCount();
-=======
->>>>>>> f32b758d
             Log.i(AnkiDroidApp.TAG, "Collection closed");
         }
     }
