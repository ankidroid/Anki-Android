--- conflicted
+++ resolved
@@ -33,112 +33,39 @@
 import com.ichi2.anki.AnkiDroidApp;
 import com.ichi2.anki.BackupManager;
 import com.ichi2.libanki.Collection;
+import com.ichi2.libanki.Note;
 import com.ichi2.libanki.Storage;
 import com.ichi2.libanki.Utils;
 
-public class Anki2Importer
-{
-
-    Collection mCol;
-    String mFile;
-    int mTotal;
-    ArrayList<String> mLog;
-    long mTs;
-    String mDeckPrefix = null;
-
-    Collection mDst;
-    Collection mSrc;
-
-    HashMap<String, Object[]> mNotes;
-    HashMap<String, HashMap<Integer, Long>> mCards;
-    HashMap<Long, Long> mDecks;
-    HashMap<Long, Long> mModelMap;
+public class Anki2Importer {
+
+	Collection mCol;
+	String mFile;
+	int mTotal;
+	ArrayList<String> mLog;
+	long mTs;
+	String mDeckPrefix = null;
+
+	Collection mDst;
+	Collection mSrc;
+
+	HashMap<String, Object[]> mNotes;
+	HashMap<String, HashMap<Integer, Long>> mCards;
+	HashMap<Long, Long> mDecks;
+	HashMap<Long, Long> mModelMap;
     HashMap<String, String> mChangedGuids;
 
     private static final int GUID = 1;
     private static final int MID = 2;
 
-    /**
-     * Imports a .apkg file inside AnkiDroid collection
-     * 
-     * @param col
-     *            The main collection file
-     * @param file
-     *            Path of the apkg file that will be imported
-     */
-    public Anki2Importer(Collection col, String file)
-    {
-        mCol = col;
-        mFile = file;
-        mTotal = 0;
-        mLog = new ArrayList<String>();
-    }
-
-    public int run()
-    {
-        try
-        {
-            // extract the deck from the zip file
-            String fileDir = AnkiDroidApp.getCurrentAnkiDroidDirectory(AnkiDroidApp.getInstance().getBaseContext())
-                    + "/tmpzip";
-            // from anki2.py
-            String colFile = fileDir + "/collection.anki2";
-            if (!Utils.unzip(mFile, fileDir) || !(new File(colFile)).exists())
-            {
-                return -2;
-            }
-            _prepareFiles(colFile);
-            int cnt = -1;
-            try
-            {
-                cnt = _import();
-            }
-            finally
-            {
-                // do not close collection but close only db (in order not to
-                // confuse access counting in storage.java
-                AnkiDatabaseManager.closeDatabase(mSrc.getPath());
-            }
-            // import media
-            JSONObject media = new JSONObject(Utils.convertStreamToString(new FileInputStream(fileDir + "/media")));
-            String mediaDir = mCol.getMedia().getDir() + "/";
-            JSONArray names = media.names();
-            if (names != null)
-            {
-                for (int i = 0; i < names.length(); i++)
-                {
-                    String n = names.getString(i);
-                    String o = media.getString(n);
-                    File of = new File(mediaDir + o);
-                    if (!of.exists())
-                    {
-                        File newFile = new File(fileDir + "/" + n);
-                        newFile.renameTo(of);
-                    }
-                }
-            }
-            // delete tmp dir
-            File dir = new File(fileDir);
-            BackupManager.removeDir(dir);
-            return cnt;
-        }
-        catch (IOException e)
-        {
-            return -1;
-        }
-        catch (JSONException e)
-        {
-            return -1;
-        }
-    }
-
-<<<<<<< HEAD
-    private void _prepareFiles(String src)
-    {
-        mDst = mCol;
-        mSrc = Storage.Collection(src);
-    }
-=======
+	public Anki2Importer (Collection col, String file) {
+		mCol = col;
+		mFile = file;
+		mTotal = 0;
+		mLog = new ArrayList<String>();
+	}
+
+
 	public int run() {
 		try	{
 			// extract the deck from the zip file
@@ -186,66 +113,55 @@
 		mDst = mCol;
 		mSrc = Storage.Collection(src);
 	}
->>>>>>> 1b3ef69d
-
-    private int _import()
-    {
-        mDecks = new HashMap<Long, Long>();
-        if (mDeckPrefix != null)
-        {
-            long id = mDst.getDecks().id(mDeckPrefix);
-            mDst.getDecks().select(id);
-        }
-        Log.i(AnkiDroidApp.TAG, "Import - preparing");
-        _prepareTS();
-        _prepareModels();
-        Log.i(AnkiDroidApp.TAG, "Import - importing notes");
-        _importNotes();
-        Log.i(AnkiDroidApp.TAG, "Import - importing cards");
-        int cnt = _importCards();
-        // _importMedia();
-        Log.i(AnkiDroidApp.TAG, "Import - finishing");
-        _postImport();
-        // LIBANKI: vacuum and analyze is done in DeckTask
-        return cnt;
-    }
-
-    /** timestamps */
-
-    private void _prepareTS()
-    {
-        mTs = Utils.maxID(mDst.getDb());
-    }
-
-    private long ts()
-    {
-        mTs++;
-        return mTs;
-    }
-
-    /** Notes */
-    // should note new for wizard
-
-    private void _importNotes()
-    {
-        // build guid -> (id,mod,mid) hash & map of existing note ids
-        mNotes = new HashMap<String, Object[]>();
-        HashMap<Long, Boolean> existing = new HashMap<Long, Boolean>();
+
+	private int _import() {
+		mDecks = new HashMap<Long, Long>();
+		if (mDeckPrefix != null) {
+			long id = mDst.getDecks().id(mDeckPrefix);
+			mDst.getDecks().select(id);
+		}
+		Log.i(AnkiDroidApp.TAG, "Import - preparing");
+		_prepareTS();
+		_prepareModels();
+		Log.i(AnkiDroidApp.TAG, "Import - importing notes");
+		_importNotes();
+		Log.i(AnkiDroidApp.TAG, "Import - importing cards");
+		int cnt = _importCards();
+//		_importMedia();
+		Log.i(AnkiDroidApp.TAG, "Import - finishing");
+		_postImport();
+		// LIBANKI: vacuum and analyze is done in DeckTask
+		return cnt;
+	}
+
+	/** timestamps */
+
+	private void _prepareTS() {
+		mTs = Utils.maxID(mDst.getDb());
+	}
+
+	private long ts() {
+		mTs++;
+		return mTs;
+	}
+
+	/** Notes */
+	// should note new for wizard
+
+	private void _importNotes() {
+		// build guid -> (id,mod,mid) hash & map of existing note ids
+		mNotes = new HashMap<String, Object[]>();
+		HashMap<Long, Boolean> existing = new HashMap<Long, Boolean>();
         Cursor cursor = null;
-        try
-        {
+        try {
             cursor = mDst.getDb().getDatabase().rawQuery("SELECT id, guid, mod, mid FROM notes", null);
-            while (cursor.moveToNext())
-            {
-                long id = cursor.getLong(0);
-                mNotes.put(cursor.getString(1), new Object[] { id, cursor.getLong(2), cursor.getLong(3) });
-                existing.put(id, true);
-            }
-        }
-        finally
-        {
-            if (cursor != null)
-            {
+            while (cursor.moveToNext()) {
+            	long id = cursor.getLong(0);
+            	mNotes.put(cursor.getString(1), new Object[]{id, cursor.getLong(2), cursor.getLong(3)});
+            	existing.put(id, true);
+            }
+        } finally {
+            if (cursor != null) {
                 cursor.close();
             }
         }
@@ -257,244 +173,199 @@
         ArrayList<Long> dirty = new ArrayList<Long>();
         int usn = mDst.usn();
         int dupes = 0;
-        try
-        {
+        try {
             cursor = mSrc.getDb().getDatabase().rawQuery("SELECT * FROM notes", null);
-            while (cursor.moveToNext())
-            {
-                Object[] note = new Object[] { cursor.getLong(0), cursor.getString(1), cursor.getLong(2),
-                        cursor.getLong(3), cursor.getInt(4), cursor.getString(5), cursor.getString(6),
-                        cursor.getString(7), cursor.getLong(8), cursor.getInt(9), cursor.getString(10) };
-                boolean shouldAdd = _uniquifyNote(note);
-                if (shouldAdd)
-                {
-                    // ensure id is unique
-                    while (existing.containsKey(note[0]))
-                    {
-                        note[0] = ((Long) note[0]) + 999;
-                    }
-                    existing.put((Long) note[0], true);
-                    // bump usn
-                    note[4] = usn;
-                    // update media references in case of dupes
-                    // TODO: note[6] = _mungeMedia(note[3], note[6]);
-                    add.add(note);
-                    dirty.add((Long) note[0]);
-                    // note we have the added guid
-                    mNotes.put((String) note[GUID], new Object[] { note[0], note[3], note[MID] });
-                }
-                else
-                {
-                    dupes += 1;
-                    // // update existing note - not yet tested; for post 2.0
-                    // boolean newer = note[3] > mod;
-                    // if (mAllowUpdate && _mid(mid) == mid && newer) {
-                    // note[0] = localNid;
-                    // note[4] = usn;
-                    // add.add(note);
-                    // dirty.add(note[0]);
-                    // }
-                }
+            while (cursor.moveToNext()) {
+            	Object[] note = new Object[]{cursor.getLong(0), cursor.getString(1), cursor.getLong(2), cursor.getLong(3), cursor.getInt(4), cursor.getString(5), cursor.getString(6), cursor.getString(7), cursor.getLong(8), cursor.getInt(9), cursor.getString(10)};
+            	boolean shouldAdd = _uniquifyNote(note);
+            	if (shouldAdd) {
+            		// ensure id is unique
+            		while (existing.containsKey(note[0])) {
+            			note[0] = ((Long)note[0]) + 999;
+            		}
+            		existing.put((Long) note[0], true);
+            		// bump usn
+            		note[4] = usn;
+            		// update media references in case of dupes
+//            		TODO: note[6] = _mungeMedia(note[3], note[6]);
+            		add.add(note);
+            		dirty.add((Long) note[0]);
+            		// note we have the added guid
+            		mNotes.put((String) note[GUID], new Object[]{note[0], note[3], note[MID]});
+            	} else {
+            		dupes += 1;
+//            		// update existing note - not yet tested; for post 2.0
+//            		boolean newer = note[3] > mod;
+//            		if (mAllowUpdate && _mid(mid) == mid && newer) {
+//            			note[0] = localNid;
+//            			note[4] = usn;
+//            			add.add(note);
+//            			dirty.add(note[0]);
+//            		}
+            	}
+            }
+        } finally {
+            if (cursor != null) {
+                cursor.close();
             }
         }
-        finally
-        {
-            if (cursor != null)
-            {
-                cursor.close();
-            }
-        }
-        if (dupes != 0)
-        {
-            // TODO: notify about dupes
+        if (dupes != 0) {
+        	// TODO: notify about dupes
         }
         // add to col
         mDst.getDb().executeMany("INSERT OR REPLACE INTO NOTES VALUES (?,?,?,?,?,?,?,?,?,?,?)", add);
         long[] dis = Utils.arrayList2array(dirty);
         mDst.updateFieldCache(dis);
         mDst.getTags().registerNotes(dis);
-    }
-
-    // determine if note is a duplicate, and adjust mid and/or guid as required
-    // returns true if note should be added
-
-    private boolean _uniquifyNote(Object[] note)
-    {
-        String origGuid = (String) note[GUID];
-        long srcMid = (Long) note[MID];
-        long dstMid = _mid(srcMid);
-        // duplicate Schemas?
-        if (srcMid == dstMid)
-        {
-            return !mNotes.containsKey(origGuid);
-        }
-        // differing schemas
-        note[MID] = dstMid;
-        if (!mNotes.containsKey(origGuid))
-        {
-            return true;
-        }
-        // as the schemas differ and we already have a note with a different
-        // note type, this note needs a new guid
-        while (true)
-        {
-            note[GUID] = Utils.incGuid((String) note[GUID]);
-            mChangedGuids.put(origGuid, (String) note[GUID]);
-            // if we don't have an existing guid, we can add
-            if (!mNotes.containsKey(note[GUID]))
-            {
-                return true;
-            }
-            // if the existing guid shares the same mid, we can reuse
-            if (dstMid == (Long) mNotes.get(note[GUID])[MID])
-            {
-                return false;
-            }
-        }
-    }
-
-    /** Models */
-    // Models in the two decks may share an ID but not a schema, so we need to
+	}
+	
+	
+	// determine if note is a duplicate, and adjust mid and/or guid as required
+	// returns true if note should be added
+	
+	private boolean _uniquifyNote(Object[] note) {
+		String origGuid = (String) note[GUID];
+		long srcMid = (Long) note[MID];
+		long dstMid = _mid(srcMid);
+		// duplicate Schemas?
+		if (srcMid == dstMid) {
+			return !mNotes.containsKey(origGuid);
+		}
+		// differing schemas
+		note[MID] = dstMid;
+		if (!mNotes.containsKey(origGuid)) {
+			return true;
+		}
+		// as the schemas differ and we already have a note with a different note type, this note needs a new guid
+		while (true) {
+			note[GUID] = Utils.incGuid((String)note[GUID]);
+			mChangedGuids.put(origGuid, (String) note[GUID]);
+			// if we don't have an existing guid, we can add
+			if (!mNotes.containsKey((String)note[GUID])) {
+				return true;
+			}
+			// if the existing guid shares the same mid, we can reuse
+			if (dstMid == (Long) mNotes.get((String)note[GUID])[MID]) {
+				return false;
+			}
+		}
+	}
+
+
+	/** Models */
+	// Models in the two decks may share an ID but not a schema, so we need to
     // compare the field & template signature rather than just rely on ID. If
-    // the schemas don't match, we increment the mid and try again, creating a
-    // new model if necessary.
-
-    /* Prepare index of schema hashes */
-    private void _prepareModels()
-    {
-        mModelMap = new HashMap<Long, Long>();
-    }
-
-    /* Return local id for remote MID */
-    private long _mid(long srcMid)
-    {
-        try
-        {
-            // already processed this mid?
-            if (mModelMap.containsKey(srcMid))
-            {
-                return mModelMap.get(srcMid);
-            }
-            long mid = srcMid;
-            JSONObject srcModel = new JSONObject(mSrc.getModels().get(srcMid).toString());
-            long srcScm = mSrc.getModels().scmhash(srcModel);
-            while (true)
-            {
-                // missing from target col?
-                if (!mDst.getModels().have(mid))
-                {
-                    // copy it over
-                    JSONObject model = new JSONObject(srcModel.toString());
-                    model.put("id", mid);
-                    mDst.getModels().update(model);
-                    break;
-                }
-                // there's an existing model; do the schemas match?
-                JSONObject dstModel = new JSONObject(mDst.getModels().get(mid).toString());
-                long dstScm = mDst.getModels().scmhash(dstModel);
-                if (srcScm == dstScm)
-                {
-                    // they do; we can reuse this mid
-                    break;
-                }
-                // as they don't match, try next id
-                mid += 1;
-            }
-            mModelMap.put(srcMid, mid);
-            return mid;
-        }
-        catch (JSONException e)
-        {
-            throw new RuntimeException(e);
-        }
-    }
-
-    /** Decks */
-
-    /* Given did in src col, return local id */
-    private long _did(long did)
-    {
-        try
-        {
-            // already converted?
-            if (mDecks.containsKey(did))
-            {
-                return mDecks.get(did);
-            }
-            // get the name in src
-            JSONObject g = mSrc.getDecks().get(did);
-            String name = g.getString("name");
-            // if there's a prefix, replace the top level deck
-            if (mDeckPrefix != null)
-            {
-                String[] tmpname = name.split("::");
-                name = mDeckPrefix;
-                if (tmpname.length > 1)
-                {
-                    for (int i = 0; i < tmpname.length - 2; i++)
-                    {
-                        name += "::" + tmpname[i + 1];
-                    }
-                }
-            }
-            // create in local
-            long newid = mDst.getDecks().id(name);
-            // pull conf over
-            if (g.has("conf") && g.getLong("conf") != 1)
-            {
-                mDst.getDecks().updateConf(mSrc.getDecks().getConf(g.getLong("conf")));
-                JSONObject g2 = mDst.getDecks().get(newid);
-                g2.put("conf", g.getLong("conf"));
-                mDst.getDecks().save(g2);
-            }
-            // save desc
-            JSONObject deck = mDst.getDecks().get(newid);
-            deck.put("desc", g.getString("desc"));
-            mDst.getDecks().save(deck);
-            // add to deck map and return
-            mDecks.put(did, newid);
-            return newid;
-        }
-        catch (JSONException e)
-        {
-            throw new RuntimeException(e);
-        }
-    }
-
-    /** Cards */
-
-    private int _importCards()
-    {
-        // build map of (guid, ord) -> cid and used id cache
-        mCards = new HashMap<String, HashMap<Integer, Long>>();
-        HashMap<Long, Boolean> existing = new HashMap<Long, Boolean>();
+	// the schemas don't match, we increment the mid and try again, creating a
+	// new model if necessary.
+
+	/* Prepare index of schema hashes */
+	private void _prepareModels() {
+		mModelMap = new HashMap<Long, Long>();
+	}
+	
+	/* Return local id for remote MID */
+	private long _mid(long srcMid) {
+		try {
+			// already processed this mid?
+			if (mModelMap.containsKey(srcMid)) {
+				return mModelMap.get(srcMid);
+			}
+			long mid = srcMid;
+			JSONObject srcModel = new JSONObject(mSrc.getModels().get(srcMid).toString());
+			long srcScm = mSrc.getModels().scmhash(srcModel);
+			while (true) {
+				// missing from target col?
+				if (!mDst.getModels().have(mid)) {
+					// copy it over
+					JSONObject model = new JSONObject(srcModel.toString());
+					model.put("id", mid);
+					mDst.getModels().update(model);
+					break;
+				}
+				// there's an existing model; do the schemas match?
+				JSONObject dstModel = new JSONObject(mDst.getModels().get(mid).toString());
+				long dstScm = mDst.getModels().scmhash(dstModel);
+				if (srcScm == dstScm) {
+					// they do; we can reuse this mid
+					break;
+				}
+				// as they don't match, try next id
+				mid += 1;
+			}
+			mModelMap.put(srcMid, mid);
+			return mid;
+		} catch (JSONException e) {
+			throw new RuntimeException(e);
+		}
+	}
+
+	/** Decks */
+
+	/* Given did in src col, return local id */
+	private long _did(long did) {
+		try {
+			// already converted?
+			if (mDecks.containsKey(did)) {
+				return mDecks.get(did);
+			}
+			// get the name in src
+			JSONObject g = mSrc.getDecks().get(did);
+			String name = g.getString("name");
+			// if there's a prefix, replace the top level deck
+			if (mDeckPrefix != null) {
+				String[] tmpname = name.split("::");
+				name = mDeckPrefix;
+				if (tmpname.length > 1) {
+					for (int i = 0; i < tmpname.length - 2; i++) {
+						name += "::" + tmpname[i + 1];
+					}
+				}
+			}
+			// create in local
+			long newid = mDst.getDecks().id(name);
+			// pull conf over
+			if (g.has("conf") && g.getLong("conf") != 1) {
+				mDst.getDecks().updateConf(mSrc.getDecks().getConf(g.getLong("conf")));
+				JSONObject g2 = mDst.getDecks().get(newid);
+				g2.put("conf", g.getLong("conf"));
+				mDst.getDecks().save(g2);
+			}
+			// save desc
+			JSONObject deck = mDst.getDecks().get(newid);
+			deck.put("desc", g.getString("desc"));
+			mDst.getDecks().save(deck);
+			// add to deck map and return
+			mDecks.put(did, newid);
+			return newid;
+		} catch (JSONException e) {
+			throw new RuntimeException(e);
+		}
+	}
+
+	/** Cards */
+
+	private int _importCards() {
+		// build map of (guid, ord) -> cid and used id cache
+		mCards = new HashMap<String, HashMap<Integer, Long>>();
+		HashMap<Long, Boolean> existing = new HashMap<Long, Boolean>();
         Cursor cursor = null;
-        try
-        {
-            cursor = mDst.getDb().getDatabase()
-                    .rawQuery("SELECT f.guid, c.ord, c.id FROM cards c, notes f WHERE c.nid = f.id", null);
-            while (cursor.moveToNext())
-            {
-                long cid = cursor.getLong(2);
-                existing.put(cid, true);
-                String guid = cursor.getString(0);
-                int ord = cursor.getInt(1);
-                if (mCards.containsKey(guid))
-                {
-                    mCards.get(guid).put(ord, cid);
-                }
-                else
-                {
-                    HashMap<Integer, Long> map = new HashMap<Integer, Long>();
-                    map.put(ord, cid);
-                    mCards.put(guid, map);
-                }
-            }
-        }
-        finally
-        {
-            if (cursor != null)
-            {
+        try {
+            cursor = mDst.getDb().getDatabase().rawQuery("SELECT f.guid, c.ord, c.id FROM cards c, notes f WHERE c.nid = f.id", null);
+            while (cursor.moveToNext()) {
+            	long cid = cursor.getLong(2);
+            	existing.put(cid, true);
+            	String guid = cursor.getString(0);
+            	int ord = cursor.getInt(1);
+            	if (mCards.containsKey(guid)) {
+            		mCards.get(guid).put(ord, cid);
+            	} else {
+            		HashMap<Integer, Long> map = new HashMap<Integer, Long>();
+            		map.put(ord, cid);
+            		mCards.put(guid, map);
+            	}
+            }
+        } finally {
+            if (cursor != null) {
                 cursor.close();
             }
         }
@@ -504,111 +375,93 @@
         int cnt = 0;
         int usn = mDst.usn();
         long aheadBy = mSrc.getSched().getToday() - mDst.getSched().getToday();
-        try
-        {
-            cursor = mSrc.getDb().getDatabase()
-                    .rawQuery("SELECT f.guid, f.mid, c.* FROM cards c, notes f WHERE c.nid = f.id", null);
-            while (cursor.moveToNext())
-            {
-                Object[] card = new Object[] { cursor.getString(0), cursor.getLong(1), cursor.getLong(2),
-                        cursor.getLong(3), cursor.getLong(4), cursor.getInt(5), cursor.getLong(6), cursor.getInt(7),
-                        cursor.getInt(8), cursor.getInt(9), cursor.getLong(10), cursor.getLong(11), cursor.getLong(12),
-                        cursor.getInt(13), cursor.getInt(14), cursor.getInt(15), cursor.getLong(16),
-                        cursor.getLong(17), cursor.getInt(18), cursor.getString(19) };
-                String guid = (String) card[0];
-                if (mChangedGuids.containsKey(guid))
-                {
-                    guid = mChangedGuids.get(guid);
-                }
-                // does the card's note exist in dst col?
-                if (!mNotes.containsKey(guid))
-                {
-                    continue;
-                }
-                Object[] dnid = mNotes.get(guid);
-                // does the card already exist in the dst col?
-                int ord = (Integer) card[5];
-                if (mCards.containsKey(guid) && mCards.get(guid).containsKey(ord))
-                {
-                    // fixme: in future, could update if newer mod time
-                    continue;
-                }
-                // doesn't exist. strip off note info, and save src id for later
-                Object[] oc = card;
-                card = new Object[oc.length - 2];
-                for (int i = 0; i < card.length; i++)
-                {
-                    card[i] = oc[i + 2];
-                }
-                long scid = (Long) card[0];
-                // ensure the card id is unique
-                while (existing.containsKey(card[0]))
-                {
-                    card[0] = (Long) card[0] + 999;
-                }
-                existing.put((Long) card[0], true);
-                // update cid, nid, etc
-                card[1] = mNotes.get(guid)[0];
-                card[2] = _did((Long) card[2]);
-                card[4] = Utils.intNow();
-                card[5] = usn;
-                // review cards have a due date relative to collection
-                if ((Integer) card[7] == 2 || (Integer) card[7] == 3)
-                {
-                    card[8] = (Long) card[8] - aheadBy;
-                }
-                // if odid true, convert card from filtered to normal
-                if ((Long) card[15] != 0)
-                {
-                    // odid
-                    card[15] = 0;
-                    // odue
-                    card[8] = card[14];
-                    card[14] = 0;
-                    // queue
-                    if ((Integer) card[6] == 1)
-                    { // type
-                        card[7] = 0;
+        try {
+            cursor = mSrc.getDb().getDatabase().rawQuery("SELECT f.guid, f.mid, c.* FROM cards c, notes f WHERE c.nid = f.id", null);
+            while (cursor.moveToNext()) {
+            	Object[] card = new Object[]{cursor.getString(0), cursor.getLong(1),
+            			cursor.getLong(2), cursor.getLong(3), cursor.getLong(4), 
+            			cursor.getInt(5), cursor.getLong(6), cursor.getInt(7), 
+            			cursor.getInt(8), cursor.getInt(9), cursor.getLong(10), 
+            			cursor.getLong(11), cursor.getLong(12), cursor.getInt(13), 
+            			cursor.getInt(14), cursor.getInt(15), cursor.getLong(16), 
+            			cursor.getLong(17), cursor.getInt(18), cursor.getString(19) };
+            	String guid = (String) card[0];
+            	if (mChangedGuids.containsKey(guid)) {
+            		guid = mChangedGuids.get(guid);
+            	}
+            	// does the card's note exist in dst col?
+            	if (!mNotes.containsKey(guid)) {
+            		continue;
+            	}
+            	Object[] dnid = mNotes.get(guid);
+            	// does the card already exist in the dst col?
+            	int ord = (Integer) card[5];
+            	if (mCards.containsKey(guid) && mCards.get(guid).containsKey(ord)) {
+            		// fixme: in future, could update if newer mod time
+            		continue;
+            	}
+            	// doesn't exist. strip off note info, and save src id for later
+            	Object[] oc = card;
+            	card = new Object[oc.length - 2];
+            	for (int i = 0; i < card.length; i++) {
+            		card[i] = oc[i + 2];
+            	}
+            	long scid = (Long) card[0];
+            	// ensure the card id is unique
+            	while (existing.containsKey(card[0])) {
+            		card[0] = (Long) card[0] + 999;
+            	}
+            	existing.put((Long) card[0], true);
+            	// update cid, nid, etc
+            	card[1] = mNotes.get(guid)[0];
+            	card[2] = _did((Long) card[2]);
+            	card[4] = Utils.intNow();
+            	card[5] = usn;
+            	// review cards have a due date relative to collection
+            	if ((Integer)card[7] == 2 || (Integer)card[7] == 3) {
+            		card[8] = (Long) card[8] - aheadBy;
+            	}
+            	// if odid true, convert card from filtered to normal
+            	if ((Long)card[15] != 0) {
+            		// odid
+            		card[15] = 0;
+            		// odue
+            		card[8] = card[14];
+            		card[14] = 0;
+            		// queue
+            		if ((Integer)card[6] == 1) { // type
+            			card[7] = 0;
+            		} else {
+            			card[7] = card[6];
+            		}
+            		// tpye
+            		if ((Integer)card[6] == 1) {
+            			card[6] = 0;
+            		}
+            	}
+            	cards.add(card);
+            	// we need to import revlog, rewriting card ids and bumping usn
+            	Cursor cur2 = null;
+                try {
+                    cur2 = mDst.getDb().getDatabase().rawQuery("SELECT * FROM revlog WHERE cid = " + scid, null);
+                    while (cur2.moveToNext()) {
+                    	 Object[] rev = new Object[]{cur2.getLong(0), cur2.getLong(1),
+                    			cur2.getInt(2), cur2.getInt(3), cur2.getLong(4),
+                    			cur2.getLong(5), cur2.getLong(6), cur2.getLong(7),
+                    			cur2.getInt(8)};
+                    	 rev[1] = card[0];
+                    	 rev[2] = mDst.usn();
+                    	 revlog.add(rev);
                     }
-                    else
-                    {
-                        card[7] = card[6];
-                    }
-                    // tpye
-                    if ((Integer) card[6] == 1)
-                    {
-                        card[6] = 0;
-                    }
-                }
-                cards.add(card);
-                // we need to import revlog, rewriting card ids and bumping usn
-                Cursor cur2 = null;
-                try
-                {
-                    cur2 = mDst.getDb().getDatabase().rawQuery("SELECT * FROM revlog WHERE cid = " + scid, null);
-                    while (cur2.moveToNext())
-                    {
-                        Object[] rev = new Object[] { cur2.getLong(0), cur2.getLong(1), cur2.getInt(2), cur2.getInt(3),
-                                cur2.getLong(4), cur2.getLong(5), cur2.getLong(6), cur2.getLong(7), cur2.getInt(8) };
-                        rev[1] = card[0];
-                        rev[2] = mDst.usn();
-                        revlog.add(rev);
-                    }
-                }
-                finally
-                {
-                    if (cur2 != null)
-                    {
+                } finally {
+                    if (cur2 != null) {
                         cur2.close();
                     }
                 }
                 cnt += 1;
             }
-        }
-        finally
-        {
-            if (cursor != null)
-            {
+        } finally {
+            if (cursor != null) {
                 cursor.close();
             }
         }
@@ -616,29 +469,23 @@
         mDst.getDb().executeMany("INSERT OR IGNORE INTO cards VALUES (?,?,?,?,?,?,?,?,?,?,?,?,?,?,?,?,?,?)", cards);
         mDst.getDb().executeMany("INSERT OR IGNORE INTO revlog VALUES (?,?,?,?,?,?,?,?,?)", revlog);
         return cnt;
-    }
-
-    private String _mungeMedia(long mid, String fields)
-    {
-        String[] fs = Utils.splitFields(fields);
-        // TODO: repl
-        return fields;
-    }
-
-    /** post-import cleanup */
-
-    private void _postImport()
-    {
-        try
-        {
-            // make sure new position is correct
-            mDst.getConf().put("nextPos",
-                    mDst.getDb().queryLongScalar("SELECT max(due) + 1 FROM cards WHERE type = 0", false));
-            mDst.save();
-        }
-        catch (JSONException e)
-        {
-            throw new RuntimeException(e);
-        }
-    }
+	}
+
+	private String _mungeMedia(long mid, String fields) {
+		String[] fs = Utils.splitFields(fields);
+		// TODO: repl
+		return fields;
+	}
+
+	/** post-import cleanup */
+
+	private void _postImport() {
+		try {
+			// make sure new position is correct
+			mDst.getConf().put("nextPos", mDst.getDb().queryLongScalar("SELECT max(due) + 1 FROM cards WHERE type = 0", false));
+			mDst.save();		
+		} catch (JSONException e) {
+			throw new RuntimeException(e);
+		}
+	}
 }