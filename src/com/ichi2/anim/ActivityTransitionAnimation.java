--- conflicted
+++ resolved
@@ -1,11 +1,7 @@
 package com.ichi2.anim;
 
-<<<<<<< HEAD
-import com.ichi2.anki.R;
-=======
 import com.ichi2.anki2.R;
 
->>>>>>> 100ede37
 import android.app.Activity;
 
 public class ActivityTransitionAnimation {
