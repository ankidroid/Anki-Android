--- conflicted
+++ resolved
@@ -21,13 +21,8 @@
 <manifest xmlns:android="http://schemas.android.com/apk/res/android"
     package="com.ichi2.anki"
     android:installLocation="auto"
-<<<<<<< HEAD
-    android:versionCode="32"
-    android:versionName="2.1alpha1" >
-=======
     android:versionCode="31"
     android:versionName="2.0.1beta1" >
->>>>>>> f32b758d
 
     <instrumentation
         android:name="android.test.InstrumentationTestRunner"
@@ -36,7 +31,7 @@
 
     <uses-sdk
         android:minSdkVersion="4"
-        android:targetSdkVersion="4" />
+        android:targetSdkVersion="11" />
 
     <uses-permission android:name="android.permission.WRITE_EXTERNAL_STORAGE" />
     <uses-permission android:name="android.permission.VIBRATE" />
