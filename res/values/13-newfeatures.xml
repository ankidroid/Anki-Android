--- conflicted
+++ resolved
@@ -21,12 +21,7 @@
 <resources>
 <!-- Be careful with a reordering. It will probably lead to a deletion of already translated strings on crowdin and should therefore only be done only immediately before release -->
 	<string-array name="new_version_features">
-<<<<<<< HEAD
-	    <item>Plugin architecture (e.g. for Zeemote)</item>
-	</string-array>
-=======
 		<item>bug fix: importing apkgs</item>
 	        <item>bug fix: media syncing</item>
-				</string-array>
->>>>>>> f32b758d
+	</string-array>
 </resources>