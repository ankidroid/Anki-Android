--- conflicted
+++ resolved
@@ -49,11 +49,7 @@
   <string name="intent_add_saved_information">Lagrede data</string>
   <string name="intent_add_clear_all">Fjern alle</string>
   <string name="intent_aedict_empty">Kategorien \'standard\' er tom</string>
-<<<<<<< HEAD
-  <string name="intent_aedict_category">For å legge kort til AnkiDriod, fjerm alle notisblokk-kategorier eller legg til en som heter \'default\'</string>
-=======
   <string name="intent_aedict_category">For å legge kort til AnkiDroid, fjern alle notisblokk-kategorier eller legg til en som heter \'default\'</string>
->>>>>>> adc84c48
   <string name="learnmore_title">Extend Limits</string>
   <string name="learnmore_extend_new_limit">New limit by</string>
   <string name="learnmore_extend_rev_limit">Review limit by</string>
