--- conflicted
+++ resolved
@@ -60,15 +60,8 @@
               }
             }
 
-<<<<<<< HEAD
-            // TODO Refactor to make these dynamic with a low/high bracket only on schedule, not push
-            // For now this is the latest supported API. Previously API 29 was fastest.
-            // #13695: This was reverted to API 30, 31 was unstable. This should be fixed
-            let apiLevel = [30];
-=======
             // TODO Refactor to make these dynamic with a minSdk/max bracket only on schedule, not push
             let apiLevel = [36];
->>>>>>> 48488917
 
             // These are used for performance tuning what emulator to use.
             // try different architectures, targets, delays etc
