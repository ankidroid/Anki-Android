--- conflicted
+++ resolved
@@ -51,12 +51,8 @@
     <issue id="RtlEnabled" severity="fatal" />
     <issue id="RtlHardcoded" severity="fatal" />
 
-<<<<<<< HEAD
     <issue id="RedundantNamespace" severity="fatal" />
-=======
     <issue id="LogConditional" severity="fatal" />
->>>>>>> 29b8a3a8
-
 
     <!-- this is new with AGP7.1+, does not appear to create value -->
     <issue id="IntentFilterUniqueDataAttributes" severity="ignore" />
