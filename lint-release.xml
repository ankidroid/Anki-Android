--- conflicted
+++ resolved
@@ -45,11 +45,8 @@
     <issue id="WrongConstant" severity="fatal" />
     <issue id="WrongViewCast" severity="fatal" />
     <issue id="UnknownId" severity="fatal" />
-<<<<<<< HEAD
     <issue id="UselessParent" severity="fatal" />
-=======
     <issue id="ObsoleteLayoutParam" severity="fatal" />
->>>>>>> b02551b5
 
     <!--           RTL Rules               -->
     <issue id="RtlCompat" severity="fatal" />
