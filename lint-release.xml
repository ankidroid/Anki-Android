--- conflicted
+++ resolved
@@ -51,12 +51,8 @@
     <issue id="RtlEnabled" severity="fatal" />
     <issue id="RtlHardcoded" severity="fatal" />
 
-<<<<<<< HEAD
     <issue id="TextFields" severity="fatal" />
-=======
     <issue id="LogConditional" severity="fatal" />
-
->>>>>>> 29b8a3a8
 
     <!-- this is new with AGP7.1+, does not appear to create value -->
     <issue id="IntentFilterUniqueDataAttributes" severity="ignore" />
@@ -228,6 +224,7 @@
     <issue id="InvalidResourceFolder" severity="ignore" />
     <issue id="WrongRegion" severity="ignore" />
     <issue id="UseAlpha2" severity="ignore" />
+    <issue id="LogConditional" severity="ignore" />
     <issue id="LongLogTag" severity="ignore" />
     <issue id="LogTagMismatch" severity="ignore" />
     <issue id="AllowBackup" severity="ignore" />
@@ -333,6 +330,7 @@
     <issue id="WrongThread" severity="ignore" />
     <issue id="VisibleForTests" severity="ignore" />
     <issue id="ProtectedPermissions" severity="ignore" />
+    <issue id="TextFields" severity="ignore" />
     <issue id="TextViewEdits" severity="ignore" />
     <issue id="SelectableText" severity="ignore" />
     <issue id="MenuTitle" severity="ignore" />
