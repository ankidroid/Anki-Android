--- conflicted
+++ resolved
@@ -6,12 +6,8 @@
         jcenter()
     }
     dependencies {
-<<<<<<< HEAD
         classpath 'com.android.tools.build:gradle:3.5.3'
         classpath "org.jacoco:org.jacoco.core:0.8.4"
-=======
-        classpath 'com.android.tools.build:gradle:3.5.2'
->>>>>>> ac527462
         // NOTE: Do not place your application dependencies here; they belong
         // in the individual module build.gradle files
     }
