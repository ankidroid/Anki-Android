--- conflicted
+++ resolved
@@ -94,49 +94,6 @@
     window.location.href = "signal:answer_ease4";
 }
 
-<<<<<<< HEAD
-=======
-/* Reload card.html */
-function reloadPage() {
-    window.location.href = "signal:reload_card_html";
-}
-
-// Mark current card
-function ankiMarkCard() {
-    window.location.href = "signal:mark_current_card";
-}
-
-/* Toggle flag on card from AnkiDroid Webview using JavaScript
-    Possible values: "none", "red", "orange", "green", "blue"
-    See AnkiDroid Manual for Usage
-*/
-function ankiToggleFlag(flag) {
-    var flagVal = Number.isInteger(flag);
-
-    if (flagVal) {
-        switch (flag) {
-            case 0: window.location.href = "signal:flag_none"; break;
-            case 1: window.location.href = "signal:flag_red"; break;
-            case 2: window.location.href = "signal:flag_orange"; break;
-            case 3: window.location.href = "signal:flag_green"; break;
-            case 4: window.location.href = "signal:flag_blue"; break;
-            default: console.log('No Flag Found'); break;
-        }
-    } else {
-        window.location.href = "signal:flag_" + flag;
-    }
-}
-// Options menu
-function ankiShowOptionsMenu() {
-    window.location.href = "signal:show_options_menu";
-}
-
-// Navigation Drawer
-function ankiShowNavDrawer() {
-    window.location.href = "signal:show_navigation_drawer";
-}
-
->>>>>>> 2eea7f93
 /* Tell the app the text in the input box when it loses focus */
 function taBlur(itag) {
     //#5944 - percent wasn't encoded, but Mandarin was.
