--- conflicted
+++ resolved
@@ -20,13 +20,10 @@
 import android.app.PendingIntent
 import android.content.Context
 import android.content.Intent
-<<<<<<< HEAD
 import android.content.pm.PackageManager
-=======
 import android.content.pm.PackageInfo
 import android.content.pm.PackageManager
 import android.content.pm.PackageManager.NameNotFoundException
->>>>>>> 4b55af5b
 import android.content.pm.ResolveInfo
 import android.graphics.Bitmap
 import android.graphics.Bitmap.CompressFormat
@@ -111,7 +108,7 @@
     fun <T : Parcelable?> getParcelableExtra(intent: Intent, name: String, clazz: Class<T>): T?
 
     /**
-<<<<<<< HEAD
+    
      * Retrieve various kinds of information related to the application packages that are currently
      * installed on the device.
      * @param packageManager
@@ -133,7 +130,7 @@
             fun of(value: Long) = ResolveInfoFlags(value = value)
         }
     }
-=======
+
      * Returns the value associated with the given key, or `null` if:
      * * No mapping of the desired type exists for the given key.
      * * A `null` value is explicitly associated with the key.
@@ -162,7 +159,7 @@
      */
     @Throws(NameNotFoundException::class)
     fun getPackageInfo(packageManager: PackageManager, packageName: String, flags: PackageInfoFlagsCompat): PackageInfo?
->>>>>>> 4b55af5b
+
 
     /**
      * Copy file at path [source] to path [target]
