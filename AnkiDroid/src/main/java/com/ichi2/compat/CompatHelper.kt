--- conflicted
+++ resolved
@@ -90,17 +90,16 @@
             return compat.getParcelableExtra(this, name, T::class.java)
         }
 
-<<<<<<< HEAD
         fun PackageManager.resolveActivity(intent: Intent, flags: Compat.ResolveInfoFlags): ResolveInfo? {
             return compat.resolveActivity(this, intent, flags)
-=======
+        }
+
         inline fun <reified T : Parcelable> Bundle.getParcelableArrayListCompat(key: String, clazz: Class<T>): ArrayList<T>? {
             return compat.getParcelableArrayList(this, key, clazz)
         }
 
         inline fun <reified T> Parcel.readSparseArrayCompat(loader: ClassLoader, clazz: Class<T>): SparseArray<T>? {
             return compat.readSparseArray(this, loader, clazz)
->>>>>>> 70161c1e
         }
     }
 }