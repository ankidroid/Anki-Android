/*
 *  Copyright (c) 2022 Ashish Yadav <mailtoashish693@gmail.com>
 *  Copyright (c) 2022 David Allison <davidallisongithub@gmail.com>
 *
 *  This program is free software; you can redistribute it and/or modify it under
 *  the terms of the GNU General Public License as published by the Free Software
 *  Foundation; either version 3 of the License, or (at your option) any later
 *  version.
 *
 *  This program is distributed in the hope that it will be useful, but WITHOUT ANY
 *  WARRANTY; without even the implied warranty of MERCHANTABILITY or FITNESS FOR A
 *  PARTICULAR PURPOSE. See the GNU General Public License for more details.
 *
 *  You should have received a copy of the GNU General Public License along with
 *  this program.  If not, see <http://www.gnu.org/licenses/>.
 */
package com.ichi2.compat

import android.annotation.TargetApi
import android.content.Intent
<<<<<<< HEAD
import android.content.pm.PackageManager
import android.content.pm.ResolveInfo
=======
import android.os.Bundle
import android.os.Parcel
>>>>>>> 70161c1e
import android.os.Parcelable
import android.util.SparseArray
import java.io.Serializable

@TargetApi(33)
open class CompatV33 : CompatV31(), Compat {
    override fun <T : Parcelable> getParcelableArrayList(bundle: Bundle, key: String, clazz: Class<T>): ArrayList<T>? {
        return bundle.getParcelableArrayList(key, clazz)
    }

    override fun <T : Serializable?> getSerializableExtra(intent: Intent, name: String, className: Class<T>): T? {
        return intent.getSerializableExtra(name, className)
    }

    override fun <T : Parcelable?> getParcelableExtra(intent: Intent, name: String, clazz: Class<T>): T? {
        return intent.getParcelableExtra(name, clazz)
    }

<<<<<<< HEAD
    override fun resolveActivity(packageManager: PackageManager, intent: Intent, flags: Compat.ResolveInfoFlags): ResolveInfo? {
        return packageManager.resolveActivity(intent, PackageManager.ResolveInfoFlags.of(flags.value))
=======
    override fun <T> readSparseArray(
        parcel: Parcel,
        loader: ClassLoader,
        clazz: Class<T>
    ): SparseArray<T>? {
        return parcel.readSparseArray(loader, clazz)
>>>>>>> 70161c1e
    }
}<|MERGE_RESOLUTION|>--- conflicted
+++ resolved
@@ -18,13 +18,10 @@
 
 import android.annotation.TargetApi
 import android.content.Intent
-<<<<<<< HEAD
 import android.content.pm.PackageManager
 import android.content.pm.ResolveInfo
-=======
 import android.os.Bundle
 import android.os.Parcel
->>>>>>> 70161c1e
 import android.os.Parcelable
 import android.util.SparseArray
 import java.io.Serializable
@@ -43,16 +40,15 @@
         return intent.getParcelableExtra(name, clazz)
     }
 
-<<<<<<< HEAD
     override fun resolveActivity(packageManager: PackageManager, intent: Intent, flags: Compat.ResolveInfoFlags): ResolveInfo? {
         return packageManager.resolveActivity(intent, PackageManager.ResolveInfoFlags.of(flags.value))
-=======
+    }
+
     override fun <T> readSparseArray(
         parcel: Parcel,
         loader: ClassLoader,
         clazz: Class<T>
     ): SparseArray<T>? {
         return parcel.readSparseArray(loader, clazz)
->>>>>>> 70161c1e
     }
 }