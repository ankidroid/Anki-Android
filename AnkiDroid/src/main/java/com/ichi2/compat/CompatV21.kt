/*
 * Copyright (c) 2015 Timothy Rae <perceptualchaos2@gmail.com>
 * Copyright (c) 2022 Arthur Milchior <arthur@milchior.fr>
 *
 * This program is free software; you can redistribute it and/or modify it under
 * the terms of the GNU General Public License as published by the Free Software
 * Foundation; either version 3 of the License, or (at your option) any later
 * version.
 *
 * This program is distributed in the hope that it will be useful, but WITHOUT ANY
 * WARRANTY; without even the implied warranty of MERCHANTABILITY or FITNESS FOR A
 * PARTICULAR PURPOSE. See the GNU General Public License for more details.
 *
 * You should have received a copy of the GNU General Public License along with
 * this program.  If not, see <http://www.gnu.org/licenses/>.
 */
package com.ichi2.compat

import android.annotation.SuppressLint
import android.app.PendingIntent
import android.content.Context
import android.content.Intent
import android.content.pm.PackageInfo
import android.content.pm.PackageManager
import android.content.pm.ResolveInfo
import android.graphics.Bitmap
import android.graphics.Bitmap.CompressFormat
import android.media.AudioFocusRequest
import android.media.AudioManager
import android.media.AudioManager.OnAudioFocusChangeListener
import android.media.MediaRecorder
import android.media.ThumbnailUtils
import android.net.Uri
import android.os.Bundle
import android.os.Environment
import android.os.Parcel
import android.os.Parcelable
import android.os.Vibrator
import android.provider.MediaStore
import android.util.SparseArray
import android.view.View
import android.widget.TimePicker
import androidx.appcompat.widget.TooltipCompat
import com.ichi2.utils.KotlinCleanup
import timber.log.Timber
import java.io.*

/** Baseline implementation of [Compat]. Check  [Compat]'s for more detail.  */
@KotlinCleanup("add extension method logging file.delete() failure" + "Fix Deprecation")
@Suppress("Deprecation")
open class CompatV21 : Compat {
    // Until API26, ignore notification channels
    override fun setupNotificationChannel(context: Context) { /* pre-API26, do nothing */
    }

    // Until API26, tooltips cannot be defined declaratively in layouts
    override fun setTooltipTextByContentDescription(view: View) {
        TooltipCompat.setTooltipText(view, view.contentDescription)
    }

    // Until API 23 the methods have "current" in the name
    override fun setTime(picker: TimePicker, hour: Int, minute: Int) {
        picker.currentHour = hour
        picker.currentMinute = minute
    }

    // Until API 26 just specify time, after that specify effect also
    override fun vibrate(context: Context, durationMillis: Long) {
        val vibratorManager = context.getSystemService(Context.VIBRATOR_SERVICE) as Vibrator?
        vibratorManager?.vibrate(durationMillis)
    }

    // Until API31 the MediaRecorder constructor was default, ignoring the Context
    override fun getMediaRecorder(context: Context): MediaRecorder {
        return MediaRecorder()
    }

    override fun <T> readSparseArray(parcel: Parcel, loader: ClassLoader, clazz: Class<T>): SparseArray<T>? {
        return parcel.readSparseArray(loader)
    }

    override fun <T : Parcelable> getParcelableArrayList(bundle: Bundle, key: String, clazz: Class<T>): ArrayList<T>? {
        return bundle.getParcelableArrayList(key)
    }

    override fun resolveService(
        packageManager: PackageManager,
        intent: Intent,
        flags: ResolveInfoFlagsCompat
    ): ResolveInfo? {
        return packageManager.resolveService(intent, flags.value.toInt())
    }

<<<<<<< HEAD
    override fun queryIntentActivities(
        packageManager: PackageManager,
        intent: Intent,
        flags: ResolveInfoFlagsCompat
    ): List<ResolveInfo> {
        return packageManager.queryIntentActivities(intent, flags.value.toInt())
=======
    override fun <T> getParcelable(bundle: Bundle, key: String?, clazz: Class<T>): T? {
        return bundle.getParcelable(key)
>>>>>>> 12130224
    }

    override fun <T : Serializable?> getSerializableExtra(
        intent: Intent,
        name: String,
        className: Class<T>
    ): T? {
        return try {
            @Suppress("UNCHECKED_CAST")
            intent.getSerializableExtra(name) as? T?
        } catch (e: Exception) {
            return null
        }
    }

    override fun <T : Parcelable?> getParcelableExtra(
        intent: Intent,
        name: String,
        clazz: Class<T>
    ): T? {
        return intent.getParcelableExtra<T>(name)
    }

    override fun getPackageInfo(packageManager: PackageManager, packageName: String, flags: PackageInfoFlagsCompat): PackageInfo? =
        packageManager.getPackageInfo(packageName, flags.value.toInt())

    @Suppress("UNCHECKED_CAST")
    override fun <T : Serializable?> getSerializable(
        bundle: Bundle,
        key: String,
        clazz: Class<T>
    ): T? = bundle.getSerializable(key) as? T?

    override fun <T> readSerializable(parcel: Parcel, loader: ClassLoader?, clazz: Class<T>): T? {
        @Suppress("UNCHECKED_CAST")
        return parcel.readSerializable() as T
    }

    // Until API 26 do the copy using streams
    @Throws(IOException::class)
    override fun copyFile(source: String, target: String) {
        try {
            FileInputStream(source).use { fileInputStream -> copyFile(fileInputStream, target) }
        } catch (e: IOException) {
            Timber.e(e, "copyFile() error copying source %s", source)
            throw e
        }
    }

    // Until API 26 do the copy using streams
    @Throws(IOException::class)
    override fun copyFile(source: String, target: OutputStream): Long {
        var count: Long
        try {
            FileInputStream(source).use { fileInputStream -> count = copyFile(fileInputStream, target) }
        } catch (e: IOException) {
            Timber.e(e, "copyFile() error copying source %s", source)
            throw e
        }
        return count
    }

    // Until API 26 do the copy using streams
    @Throws(IOException::class)
    override fun copyFile(source: InputStream, target: String): Long {
        var bytesCopied: Long
        try {
            FileOutputStream(target).use { targetStream -> bytesCopied = copyFile(source, targetStream) }
        } catch (ioe: IOException) {
            Timber.e(ioe, "Error while copying to file %s", target)
            throw ioe
        }
        return bytesCopied
    }

    // Internal implementation under the API26 copyFile APIs
    @Throws(IOException::class)
    private fun copyFile(source: InputStream, target: OutputStream): Long {
        // balance memory and performance, it appears 32k is the best trade-off
        // https://stackoverflow.com/questions/10143731/android-optimal-buffer-size
        val buffer = ByteArray(1024 * 32)
        var count: Long = 0
        var n: Int
        @KotlinCleanup("This code feels hard to read, Improve readability")
        while (source.read(buffer).also { n = it } != -1) {
            target.write(buffer, 0, n)
            count += n.toLong()
        }
        target.flush()
        return count
    }

    @Throws(IOException::class)
    override fun deleteFile(file: File) {
        if (!file.delete()) {
            if (!file.exists()) {
                throw FileNotFoundException(file.canonicalPath)
            }
            throw IOException("Unable to delete: " + file.canonicalPath)
        }
    }

    @Throws(IOException::class)
    override fun createDirectories(directory: File) {
        if (directory.exists()) {
            if (!directory.isDirectory) {
                throw IOException("$directory is not a directory")
            }
            return
        }
        if (!directory.mkdirs()) {
            throw IOException("Failed to create $directory")
        }
    }

    // Until API 23 the methods have "current" in the name
    override fun getHour(picker: TimePicker): Int {
        return picker.currentHour
    }

    // Until API 23 the methods have "current" in the name
    override fun getMinute(picker: TimePicker): Int {
        return picker.currentMinute
    }

    override fun hasVideoThumbnail(path: String): Boolean {
        return ThumbnailUtils.createVideoThumbnail(path, MediaStore.Images.Thumbnails.MINI_KIND) != null
    }

    override fun requestAudioFocus(
        audioManager: AudioManager,
        audioFocusChangeListener: OnAudioFocusChangeListener,
        audioFocusRequest: AudioFocusRequest?
    ) {
        audioManager.requestAudioFocus(
            audioFocusChangeListener,
            AudioManager.STREAM_MUSIC,
            AudioManager.AUDIOFOCUS_GAIN_TRANSIENT_MAY_DUCK
        )
    }

    override fun abandonAudioFocus(
        audioManager: AudioManager,
        audioFocusChangeListener: OnAudioFocusChangeListener,
        audioFocusRequest: AudioFocusRequest?
    ) {
        audioManager.abandonAudioFocus(audioFocusChangeListener)
    }

    @SuppressLint("WrongConstant")
    override fun getImmutableActivityIntent(context: Context, requestCode: Int, intent: Intent, flags: Int): PendingIntent {
        return PendingIntent.getActivity(context, requestCode, intent, flags or FLAG_IMMUTABLE)
    }

    @SuppressLint("WrongConstant")
    override fun getImmutableBroadcastIntent(context: Context, requestCode: Int, intent: Intent, flags: Int): PendingIntent {
        return PendingIntent.getBroadcast(context, requestCode, intent, flags or FLAG_IMMUTABLE)
    }

    @Throws(FileNotFoundException::class)
    override fun saveImage(context: Context, bitmap: Bitmap, baseFileName: String, extension: String, format: CompressFormat, quality: Int): Uri {
        val pictures = Environment.getExternalStoragePublicDirectory(Environment.DIRECTORY_PICTURES)
        val ankiDroidDirectory = File(pictures, "AnkiDroid")
        if (!ankiDroidDirectory.exists()) {
            ankiDroidDirectory.mkdirs()
        }
        val imageFile = File(ankiDroidDirectory, "$baseFileName.$extension")
        bitmap.compress(format, quality, FileOutputStream(imageFile))
        return Uri.fromFile(imageFile)
    }

    /* This method actually read the full content of the directory.
    * It is linear in time and space in the number of file and directory in the directory.
    * However, hasNext and next should be constant in time and space. */
    @Throws(IOException::class)
    override fun contentOfDirectory(directory: File): FileStream {
        val paths = directory.listFiles()
        if (paths == null) {
            if (!directory.exists()) {
                throw FileNotFoundException(directory.path)
            }
            throw IOException("Directory " + directory.path + "'s file can not be listed. Probable cause are that it's not a directory (which violate the method's assumption) or a permission issue.")
        }
        val length = paths.size
        return object : FileStream {
            override fun close() {
                // No op. Nothing to close here.
            }

            private var mOrd = 0
            override operator fun hasNext(): Boolean {
                return mOrd < length
            }

            override operator fun next(): File {
                return paths[mOrd++]
            }
        }
    }

    override fun <T> readList(
        parcel: Parcel,
        outVal: MutableList<in T>,
        classLoader: ClassLoader?,
        clazz: Class<T>
    ) {
        parcel.readList(outVal, classLoader)
    }

    companion object {
        // Update to PendingIntent.FLAG_MUTABLE once available (API 31)
        @Suppress("unused")
        const val FLAG_MUTABLE = 1 shl 25

        // Update to PendingIntent.FLAG_IMMUTABLE once available (API 23)
        const val FLAG_IMMUTABLE = 1 shl 26
    }
}<|MERGE_RESOLUTION|>--- conflicted
+++ resolved
@@ -91,17 +91,16 @@
         return packageManager.resolveService(intent, flags.value.toInt())
     }
 
-<<<<<<< HEAD
     override fun queryIntentActivities(
         packageManager: PackageManager,
         intent: Intent,
         flags: ResolveInfoFlagsCompat
     ): List<ResolveInfo> {
         return packageManager.queryIntentActivities(intent, flags.value.toInt())
-=======
+    }
+
     override fun <T> getParcelable(bundle: Bundle, key: String?, clazz: Class<T>): T? {
         return bundle.getParcelable(key)
->>>>>>> 12130224
     }
 
     override fun <T : Serializable?> getSerializableExtra(
