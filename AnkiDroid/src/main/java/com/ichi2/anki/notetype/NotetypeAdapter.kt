/****************************************************************************************
 * Copyright (c) 2022 lukstbit <52494258+lukstbit@users.noreply.github.com>             *
 *                                                                                      *
 * This program is free software; you can redistribute it and/or modify it under        *
 * the terms of the GNU General Public License as published by the Free Software        *
 * Foundation; either version 3 of the License, or (at your option) any later           *
 * version.                                                                             *
 *                                                                                      *
 * This program is distributed in the hope that it will be useful, but WITHOUT ANY      *
 * WARRANTY; without even the implied warranty of MERCHANTABILITY or FITNESS FOR A      *
 * PARTICULAR PURPOSE. See the GNU General Public License for more details.             *
 *                                                                                      *
 * You should have received a copy of the GNU General Public License along with         *
 * this program.  If not, see <http://www.gnu.org/licenses/>.                           *
 ****************************************************************************************/
package com.ichi2.anki.notetype

import android.content.Context
import android.view.LayoutInflater
import android.view.View
import android.view.ViewGroup
import android.widget.Button
import android.widget.CheckBox
import android.widget.TextView
import androidx.recyclerview.widget.DiffUtil
import androidx.recyclerview.widget.ListAdapter
import androidx.recyclerview.widget.RecyclerView
import com.google.android.material.button.MaterialButton
import com.ichi2.anki.R

private val notetypeNamesAndCountDiff =
    object : DiffUtil.ItemCallback<ManageNoteTypeUiModel>() {
        override fun areItemsTheSame(
            oldItem: ManageNoteTypeUiModel,
            newItem: ManageNoteTypeUiModel,
        ): Boolean = oldItem.id == newItem.id && oldItem.name == newItem.name && oldItem.useCount == newItem.useCount

        override fun areContentsTheSame(
            oldItem: ManageNoteTypeUiModel,
            newItem: ManageNoteTypeUiModel,
        ): Boolean = oldItem.id == newItem.id && oldItem.name == newItem.name && oldItem.useCount == newItem.useCount
    }

internal class NotetypesAdapter(
    context: Context,
    private val onShowFields: (ManageNoteTypeUiModel) -> Unit,
    private val onEditCards: (ManageNoteTypeUiModel) -> Unit,
    private val onRename: (ManageNoteTypeUiModel) -> Unit,
<<<<<<< HEAD
    private val callback: NoteTypeAdapterCallbacks,
    private val getIsInMultiSelectMode: () -> Boolean,
    private val onDelete: (ManageNoteTypeUiModel) -> Unit
=======
    private val onDelete: (ManageNoteTypeUiModel) -> Unit,
>>>>>>> ce369b47
) : ListAdapter<ManageNoteTypeUiModel, NotetypeViewHolder>(notetypeNamesAndCountDiff) {
    private val layoutInflater = LayoutInflater.from(context)

    override fun onCreateViewHolder(
        parent: ViewGroup,
        viewType: Int,
    ): NotetypeViewHolder =
        NotetypeViewHolder(
            rowView = layoutInflater.inflate(R.layout.item_manage_note_type, parent, false),
            onDelete = onDelete,
            onRename = onRename,
            onEditCards = onEditCards,
<<<<<<< HEAD
            callback = callback,
            getIsInMultiSelectMode = getIsInMultiSelectMode,
            onShowFields = onShowFields
=======
            onShowFields = onShowFields,
>>>>>>> ce369b47
        )

    override fun onBindViewHolder(
        holder: NotetypeViewHolder,
        position: Int,
    ) {
        holder.bind(getItem(position))
    }

    override fun onBindViewHolder(holder: NotetypeViewHolder, position: Int, payloads: List<Any>) {
        if (payloads.isEmpty()) {
            onBindViewHolder(holder, position)
        } else {
            for (payload in payloads) {
                when (payload) {
                    "payload_enable_checkbox_visibility" -> {
                        holder.applyMultiSelectMode(getItem(position))
                    }
                    "payload_disable_checkbox_visibility" -> {
                        holder.removeMultiSelectMode()
                    }
                    "payload_select_checkbox" -> {
                        holder.selectCheckBox()
                    }
                    "payload_deselect_checkbox" -> {
                        holder.deselectCheckBox()
                    }
                }
            }
        }
    }
}

internal class NotetypeViewHolder(
    rowView: View,
    private val onShowFields: (ManageNoteTypeUiModel) -> Unit,
    private val callback: NoteTypeAdapterCallbacks,
    onEditCards: (ManageNoteTypeUiModel) -> Unit,
    onRename: (ManageNoteTypeUiModel) -> Unit,
<<<<<<< HEAD
    getIsInMultiSelectMode: () -> Boolean,
    onDelete: (ManageNoteTypeUiModel) -> Unit
=======
    onDelete: (ManageNoteTypeUiModel) -> Unit,
>>>>>>> ce369b47
) : RecyclerView.ViewHolder(rowView) {
    val name: TextView = rowView.findViewById(R.id.note_name)
    private val useCount: TextView = rowView.findViewById(R.id.note_use_count)
    private val btnDelete: Button = rowView.findViewById(R.id.note_delete)
    private val btnRename: Button = rowView.findViewById(R.id.note_rename)
    private val btnEditCards: Button = rowView.findViewById(R.id.note_edit_cards)
    private var mManageNoteTypeUiModel: ManageNoteTypeUiModel? = null
    private val resources = rowView.context.resources
    private val isInMultiSelectMode = getIsInMultiSelectMode
    private val selectedItemCheckbox: CheckBox = rowView.findViewById(R.id.selected_item_checkbox)
    private val editCardButton: MaterialButton = rowView.findViewById(R.id.note_edit_cards)
    private val renameCardButton: MaterialButton = rowView.findViewById(R.id.note_rename)
    private val deleteCardButton: MaterialButton = rowView.findViewById(R.id.note_delete)

    init {
        btnEditCards.setOnClickListener { mManageNoteTypeUiModel?.let(onEditCards) }
        btnDelete.setOnClickListener { mManageNoteTypeUiModel?.let(onDelete) }
        btnRename.setOnClickListener { mManageNoteTypeUiModel?.let(onRename) }
    }

    fun bind(manageNoteTypeUiModel: ManageNoteTypeUiModel) {
        if (isInMultiSelectMode()) {
            applyMultiSelectMode(manageNoteTypeUiModel)
        } else {
            removeMultiSelectMode()
        }
        this.mManageNoteTypeUiModel = manageNoteTypeUiModel
        name.text = manageNoteTypeUiModel.name
<<<<<<< HEAD
        useCount.text = resources.getQuantityString(
            R.plurals.model_browser_of_type,
            manageNoteTypeUiModel.useCount,
            manageNoteTypeUiModel.useCount
        )
        itemView.setOnLongClickListener {
            callback.enableMultiSelectMode()
            callback.setCheckBoxSelectionOnCLick(manageNoteTypeUiModel.id, bindingAdapterPosition)
            true
        }
    }
    fun applyMultiSelectMode(manageNoteTypeUiModel: ManageNoteTypeUiModel) {
        showCheckBox(selectedItemCheckbox)
        if (callback.setCheckBoxSelectionOnStart(manageNoteTypeUiModel.id)) {
            selectCheckBox()
        } else {
            deselectCheckBox()
        }
        disableEditDeleteRenameButton()
        itemView.setOnClickListener {
            callback.setCheckBoxSelectionOnCLick(manageNoteTypeUiModel.id, bindingAdapterPosition)
        }
    }
    fun removeMultiSelectMode() {
        enableEditDeleteRenameButton()
        hideCheckBox(selectedItemCheckbox)
        selectedItemCheckbox.isChecked = false
        itemView.setOnClickListener { mManageNoteTypeUiModel?.let(onShowFields) }
    }
    fun selectCheckBox() {
        selectedItemCheckbox.isChecked = true
    }
    fun deselectCheckBox() {
        selectedItemCheckbox.isChecked = false
    }
    private fun hideCheckBox(checkBox: CheckBox) {
        checkBox.visibility = View.GONE
    }
    private fun showCheckBox(checkBox: CheckBox) {
        checkBox.visibility = View.VISIBLE
    }
    private fun disableEditDeleteRenameButton() {
        editCardButton.apply {
            visibility = View.GONE
        }
        renameCardButton.apply {
            visibility = View.GONE
        }
        deleteCardButton.apply {
            visibility = View.GONE
        }
    }
    private fun enableEditDeleteRenameButton() {
        editCardButton.apply {
            visibility = View.VISIBLE
        }
        renameCardButton.apply {
            visibility = View.VISIBLE
        }
        deleteCardButton.apply {
            visibility = View.VISIBLE
        }
=======
        useCount.text =
            resources.getQuantityString(
                R.plurals.model_browser_of_type,
                manageNoteTypeUiModel.useCount,
                manageNoteTypeUiModel.useCount,
            )
>>>>>>> ce369b47
    }
}<|MERGE_RESOLUTION|>--- conflicted
+++ resolved
@@ -46,13 +46,10 @@
     private val onShowFields: (ManageNoteTypeUiModel) -> Unit,
     private val onEditCards: (ManageNoteTypeUiModel) -> Unit,
     private val onRename: (ManageNoteTypeUiModel) -> Unit,
-<<<<<<< HEAD
     private val callback: NoteTypeAdapterCallbacks,
     private val getIsInMultiSelectMode: () -> Boolean,
     private val onDelete: (ManageNoteTypeUiModel) -> Unit
-=======
-    private val onDelete: (ManageNoteTypeUiModel) -> Unit,
->>>>>>> ce369b47
+
 ) : ListAdapter<ManageNoteTypeUiModel, NotetypeViewHolder>(notetypeNamesAndCountDiff) {
     private val layoutInflater = LayoutInflater.from(context)
 
@@ -65,13 +62,10 @@
             onDelete = onDelete,
             onRename = onRename,
             onEditCards = onEditCards,
-<<<<<<< HEAD
             callback = callback,
             getIsInMultiSelectMode = getIsInMultiSelectMode,
             onShowFields = onShowFields
-=======
-            onShowFields = onShowFields,
->>>>>>> ce369b47
+
         )
 
     override fun onBindViewHolder(
@@ -111,12 +105,9 @@
     private val callback: NoteTypeAdapterCallbacks,
     onEditCards: (ManageNoteTypeUiModel) -> Unit,
     onRename: (ManageNoteTypeUiModel) -> Unit,
-<<<<<<< HEAD
     getIsInMultiSelectMode: () -> Boolean,
-    onDelete: (ManageNoteTypeUiModel) -> Unit
-=======
     onDelete: (ManageNoteTypeUiModel) -> Unit,
->>>>>>> ce369b47
+
 ) : RecyclerView.ViewHolder(rowView) {
     val name: TextView = rowView.findViewById(R.id.note_name)
     private val useCount: TextView = rowView.findViewById(R.id.note_use_count)
@@ -145,12 +136,12 @@
         }
         this.mManageNoteTypeUiModel = manageNoteTypeUiModel
         name.text = manageNoteTypeUiModel.name
-<<<<<<< HEAD
-        useCount.text = resources.getQuantityString(
-            R.plurals.model_browser_of_type,
-            manageNoteTypeUiModel.useCount,
-            manageNoteTypeUiModel.useCount
-        )
+        useCount.text =
+            resources.getQuantityString(
+                R.plurals.model_browser_of_type,
+                manageNoteTypeUiModel.useCount,
+                manageNoteTypeUiModel.useCount,
+            )
         itemView.setOnLongClickListener {
             callback.enableMultiSelectMode()
             callback.setCheckBoxSelectionOnCLick(manageNoteTypeUiModel.id, bindingAdapterPosition)
@@ -208,13 +199,6 @@
         deleteCardButton.apply {
             visibility = View.VISIBLE
         }
-=======
-        useCount.text =
-            resources.getQuantityString(
-                R.plurals.model_browser_of_type,
-                manageNoteTypeUiModel.useCount,
-                manageNoteTypeUiModel.useCount,
-            )
->>>>>>> ce369b47
+
     }
 }