/****************************************************************************************
 * Copyright (c) 2010 Norbert Nagold <norbert.nagold@gmail.com>                         *
 * Copyright (c) 2012 Kostas Spyropoulos <inigo.aldana@gmail.com>                       *
 * Copyright (c) 2014 Timothy Rae <perceptualchaos2@gmail.com>                          *
 *                                                                                      *
 * This program is free software; you can redistribute it and/or modify it under        *
 * the terms of the GNU General Public License as published by the Free Software        *
 * Foundation; either version 3 of the License, or (at your option) any later           *
 * version.                                                                             *
 *                                                                                      *
 * This program is distributed in the hope that it will be useful, but WITHOUT ANY      *
 * WARRANTY; without even the implied warranty of MERCHANTABILITY or FITNESS FOR A      *
 * PARTICULAR PURPOSE. See the GNU General Public License for more details.             *
 *                                                                                      *
 * You should have received a copy of the GNU General Public License along with         *
 * this program.  If not, see <http://www.gnu.org/licenses/>.                           *
 ****************************************************************************************/

package com.ichi2.anki;

import android.app.AlertDialog;
import android.content.BroadcastReceiver;
import android.content.Context;
import android.content.DialogInterface;
import android.content.Intent;
import android.content.IntentFilter;
import android.content.SharedPreferences;
import android.graphics.Typeface;
import android.os.Bundle;
import android.os.Handler;
import android.os.SystemClock;
import androidx.annotation.NonNull;
import com.google.android.material.snackbar.Snackbar;

import androidx.annotation.Nullable;
import androidx.annotation.VisibleForTesting;
import androidx.appcompat.app.ActionBar;
import androidx.appcompat.widget.SearchView;
import android.text.TextUtils;
import android.util.TypedValue;
import android.view.LayoutInflater;
import android.view.Menu;
import android.view.MenuItem;
import android.view.View;
import android.view.ViewGroup;
import android.view.WindowManager;
import android.widget.AbsListView;
import android.widget.AdapterView;
import android.widget.AdapterView.OnItemSelectedListener;
import android.widget.ArrayAdapter;
import android.widget.BaseAdapter;
import android.widget.CheckBox;
import android.widget.ListView;
import android.widget.Spinner;
import android.widget.TextView;

import com.afollestad.materialdialogs.MaterialDialog;
import com.ichi2.anim.ActivityTransitionAnimation;
import com.ichi2.anki.dialogs.CardBrowserMySearchesDialog;
import com.ichi2.anki.dialogs.CardBrowserOrderDialog;
import com.ichi2.anki.dialogs.ConfirmationDialog;
import com.ichi2.anki.dialogs.IntegerDialog;
import com.ichi2.anki.dialogs.RescheduleDialog;
import com.ichi2.anki.dialogs.SimpleMessageDialog;
import com.ichi2.anki.dialogs.TagsDialog;
import com.ichi2.anki.dialogs.TagsDialog.TagsDialogListener;
import com.ichi2.anki.receiver.SdCardReceiver;
import com.ichi2.anki.widgets.DeckDropDownAdapter;
import com.ichi2.async.DeckTask;
import com.ichi2.async.DeckTask.TaskData;
import com.ichi2.compat.Compat;
import com.ichi2.compat.CompatHelper;
import com.ichi2.libanki.Card;
import com.ichi2.libanki.Collection;
import com.ichi2.libanki.Consts;
import com.ichi2.libanki.Note;
import com.ichi2.libanki.Utils;
import com.ichi2.themes.Themes;
import com.ichi2.upgrade.Upgrade;
import com.ichi2.utils.FunctionalInterfaces;
import com.ichi2.utils.LanguageUtil;
import com.ichi2.widget.WidgetStatus;

import org.json.JSONException;
import org.json.JSONObject;

import java.util.ArrayList;
import java.util.Arrays;
import java.util.Collections;
import java.util.HashMap;
import java.util.HashSet;
import java.util.Iterator;
import java.util.LinkedHashSet;
import java.util.List;
import java.util.Map;
import java.util.Set;
import java.util.regex.Pattern;

import timber.log.Timber;

public class CardBrowser extends NavigationDrawerActivity implements
        DeckDropDownAdapter.SubtitleListener {

    private List<Map<String, String>> mCards;
    private HashMap<String, String> mDeckNames;
    private ArrayList<JSONObject> mDropDownDecks;
    private ListView mCardsListView;
    private SearchView mSearchView;
    private MultiColumnListAdapter mCardsAdapter;
    private String mSearchTerms;
    private String mRestrictOnDeck;

    private MenuItem mSearchItem;
    private MenuItem mSaveSearchItem;
    private MenuItem mMySearchesItem;
    private MenuItem mPreviewItem;

    private Snackbar mUndoSnackbar;

    public static Card sCardBrowserCard;

    // card that was clicked (not marked)
    private long mCurrentCardId;

    private int mOrder;
    private boolean mOrderAsc;
    private int mColumn1Index;
    private int mColumn2Index;

    private long mNewDid;   // for change_deck

    private static final int EDIT_CARD = 0;
    private static final int ADD_NOTE = 1;
    private static final int DEFAULT_FONT_SIZE_RATIO = 100;
    // Should match order of R.array.card_browser_order_labels
    public static final int CARD_ORDER_NONE = 0;
    private static final String[] fSortTypes = new String[] {
        "",
        "noteFld",
        "noteCrt",
        "noteMod",
        "cardMod",
        "cardDue",
        "cardIvl",
        "cardEase",
        "cardReps",
        "cardLapses"};
    private static final String[] COLUMN1_KEYS = {"question", "sfld"};
    // list of available keys in mCards corresponding to the column names in R.array.browser_column2_headings.
    // Note: the last 6 are currently hidden
    private static final String[] COLUMN2_KEYS = {"answer",
        "card",
        "deck",
        "note",
        "question",
        "tags",
        "lapses",
        "reviews",
        "interval",
        "ease",
        "due",
        "changed",
        "created",
        "edited",
    };
    private long mLastRenderStart = 0;
    private DeckDropDownAdapter mDropDownAdapter;
    private Spinner mActionBarSpinner;
    private TextView mActionBarTitle;
    private boolean mReloadRequired = false;
    private boolean mInMultiSelectMode = false;
    private Set<Integer> mCheckedCardPositions = Collections.synchronizedSet(new LinkedHashSet<>());
    private int mLastSelectedPosition;
    @Nullable
    private Menu mActionBarMenu;

    private static final int SNACKBAR_DURATION = 8000;


    // Values related to persistent state data
    private static final long ALL_DECKS_ID = 0L;
    private static String PERSISTENT_STATE_FILE = "DeckPickerState";
    private static String LAST_DECK_ID_KEY = "lastDeckId";


    /**
     * Broadcast that informs us when the sd card is about to be unmounted
     */
    private BroadcastReceiver mUnmountReceiver = null;

    private MaterialDialog.ListCallbackSingleChoice mOrderDialogListener =
            new MaterialDialog.ListCallbackSingleChoice() {
        @Override
        public boolean onSelection(MaterialDialog materialDialog, View view, int which,
                CharSequence charSequence) {
            if (which != mOrder) {
                mOrder = which;
                mOrderAsc = false;
                try {
                    if (mOrder == 0) {
                        getCol().getConf().put("sortType", fSortTypes[1]);
                        AnkiDroidApp.getSharedPrefs(getBaseContext()).edit()
                                .putBoolean("cardBrowserNoSorting", true)
                                .commit();
                    } else {
                        getCol().getConf().put("sortType", fSortTypes[mOrder]);
                        AnkiDroidApp.getSharedPrefs(getBaseContext()).edit()
                                .putBoolean("cardBrowserNoSorting", false)
                                .commit();
                    }
                    // default to descending for non-text fields
                    if ("noteFld".equals(fSortTypes[mOrder])) {
                        mOrderAsc = true;
                    }
                    getCol().getConf().put("sortBackwards", mOrderAsc);
                } catch (JSONException e) {
                    throw new RuntimeException(e);
                }
                searchCards();
            } else if (which != CARD_ORDER_NONE) {
                mOrderAsc = !mOrderAsc;
                try {
                    getCol().getConf().put("sortBackwards", mOrderAsc);
                } catch (JSONException e) {
                    throw new RuntimeException(e);
                }
                Collections.reverse(mCards);
                updateList();
            }
            return true;
        }
    };


    private DeckTask.TaskListener mRepositionCardHandler = new DeckTask.TaskListener() {
        @Override
        public void onPreExecute() {
            Timber.d("CardBrowser::RepositionCardHandler() onPreExecute");
        }


        @Override
        public void onPostExecute(DeckTask.TaskData result) {
            Timber.d("CardBrowser::RepositionCardHandler() onPostExecute");
            mReloadRequired = true;
            int cardCount = result.getObjArray().length;
            UIUtils.showThemedToast(CardBrowser.this,
                    getResources().getQuantityString(R.plurals.reposition_card_dialog_acknowledge, cardCount, cardCount), true);
        }
    };

    private DeckTask.TaskListener mResetProgressCardHandler = new DeckTask.TaskListener() {
        @Override
        public void onPreExecute() {
            Timber.d("CardBrowser::ResetProgressCardHandler() onPreExecute");
        }


        @Override
        public void onPostExecute(DeckTask.TaskData result) {
            Timber.d("CardBrowser::ResetProgressCardHandler() onPostExecute");
            mReloadRequired = true;
            int cardCount = result.getObjArray().length;
            UIUtils.showThemedToast(CardBrowser.this,
                    getResources().getQuantityString(R.plurals.reset_cards_dialog_acknowledge, cardCount, cardCount), true);
        }
    };

    private DeckTask.TaskListener mRescheduleCardHandler = new DeckTask.TaskListener() {
        @Override
        public void onPreExecute() {
            Timber.d("CardBrowser::RescheduleCardHandler() onPreExecute");
        }


        @Override
        public void onPostExecute(DeckTask.TaskData result) {
            Timber.d("CardBrowser::RescheduleCardHandler() onPostExecute");
            mReloadRequired = true;
            int cardCount = result.getObjArray().length;
            UIUtils.showThemedToast(CardBrowser.this,
                    getResources().getQuantityString(R.plurals.reschedule_cards_dialog_acknowledge, cardCount, cardCount), true);
        }
    };

    private CardBrowserMySearchesDialog.MySearchesDialogListener mMySearchesDialogListener =
            new CardBrowserMySearchesDialog.MySearchesDialogListener() {
        @Override
        public void onSelection(String searchName) {
            Timber.d("OnSelection using search named: %s", searchName);
            JSONObject savedFiltersObj = getCol().getConf().optJSONObject("savedFilters");
            Timber.d("SavedFilters are %s", savedFiltersObj.toString());
            if (savedFiltersObj != null) {
                mSearchTerms = savedFiltersObj.optString(searchName);
                Timber.d("OnSelection using search terms: %s", mSearchTerms);
                mSearchView.setQuery(mSearchTerms, false);
                mSearchItem.expandActionView();
                searchCards();
            }
        }

        @Override
        public void onRemoveSearch(String searchName) {
            Timber.d("OnRemoveSelection using search named: %s", searchName);
            try {
                JSONObject savedFiltersObj = getCol().getConf().optJSONObject("savedFilters");
                if (savedFiltersObj != null && savedFiltersObj.has(searchName)) {
                    savedFiltersObj.remove(searchName);
                    getCol().getConf().put("savedFilters", savedFiltersObj);
                    getCol().flush();
                    if (savedFiltersObj.length() == 0) {
                        mMySearchesItem.setVisible(false);
                    }
                }

            } catch (JSONException e) {
                throw new RuntimeException(e);
            }
        }

        @Override
        public void onSaveSearch(String searchName, String searchTerms) {
            if (TextUtils.isEmpty(searchName)) {
                UIUtils.showThemedToast(CardBrowser.this,
                        getString(R.string.card_browser_list_my_searches_new_search_error_empty_name), true);
                return;
            }
            try {
                JSONObject savedFiltersObj = getCol().getConf().optJSONObject("savedFilters");
                boolean should_save = false;
                if (savedFiltersObj == null) {
                    savedFiltersObj = new JSONObject();
                    savedFiltersObj.put(searchName, searchTerms);
                    should_save = true;
                } else if (!savedFiltersObj.has(searchName)) {
                    savedFiltersObj.put(searchName, searchTerms);
                    should_save = true;
                } else {
                    UIUtils.showThemedToast(CardBrowser.this,
                            getString(R.string.card_browser_list_my_searches_new_search_error_dup), true);
                }
                if (should_save) {
                    getCol().getConf().put("savedFilters", savedFiltersObj);
                    getCol().flush();
                    mSearchView.setQuery("", false);
                    mMySearchesItem.setVisible(true);
                }
            } catch (JSONException e) {
                throw new RuntimeException(e);
            }
        }
    };


    private void onSearch() {
        mSearchTerms = mSearchView.getQuery().toString();
        if (mSearchTerms.length() == 0) {
            mSearchView.setQueryHint(getResources().getString(R.string.downloaddeck_search));
        }
        searchCards();
    }

    private long[] getSelectedCardIds() {
        //copy to array to ensure threadsafe iteration
        Integer[] checkedPositions = mCheckedCardPositions.toArray(new Integer[0]);
        long[] ids = new long[checkedPositions.length];
        int count = 0;
        for (int cardPosition : checkedPositions) {
            ids[count++] = Long.valueOf(mCards.get(cardPosition).get("id"));
        }
        return ids;
    }

    private void changeDeck(int selectedDeck) {
        long[] ids = getSelectedCardIds();
        try {
            mNewDid = mDropDownDecks.get(selectedDeck).getLong("id");
        } catch (JSONException e) {
            throw new RuntimeException(e);
        }

        if (ids.length == 0) {
            endMultiSelectMode();
            mCardsAdapter.notifyDataSetChanged();
            return;
        }

        if (CardUtils.isIn(ids, getReviewerCardId())) {
            mReloadRequired = true;
        }

        DeckTask.launchDeckTask(DeckTask.TASK_TYPE_DISMISS_MULTI, mChangeDeckHandler,
                new DeckTask.TaskData(new Object[]{ids, Collection.DismissType.CHANGE_DECK_MULTI, mNewDid}));
    }

    private Long getLastDeckId() {
        SharedPreferences state = getSharedPreferences(PERSISTENT_STATE_FILE,0);
        if (!state.contains(LAST_DECK_ID_KEY)) {
            return null;
        }
        return state.getLong(LAST_DECK_ID_KEY, -1);
    }

    public static void clearLastDeckId() {
        Context context = AnkiDroidApp.getInstance();
        context.getSharedPreferences(PERSISTENT_STATE_FILE,0).edit().remove(LAST_DECK_ID_KEY).apply();
    }

    private void saveLastDeckId(Long id) {
        if (id == null) {
            clearLastDeckId();
            return;
        }
        getSharedPreferences(PERSISTENT_STATE_FILE, 0).edit().putLong(LAST_DECK_ID_KEY, id).apply();
    }

    @Override
    protected void onCreate(Bundle savedInstanceState) {
        super.onCreate(savedInstanceState);
        Timber.d("onCreate()");
        setContentView(R.layout.card_browser);
        initNavigationDrawer(findViewById(android.R.id.content));
        startLoadingCollection();
    }


    // Finish initializing the activity after the collection has been correctly loaded
    @Override
    protected void onCollectionLoaded(Collection col) {
        super.onCollectionLoaded(col);
        Timber.d("onCollectionLoaded()");
        mDeckNames = new HashMap<>();
        for (long did : getCol().getDecks().allIds()) {
            mDeckNames.put(String.valueOf(did), getCol().getDecks().name(did));
        }
        registerExternalStorageListener();

        SharedPreferences preferences = AnkiDroidApp.getSharedPrefs(getBaseContext());

        // Load reference to action bar title
        mActionBarTitle = (TextView) findViewById(R.id.toolbar_title);

        // Add drop-down menu to select deck to action bar.
        mDropDownDecks = getCol().getDecks().allSorted();
        mDropDownAdapter = new DeckDropDownAdapter(this, mDropDownDecks);
        ActionBar mActionBar = getSupportActionBar();
        if (mActionBar != null) {
            mActionBar.setDisplayShowTitleEnabled(false);
        }
        mActionBarSpinner = (Spinner) findViewById(R.id.toolbar_spinner);
        mActionBarSpinner.setAdapter(mDropDownAdapter);
        mActionBarSpinner.setOnItemSelectedListener(new OnItemSelectedListener() {
            @Override
            public void onItemSelected(AdapterView<?> parent, View view, int position, long id) {
                deckDropDownItemChanged(position);
            }

            @Override
            public void onNothingSelected(AdapterView<?> parent) {
                // do nothing
            }
        });
        mActionBarSpinner.setVisibility(View.VISIBLE);

        try {
            mOrder = CARD_ORDER_NONE;
            String colOrder = getCol().getConf().getString("sortType");
            for (int c = 0; c < fSortTypes.length; ++c) {
                if (fSortTypes[c].equals(colOrder)) {
                    mOrder = c;
                    break;
                }
            }
            if (mOrder == 1 && preferences.getBoolean("cardBrowserNoSorting", false)) {
                mOrder = 0;
            }
            //This upgrade should already have been done during
            //setConf. However older version of AnkiDroid didn't call
            //upgradeJSONIfNecessary during setConf, which means the
            //conf saved may still have this bug.
            mOrderAsc = Upgrade.upgradeJSONIfNecessary(getCol(), getCol().getConf(), "sortBackwards", false);
            // default to descending for non-text fields
            if ("noteFld".equals(fSortTypes[mOrder])) {
                mOrderAsc = !mOrderAsc;
            }
        } catch (JSONException e) {
            throw new RuntimeException(e);
        }

        mCards = new ArrayList<>();
        mCardsListView = (ListView) findViewById(R.id.card_browser_list);
        // Create a spinner for column1
        Spinner cardsColumn1Spinner = (Spinner) findViewById(R.id.browser_column1_spinner);
        ArrayAdapter<CharSequence> column1Adapter = ArrayAdapter.createFromResource(this,
                R.array.browser_column1_headings, android.R.layout.simple_spinner_item);
        column1Adapter.setDropDownViewResource(android.R.layout.simple_spinner_dropdown_item);
        cardsColumn1Spinner.setAdapter(column1Adapter);
        mColumn1Index = AnkiDroidApp.getSharedPrefs(getBaseContext()).getInt("cardBrowserColumn1", 0);
        cardsColumn1Spinner.setOnItemSelectedListener(new OnItemSelectedListener() {
            @Override
            public void onItemSelected(AdapterView<?> parent, View view, int pos, long id) {
                // If a new column was selected then change the key used to map from mCards to the column TextView
                if (pos != mColumn1Index) {
                    mColumn1Index = pos;
                    AnkiDroidApp.getSharedPrefs(AnkiDroidApp.getInstance().getBaseContext()).edit()
                            .putInt("cardBrowserColumn1", mColumn1Index).commit();
                    String[] fromMap = mCardsAdapter.getFromMapping();
                    fromMap[0] = COLUMN1_KEYS[mColumn1Index];
                    mCardsAdapter.setFromMapping(fromMap);
                }
            }

            @Override
            public void onNothingSelected(AdapterView<?> parent) {
                // Do Nothing
            }
        });
        // Load default value for column2 selection
        mColumn2Index = AnkiDroidApp.getSharedPrefs(getBaseContext()).getInt("cardBrowserColumn2", 0);
        // Setup the column 2 heading as a spinner so that users can easily change the column type
        Spinner cardsColumn2Spinner = (Spinner) findViewById(R.id.browser_column2_spinner);
        ArrayAdapter<CharSequence> column2Adapter = ArrayAdapter.createFromResource(this,
                R.array.browser_column2_headings, android.R.layout.simple_spinner_item);
        column2Adapter.setDropDownViewResource(android.R.layout.simple_spinner_dropdown_item);
        cardsColumn2Spinner.setAdapter(column2Adapter);
        // Create a new list adapter with updated column map any time the user changes the column
        cardsColumn2Spinner.setOnItemSelectedListener(new OnItemSelectedListener() {
            @Override
            public void onItemSelected(AdapterView<?> parent, View view, int pos, long id) {
                // If a new column was selected then change the key used to map from mCards to the column TextView
                if (pos != mColumn2Index) {
                    mColumn2Index = pos;
                    AnkiDroidApp.getSharedPrefs(AnkiDroidApp.getInstance().getBaseContext()).edit()
                            .putInt("cardBrowserColumn2", mColumn2Index).commit();
                    String[] fromMap = mCardsAdapter.getFromMapping();
                    fromMap[1] = COLUMN2_KEYS[mColumn2Index];
                    if (fromMap[1] == null) {
                        fromMap[1] = "";
                    }
                    mCardsAdapter.setFromMapping(fromMap);
                }
            }

            @Override
            public void onNothingSelected(AdapterView<?> parent) {
                // Do Nothing
            }
        });
        // get the font and font size from the preferences
        int sflRelativeFontSize = preferences.getInt("relativeCardBrowserFontSize", DEFAULT_FONT_SIZE_RATIO);
        String sflCustomFont = preferences.getString("browserEditorFont", "");
        String[] columnsContent = {COLUMN1_KEYS[mColumn1Index], COLUMN2_KEYS[mColumn2Index]};
        if (columnsContent[1] == null) {
            columnsContent[1] = "";
        }
        // make a new list adapter mapping the data in mCards to column1 and column2 of R.layout.card_item_browser
        mCardsAdapter = new MultiColumnListAdapter(
                this,
                R.layout.card_item_browser,
                columnsContent,
                new int[] {R.id.card_sfld, R.id.card_column2},
                sflRelativeFontSize,
                sflCustomFont);
        // link the adapter to the main mCardsListView
        mCardsListView.setAdapter(mCardsAdapter);
        // make the items (e.g. question & answer) render dynamically when scrolling
        mCardsListView.setOnScrollListener(new RenderOnScroll());
        // set the spinner index
        cardsColumn1Spinner.setSelection(mColumn1Index);
        cardsColumn2Spinner.setSelection(mColumn2Index);


        mCardsListView.setOnItemClickListener(new ListView.OnItemClickListener() {
            @Override
            public void onItemClick(AdapterView<?> parent, View view, int position, long id) {
                if (mInMultiSelectMode) {
                    // click on whole cell triggers select
                    CheckBox cb = (CheckBox) view.findViewById(R.id.card_checkbox);
                    cb.toggle();
                    onCheck(position, view);
                } else {
                    // load up the card selected on the list
                    mCurrentCardId = Long.parseLong(getCards().get(position).get("id"));
                    sCardBrowserCard = getCol().getCard(mCurrentCardId);
                    // start note editor using the card we just loaded
                    Intent editCard = new Intent(CardBrowser.this, NoteEditor.class);
                    editCard.putExtra(NoteEditor.EXTRA_CALLER, NoteEditor.CALLER_CARDBROWSER_EDIT);
                    editCard.putExtra(NoteEditor.EXTRA_CARD_ID, sCardBrowserCard.getId());
                    startActivityForResultWithAnimation(editCard, EDIT_CARD, ActivityTransitionAnimation.LEFT);
                }
            }
        });
        mCardsListView.setOnItemLongClickListener(new ListView.OnItemLongClickListener() {
            @Override
            public boolean onItemLongClick(AdapterView<?> adapterView, View view, final int position, long id) {
                mLastSelectedPosition = position;
                loadMultiSelectMode();

                // click on whole cell triggers select
                CheckBox cb = (CheckBox) view.findViewById(R.id.card_checkbox);
                cb.toggle();
                onCheck(position, view);
                recenterListView(view);
                mCardsAdapter.notifyDataSetChanged();
                return true;
            }
        });

        getWindow().setSoftInputMode(WindowManager.LayoutParams.SOFT_INPUT_STATE_ALWAYS_HIDDEN);

        // If a valid value for last deck exists then use it, otherwise use libanki selected deck
        if (getLastDeckId() != null && getLastDeckId() == ALL_DECKS_ID) {
            selectDropDownItem(0);
        } else  if (getLastDeckId() != null && getCol().getDecks().get(getLastDeckId(), false) != null) {
            selectDeckById(getLastDeckId());
        } else {
            selectDeckById(getCol().getDecks().selected());
        }
    }

    @Override
    protected void onStop() {
        Timber.d("onStop()");
        // cancel rendering the question and answer, which has shared access to mCards
        DeckTask.cancelTask(DeckTask.TASK_TYPE_SEARCH_CARDS);
        DeckTask.cancelTask(DeckTask.TASK_TYPE_RENDER_BROWSER_QA);
        super.onStop();
        if (!isFinishing()) {
            WidgetStatus.update(this);
            UIUtils.saveCollectionInBackground(this);
        }
    }


    @Override
    protected void onDestroy() {
        Timber.d("onDestroy()");
        super.onDestroy();
        if (mUnmountReceiver != null) {
            unregisterReceiver(mUnmountReceiver);
        }
    }


    @Override
    public void onBackPressed() {
        if (isDrawerOpen()) {
            super.onBackPressed();
        } else if (mInMultiSelectMode) {
            endMultiSelectMode();
        } else {
            Timber.i("Back key pressed");
            Intent data = new Intent();
            if (mReloadRequired) {
                // Add reload flag to result intent so that schedule reset when returning to note editor
                data.putExtra("reloadRequired", true);
            }
            closeCardBrowser(RESULT_OK, data);
        }
    }

    @Override
    protected void onResume() {
        Timber.d("onResume()");
        super.onResume();
        selectNavigationItem(R.id.nav_browser);
    }


    @Override
    public boolean onCreateOptionsMenu(final Menu menu) {
        Timber.d("onCreateOptionsMenu()");
        mActionBarMenu = menu;
        if (!mInMultiSelectMode) {
            // restore drawer click listener and icon
            restoreDrawerIcon();
            getMenuInflater().inflate(R.menu.card_browser, menu);
            mSaveSearchItem = menu.findItem(R.id.action_save_search);
            mSaveSearchItem.setVisible(false); //the searchview's query always starts empty.
            mMySearchesItem = menu.findItem(R.id.action_list_my_searches);
            JSONObject savedFiltersObj = getCol().getConf().optJSONObject("savedFilters");
            mMySearchesItem.setVisible(savedFiltersObj != null && savedFiltersObj.length() > 0);
            mSearchItem = menu.findItem(R.id.action_search);
            mSearchItem.setOnActionExpandListener(new MenuItem.OnActionExpandListener() {
                @Override
                public boolean onMenuItemActionExpand(MenuItem item) {
                    return true;
                }

                @Override
                public boolean onMenuItemActionCollapse(MenuItem item) {
                    // SearchView doesn't support empty queries so we always reset the search when collapsing
                    mSearchTerms = "";
                    mSearchView.setQuery(mSearchTerms, false);
                    searchCards();
                    // invalidate options menu so that disappeared icons would appear again
                    supportInvalidateOptionsMenu();
                    return true;
                }
            });
            mSearchView = (SearchView) mSearchItem.getActionView();
            mSearchView.setOnQueryTextListener(new SearchView.OnQueryTextListener() {
                @Override
                public boolean onQueryTextChange(String newText) {
                    mSaveSearchItem.setVisible(!TextUtils.isEmpty(newText));
                    return true;
                }

                @Override
                public boolean onQueryTextSubmit(String query) {
                    onSearch();
                    mSearchView.clearFocus();
                    return true;
                }
            });
            mSearchView.setOnSearchClickListener(new View.OnClickListener() {
                @Override
                public void onClick(View v) {
                    // Provide SearchView with the previous search terms
                    mSearchView.setQuery(mSearchTerms, false);
                }
            });
        } else {
            // multi-select mode
            getMenuInflater().inflate(R.menu.card_browser_multiselect, menu);
            showBackIcon();
        }

        if (mActionBarMenu != null && mActionBarMenu.findItem(R.id.action_undo) != null) {
            MenuItem undo =  mActionBarMenu.findItem(R.id.action_undo);
            undo.setVisible(getCol().undoAvailable());
            undo.setTitle(getResources().getString(R.string.studyoptions_congrats_undo, getCol().undoName(getResources())));
        }

        // Maybe we were called from ACTION_PROCESS_TEXT.
        // In that case we already fill in the search.
        Intent intent = getIntent();
        Compat compat = CompatHelper.getCompat();
        if (intent.getAction() == compat.ACTION_PROCESS_TEXT) {
            CharSequence search = intent.getCharSequenceExtra(compat.EXTRA_PROCESS_TEXT);
            if (search != null && search.length() != 0) {
                Timber.d("CardBrowser :: Called with search intent: %s", search.toString());
                mSearchView.setQuery(search, true);
                intent.setAction(Intent.ACTION_DEFAULT);
            }
        }

        mPreviewItem = menu.findItem(R.id.action_preview);
        onSelectionChanged();
        updatePreviewMenuItem();
        return super.onCreateOptionsMenu(menu);
    }

    @Override
    protected void onNavigationPressed() {
        if (mInMultiSelectMode) {
            endMultiSelectMode();
        } else {
            super.onNavigationPressed();
        }
    }

    private void updatePreviewMenuItem() {
        if (mPreviewItem == null) {
            return;
        }
        mPreviewItem.setVisible(getCards().size() > 0);
    }

    private void updateMultiselectMenu() {
        Timber.d("updateMultiselectMenu()");
        if (mActionBarMenu == null || mActionBarMenu.findItem(R.id.action_suspend_card) == null) {
            return;
        }

        if (!mCheckedCardPositions.isEmpty()) {
            DeckTask.launchDeckTask(DeckTask.TASK_TYPE_CHECK_CARD_SELECTION,
                    mCheckSelectedCardsHandler,
                    new DeckTask.TaskData(new Object[]{mCheckedCardPositions, getCards()}));
        }

        mActionBarMenu.findItem(R.id.action_select_all).setVisible(!hasSelectedAllCards());
        //Note: Theoretically should not happen, as this should kick us back to the menu
        mActionBarMenu.findItem(R.id.action_select_none).setVisible(hasSelectedCards());
    }


    private boolean hasSelectedCards() {
        return mCheckedCardPositions.size() > 0;
    }

    private boolean hasSelectedAllCards() {
        return mCheckedCardPositions.size() >= getCards().size(); //must handle 0.
    }


    private void flagTask (int flag) {
        DeckTask.launchDeckTask(DeckTask.TASK_TYPE_DISMISS_MULTI,
                                mFlagCardHandler,
                                new DeckTask.TaskData(new Object[]{getSelectedCardIds(), Collection.DismissType.FLAG, new Integer (flag)}));
    }

    @Override
    public boolean onOptionsItemSelected(MenuItem item) {
        if (getDrawerToggle().onOptionsItemSelected(item)) {
            return true;
        }

        // dismiss undo-snackbar if shown to avoid race condition
        // (when another operation will be performed on the model, it will undo the latest operation)
        if (mUndoSnackbar != null && mUndoSnackbar.isShown())
            mUndoSnackbar.dismiss();

        switch (item.getItemId()) {
            case android.R.id.home:
                endMultiSelectMode();
                return true;
            case R.id.action_add_card_from_card_browser: {
                Intent intent = new Intent(CardBrowser.this, NoteEditor.class);
                intent.putExtra(NoteEditor.EXTRA_CALLER, NoteEditor.CALLER_CARDBROWSER_ADD);
                startActivityForResultWithAnimation(intent, ADD_NOTE, ActivityTransitionAnimation.LEFT);
                return true;
            }

            case R.id.action_save_search: {
                String searchTerms = mSearchView.getQuery().toString();
                showDialogFragment(CardBrowserMySearchesDialog.newInstance(null, mMySearchesDialogListener,
                        searchTerms, CardBrowserMySearchesDialog.CARD_BROWSER_MY_SEARCHES_TYPE_SAVE));
                return true;
            }

            case R.id.action_list_my_searches: {
                JSONObject savedFiltersObj = getCol().getConf().optJSONObject("savedFilters");
                HashMap<String, String> savedFilters = new HashMap<>();
                if (savedFiltersObj != null) {
                    Iterator<String> it = savedFiltersObj.keys();
                    while (it.hasNext()) {
                        String searchName = it.next();
                        savedFilters.put(searchName, savedFiltersObj.optString(searchName));
                    }
                }
                showDialogFragment(CardBrowserMySearchesDialog.newInstance(savedFilters, mMySearchesDialogListener,
                        "", CardBrowserMySearchesDialog.CARD_BROWSER_MY_SEARCHES_TYPE_LIST));
                return true;
            }

            case R.id.action_sort_by_size:
                showDialogFragment(CardBrowserOrderDialog
                        .newInstance(mOrder, mOrderAsc, mOrderDialogListener));
                return true;

            case R.id.action_show_marked:
                mSearchTerms = "tag:marked";
                mSearchView.setQuery("", false);
                mSearchView.setQueryHint(getResources().getString(R.string.card_browser_show_marked));
                searchCards();
                return true;

            case R.id.action_show_suspended:
                mSearchTerms = "is:suspended";
                mSearchView.setQuery("", false);
                mSearchView.setQueryHint(getResources().getString(R.string.card_browser_show_suspended));
                searchCards();
                return true;

            case R.id.action_search_by_tag:
                showTagsDialog();
                return true;

            case R.id.action_flag_zero:
                flagTask(0);
                return true;

            case R.id.action_flag_one:
                flagTask(1);
                return true;

            case R.id.action_flag_two:
                flagTask(2);
                return true;

            case R.id.action_flag_three:
                flagTask(3);
                return true;

            case R.id.action_flag_four:
                flagTask(4);
                return true;

            case R.id.action_delete_card:
                if (mInMultiSelectMode) {
                    DeckTask.launchDeckTask(DeckTask.TASK_TYPE_DISMISS_MULTI,
                            mDeleteNoteHandler,
                            new DeckTask.TaskData(new Object[]{getSelectedCardIds(), Collection.DismissType.DELETE_NOTE_MULTI}));

                    mCheckedCardPositions.clear();
                    endMultiSelectMode();
                    mCardsAdapter.notifyDataSetChanged();
                }
                return true;

            case R.id.action_mark_card:
                DeckTask.launchDeckTask(DeckTask.TASK_TYPE_DISMISS_MULTI,
                        mMarkCardHandler,
                        new DeckTask.TaskData(new Object[]{getSelectedCardIds(), Collection.DismissType.MARK_NOTE_MULTI}));

                return true;


            case R.id.action_suspend_card:
                DeckTask.launchDeckTask(DeckTask.TASK_TYPE_DISMISS_MULTI,
                        mSuspendCardHandler,
                        new DeckTask.TaskData(new Object[]{getSelectedCardIds(), Collection.DismissType.SUSPEND_CARD_MULTI}));

                return true;

            case R.id.action_change_deck: {
                AlertDialog.Builder builderSingle = new AlertDialog.Builder(this);
                builderSingle.setTitle(getString(R.string.move_all_to_deck));

                final ArrayAdapter<String> arrayAdapter = new ArrayAdapter<String>(this, R.layout.dropdown_deck_item);
                for (JSONObject deck : mDropDownDecks) {
                    try {
                        arrayAdapter.add(deck.getString("name"));
                    } catch (JSONException e) {
                        e.printStackTrace();
                    }
                }

                builderSingle.setNegativeButton(getString(R.string.cancel), new DialogInterface.OnClickListener() {
                    @Override
                    public void onClick(DialogInterface dialog, int which) {
                        dialog.dismiss();
                    }
                });

                builderSingle.setAdapter(arrayAdapter, new DialogInterface.OnClickListener() {
                    @Override
                    public void onClick(DialogInterface dialog, int which) {
                        changeDeck(which);
                    }
                });
                builderSingle.show();

                return true;
            }

            case R.id.action_undo:
                if (getCol().undoAvailable()) {
                    DeckTask.launchDeckTask(DeckTask.TASK_TYPE_UNDO, mUndoHandler);
                }
                return true;
            case R.id.action_select_none:
                onSelectNone();
                return true;
            case R.id.action_select_all:
                onSelectAll();
                return true;

            case R.id.action_preview: {
                Intent previewer = new Intent(CardBrowser.this, Previewer.class);
                if (mInMultiSelectMode && mCheckedCardPositions.size() > 1) {
                    // Multiple cards have been explicitly selected, so preview only those cards
                    previewer.putExtra("index", 0);
                    previewer.putExtra("cardList", getSelectedCardIds());
                } else {
                    // Preview all cards, starting from the one that is currently selected
                    int startIndex = mCheckedCardPositions.isEmpty() ? 0: mCheckedCardPositions.iterator().next();
                    previewer.putExtra("index", startIndex);
                    previewer.putExtra("cardList", getAllCardIds());
                }
                startActivityWithoutAnimation(previewer);

                return true;
            }

            case R.id.action_reset_cards_progress: {
                Timber.i("NoteEditor:: Reset progress button pressed");
                // Show confirmation dialog before resetting card progress
                ConfirmationDialog dialog = new ConfirmationDialog();
                String title = getString(R.string.reset_card_dialog_title);
                String message = getString(R.string.reset_card_dialog_message);
                dialog.setArgs(title, message);
                Runnable confirm = () -> {
                    Timber.i("CardBrowser:: ResetProgress button pressed");
                    DeckTask.launchDeckTask(DeckTask.TASK_TYPE_DISMISS_MULTI, mResetProgressCardHandler,
                            new DeckTask.TaskData(new Object[]{getSelectedCardIds(), Collection.DismissType.RESET_CARDS}));
                };
                dialog.setConfirm(confirm);
                showDialogFragment(dialog);
                return true;
            }
            case R.id.action_reschedule_cards: {
                Timber.i("CardBrowser:: Reschedule button pressed");

                long[] selectedCardIds = getSelectedCardIds();
                FunctionalInterfaces.Consumer<Integer> consumer = newDays ->
                    DeckTask.launchDeckTask(DeckTask.TASK_TYPE_DISMISS_MULTI,
                        mRescheduleCardHandler,
                        new TaskData(new Object[]{selectedCardIds, Collection.DismissType.RESCHEDULE_CARDS, newDays}));

                RescheduleDialog rescheduleDialog;
                if (selectedCardIds.length == 1) {
                    long cardId = selectedCardIds[0];
                    Card selected = getCol().getCard(cardId);
                    rescheduleDialog = RescheduleDialog.rescheduleSingleCard(getResources(), selected, consumer);
                } else {
                    rescheduleDialog = RescheduleDialog.rescheduleMultipleCards(getResources(),
                            consumer,
                            selectedCardIds.length);
                }
                showDialogFragment(rescheduleDialog);
                return true;
            }
            case R.id.action_reposition_cards: {
                Timber.i("CardBrowser:: Reposition button pressed");

                // Only new cards may be repositioned
                long[] cardIds = getSelectedCardIds();
                for (int i = 0; i < cardIds.length; i++) {
                    if (getCol().getCard(cardIds[i]).getQueue() != Consts.CARD_TYPE_NEW) {
                        SimpleMessageDialog dialog = SimpleMessageDialog.newInstance(
                                getString(R.string.vague_error),
                                getString(R.string.reposition_card_not_new_error),
                                false);
                        showDialogFragment(dialog);
                        return false;
                    }
                }

                IntegerDialog repositionDialog = new IntegerDialog();
                repositionDialog.setArgs(
                        getString(R.string.reposition_card_dialog_title),
                        getString(R.string.reposition_card_dialog_message),
                        5);
                repositionDialog.setCallbackRunnable(days ->
                    DeckTask.launchDeckTask(DeckTask.TASK_TYPE_DISMISS_MULTI, mRepositionCardHandler,
                        new DeckTask.TaskData(new Object[] {cardIds, Collection.DismissType.REPOSITION_CARDS, days}))
                );
                showDialogFragment(repositionDialog);
                return true;
            }

            default:
                return super.onOptionsItemSelected(item);

        }
    }


    @Override
    protected void onActivityResult(int requestCode, int resultCode, Intent data) {
        // FIXME:
        Timber.d("onActivityResult(requestCode=%d, resultCode=%d)", requestCode, resultCode);
        super.onActivityResult(requestCode, resultCode, data);

        if (resultCode == DeckPicker.RESULT_DB_ERROR) {
            closeCardBrowser(DeckPicker.RESULT_DB_ERROR);
        }

        if (requestCode == EDIT_CARD && resultCode != RESULT_CANCELED) {
            Timber.i("CardBrowser:: CardBrowser: Saving card...");
            DeckTask.launchDeckTask(DeckTask.TASK_TYPE_UPDATE_FACT, mUpdateCardHandler,
                    new DeckTask.TaskData(sCardBrowserCard, false));
        } else if (requestCode == ADD_NOTE && resultCode == RESULT_OK) {
            if (mSearchView != null) {
                mSearchTerms = mSearchView.getQuery().toString();
                searchCards();
            } else {
                Timber.w("Note was added from browser and on return mSearchView == null");
            }

        }

        if (requestCode == EDIT_CARD &&  data!=null && data.hasExtra("reloadRequired")) {
            // if reloadRequired flag was sent from note editor then reload card list
            searchCards();
            // in use by reviewer?
            if (getReviewerCardId() == mCurrentCardId) {
                mReloadRequired = true;
            }
        }

        invalidateOptionsMenu();    // maybe the availability of undo changed
    }


    // We spawn DeckTasks that may create memory pressure, this transmits it so polling isCancelled sees the pressure
    @Override
    public void onTrimMemory(int pressureLevel) {
        DeckTask.cancelTask();
    }

    private long getReviewerCardId() {
        if (getIntent().hasExtra("currentCard")) {
            return getIntent().getExtras().getLong("currentCard");
        } else {
            return -1;
        }
    }

    private void showTagsDialog() {
        TagsDialog dialog = TagsDialog.newInstance(
                TagsDialog.TYPE_FILTER_BY_TAG, new ArrayList<String>(), new ArrayList<>(getCol().getTags().all()));
        dialog.setTagsDialogListener(new TagsDialogListener() {
            @Override
            public void onPositive(List<String> selectedTags, int option) {
                mSearchView.setQuery("", false);
                String tags = selectedTags.toString();
                mSearchView.setQueryHint(getResources().getString(R.string.card_browser_tags_shown,
                        tags.substring(1, tags.length() - 1)));
                StringBuilder sb = new StringBuilder();
                switch (option) {
                    case 1:
                        sb.append("is:new ");
                        break;
                    case 2:
                        sb.append("is:due ");
                        break;
                    default:
                        // Logging here might be appropriate : )
                        break;
                }
                int i = 0;
                for (String tag : selectedTags) {
                    if (i != 0) {
                        sb.append("or ");
                    } else {
                        sb.append("("); // Only if we really have selected tags
                    }
                    sb.append("tag:").append(tag).append(" ");
                    i++;
                }
                if (i > 0) {
                    sb.append(")"); // Only if we added anything to the tag list
                }
                mSearchTerms = sb.toString();
                searchCards();
            }
        });
        showDialogFragment(dialog);
    }


    public void selectDropDownItem(int position) {
        mActionBarSpinner.setSelection(position);
        deckDropDownItemChanged(position);
    }

    /**
     * Performs changes relating to the Deck DropDown Item changing
     * Exists as mActionBarSpinner.setSelection() caused a loop in roboelectirc (calling onItemSelected())
     */
    private void deckDropDownItemChanged(int position) {
        if (position == 0) {
            mRestrictOnDeck = "";
            saveLastDeckId(ALL_DECKS_ID);
        } else {
            JSONObject deck = mDropDownDecks.get(position - 1);
            try {
                mRestrictOnDeck = "deck:\"" + deck.getString("name") + "\" ";
                saveLastDeckId(deck.getLong("id"));
            } catch (JSONException e) {
                throw new RuntimeException(e);
            }
        }
        searchCards();
    }

    @Override
    public void onSaveInstanceState(Bundle savedInstanceState) {
        // Save current search terms
        savedInstanceState.putString("mSearchTerms", mSearchTerms);
        super.onSaveInstanceState(savedInstanceState);
    }

    @Override
    public void onRestoreInstanceState(Bundle savedInstanceState) {
        super.onRestoreInstanceState(savedInstanceState);
        mSearchTerms = savedInstanceState.getString("mSearchTerms");
        searchCards();
    }

    private void searchCards() {
        // cancel the previous search & render tasks if still running
        DeckTask.cancelTask(DeckTask.TASK_TYPE_SEARCH_CARDS);
        DeckTask.cancelTask(DeckTask.TASK_TYPE_RENDER_BROWSER_QA);
        String searchText;
        if (mSearchTerms == null) {
            mSearchTerms = "";
        }
        if (!"".equals(mSearchTerms) && (mSearchView != null)) {
            mSearchView.setQuery(mSearchTerms, false);
            mSearchItem.expandActionView();
        }
        if (mSearchTerms.contains("deck:")) {
            searchText = mSearchTerms;
        } else {
            searchText = mRestrictOnDeck + mSearchTerms;
        }
        if (colIsOpen() && mCardsAdapter!= null) {
            // clear the existing card list
            mCards = new ArrayList<Map<String, String>>();
            mCardsAdapter.notifyDataSetChanged();
            //  estimate maximum number of cards that could be visible (assuming worst-case minimum row height of 20dp)
            int numCardsToRender = (int) Math.ceil(mCardsListView.getHeight()/
                    TypedValue.applyDimension(TypedValue.COMPLEX_UNIT_DIP, 20, getResources().getDisplayMetrics())) + 5;
            // Perform database query to get all card ids
            DeckTask.launchDeckTask(DeckTask.TASK_TYPE_SEARCH_CARDS, mSearchCardsHandler, new DeckTask.TaskData(
                    new Object[] { mDeckNames, searchText, ((mOrder != CARD_ORDER_NONE)),  numCardsToRender}));
        }
    }


    private void updateList() {
        mCardsAdapter.notifyDataSetChanged();
        mDropDownAdapter.notifyDataSetChanged();
        onSelectionChanged();
        updatePreviewMenuItem();
    }

    /**
     * @return text to be used in the subtitle of the drop-down deck selector
     */
    public String getSubtitleText() {
        int count = getCards().size();
        return getResources().getQuantityString(R.plurals.card_browser_subtitle, count, count);
    }


    private Map<Long, Integer> getPositionMap(List<Map<String, String>> list) {
        Map<Long, Integer> positions = new HashMap<>();
        for (int i = 0; i < list.size(); i++) {
            positions.put(Long.valueOf(list.get(i).get("id")), i);
        }
        return positions;
    }

    // Iterates the drop down decks, and selects the one matching the given id
    private boolean selectDeckById(@NonNull Long deckId) {
        for (int dropDownDeckIdx = 0; dropDownDeckIdx < mDropDownDecks.size(); dropDownDeckIdx++) {
            try {
                if (mDropDownDecks.get(dropDownDeckIdx).getLong("id") == deckId) {
                    selectDropDownItem(dropDownDeckIdx + 1);
                    return true;
                }
            } catch (JSONException e) {
                throw new RuntimeException(e);
            }
        }
        return false;
    }

    // convenience method for updateCardsInList(...)
    private void updateCardInList(Card card, String updatedCardTags){
        List<Card> cards = new ArrayList<>();
        cards.add(card);
        if (updatedCardTags != null) {
            Map<Long, String> updatedCardTagsMult = new HashMap<>();
            updatedCardTagsMult.put(card.getNid(), updatedCardTags);
            updateCardsInList(cards, updatedCardTagsMult);
        } else {
            updateCardsInList(cards, null);
        }
    }

    private abstract class ListenerWithProgressBar extends DeckTask.TaskListener {
        @Override
        public void onPreExecute() {
            showProgressBar();
        }
    }

    private abstract class ListenerWithProgressBarCloseOnFalse extends ListenerWithProgressBar {
        private String timber = null;

        public ListenerWithProgressBarCloseOnFalse(String timber) {
            this.timber = timber;
        }

        public ListenerWithProgressBarCloseOnFalse() {
		}

        public void onPostExecute(DeckTask.TaskData result) {
            if (timber != null) {
                Timber.d(timber);
            }
            if (result.getBoolean()) {
                actualPostExecute(result);
            } else {
                closeCardBrowser(DeckPicker.RESULT_DB_ERROR);
            }
        }

        protected abstract void actualPostExecute(DeckTask.TaskData result);
    }

    /**
     * @param cards Cards that were changed
     * @param updatedCardTags Mapping note id -> updated tags
     */
    private void updateCardsInList(List<Card> cards, Map<Long, String> updatedCardTags) {
        Map<Long, Integer> idToPos = getPositionMap(getCards());
        for (Card c : cards) {
            Note note = c.note();
            // get position in the mCards search results HashMap
            int pos = idToPos.containsKey(c.getId()) ? idToPos.get(c.getId()) : -1;
            if (pos < 0 || pos >= getCards().size()) {
                continue;
            }
            Map<String, String> card = getCards().get(pos);
            // update tags
            card.put("marked", (c.note().hasTag("marked"))?"marked": null);
            if (updatedCardTags != null) {
                card.put("tags", updatedCardTags.get(c.getNid()));
            }
            // update sfld
            String sfld = note.getSFld();
            card.put("sfld", sfld);
            // update Q & A etc
            updateSearchItemQA(getBaseContext(), card, c);
            // update deck
            String deckName;
            try {
                deckName = getCol().getDecks().get(c.getDid()).getString("name");
            } catch (JSONException e) {
                throw new RuntimeException(e);
            }
            card.put("deck", deckName);
            // update flags (marked / suspended / etc) which determine color
            card.put("suspended", c.getQueue() == Consts.QUEUE_TYPE_SUSPENDED ? "True": "False");
            card.put("flags", (new Integer(c.getUserFlag())).toString());
        }

        updateList();
    }

    private DeckTask.TaskListener mUpdateCardHandler = new ListenerWithProgressBarCloseOnFalse("Card Browser - mUpdateCardHandler.onPostExecute()"){
        @Override
        public void onProgressUpdate(DeckTask.TaskData... values) {
            updateCardInList(values[0].getCard(), values[0].getString());
        }

        @Override
        protected void actualPostExecute(DeckTask.TaskData result) {
            hideProgressBar();
        }
    };

    private DeckTask.TaskListener mChangeDeckHandler = new ListenerWithProgressBarCloseOnFalse("Card Browser - mChangeDeckHandler.onPostExecute()") {
        @Override
        protected void actualPostExecute(DeckTask.TaskData result) {
            hideProgressBar();

            searchCards();
            endMultiSelectMode();
            mCardsAdapter.notifyDataSetChanged();
            invalidateOptionsMenu();    // maybe the availability of undo changed

            // snackbar to offer undo
            String deckName = getCol().getDecks().name(mNewDid);
            mUndoSnackbar = UIUtils.showSnackbar(CardBrowser.this, String.format(getString(R.string.changed_deck_message), deckName), SNACKBAR_DURATION, R.string.undo, new View.OnClickListener() {
                @Override
                public void onClick(View v) {
                    DeckTask.launchDeckTask(DeckTask.TASK_TYPE_UNDO, mUndoHandler);
                }
            }, mCardsListView, null);
        }
    };

    public static void updateSearchItemQA(Context context, Map<String, String> item, Card c) {
        // render question and answer
        Map<String, String> qa = c._getQA(true, true);
        // Render full question / answer if the bafmt (i.e. "browser appearance") setting forced blank result
        if ("".equals(qa.get("q")) || "".equals(qa.get("a"))) {
            HashMap<String, String> qaFull = c._getQA(true, false);
            if ("".equals(qa.get("q"))) {
                qa.put("q", qaFull.get("q"));
            }
            if ("".equals(qa.get("a"))) {
                qa.put("a", qaFull.get("a"));
            }
        }
        // update the original hash map to include rendered question & answer
        String q = qa.get("q");
        String a = qa.get("a");
        // remove the question from the start of the answer if it exists
        if (a.startsWith(q)) {
            a = a.replaceFirst(Pattern.quote(q), "");
        }
        // put all of the fields in except for those that have already been pulled out straight from the
        // database
        item.put("answer", formatQA(a));
        item.put("card", c.template().optString("name"));
        item.put("due", c.getDueString());
        if (c.getType() == Consts.CARD_TYPE_NEW) {
            item.put("ease", context.getString(R.string.card_browser_ease_new_card));
        } else {
<<<<<<< HEAD
            item.put("interval", Utils.roundedTimeSpanUnformatted(context, c.getIvl()*86400));
=======
            item.put("ease", (c.getFactor()/10)+"%");
        }

        item.put("changed", LanguageUtil.getShortDateFormatFromS(c.getMod()));
        item.put("created", LanguageUtil.getShortDateFormatFromMs(c.note().getId()));
        item.put("edited", LanguageUtil.getShortDateFormatFromS(c.note().getMod()));
        // interval
        switch (c.getType()) {
            case Consts.CARD_TYPE_NEW:
                item.put("interval", context.getString(R.string.card_browser_interval_new_card));
                break;
            case Consts.CARD_TYPE_LRN :
                item.put("interval", context.getString(R.string.card_browser_interval_learning_card));
                break;
            default:
                item.put("interval", Utils.timeSpan(context, c.getIvl()*86400));
                break;
>>>>>>> 547e1c64
        }
        item.put("lapses", Integer.toString(c.getLapses()));
        item.put("note", c.model().optString("name"));
        item.put("question", formatQA(q));
        item.put("reviews", Integer.toString(c.getReps()));
    }


    private static String formatQA(String txt) {
        /* Strips all formatting from the string txt for use in displaying question/answer in browser */
        String s = txt;
        s = s.replaceAll("<!--.*?-->", "");
        s = s.replace("<br>", " ");
        s = s.replace("<br />", " ");
        s = s.replace("<div>", " ");
        s = s.replace("\n", " ");
        s = Utils.stripSoundMedia(s);
        s = s.replaceAll("\\[\\[type:[^]]+\\]\\]", "");
        s = Utils.stripHTMLMedia(s);
        s = s.trim();
        return s;
    }

    /**
     * Removes cards from view. Doesn't delete them in model (database).
     */
    private void removeNotesView(Card[] cards) {
        long reviewerCardId = getReviewerCardId();
        List<Map<String, String>> oldMCards = getCards();
        Map<Long, Integer> idToPos = getPositionMap(oldMCards);
        Set<Long> idToRemove = new HashSet<Long>();
        for (Card card : cards) {
            if (card.getId() == reviewerCardId) {
                mReloadRequired = true;
            }
            if (idToPos.containsKey(card.getId())) {
                idToRemove.add(card.getId());
            }
        }

        List<Map<String, String>> newMCards = new ArrayList<Map<String, String>>();
        for (Map<String, String> card: oldMCards) {
            if (! idToRemove.contains(Long.parseLong(card.get("id")))) {
                newMCards.add(card);
            }
        }
        mCards = newMCards;
        updateList();
    }


    private DeckTask.TaskListener mSuspendCardHandler = new ListenerWithProgressBarCloseOnFalse() {
        @Override
        protected void actualPostExecute(DeckTask.TaskData result) {
            Card[] cards = (Card[]) result.getObjArray();
            updateCardsInList(Arrays.asList(cards), null);
            hideProgressBar();
            invalidateOptionsMenu();    // maybe the availability of undo changed
        }
    };
    private DeckTask.TaskListener mFlagCardHandler = mSuspendCardHandler;

    private DeckTask.TaskListener mMarkCardHandler = new ListenerWithProgressBarCloseOnFalse() {
        @Override
        protected void actualPostExecute(DeckTask.TaskData result) {
            Card[] cards = (Card[]) result.getObjArray();
            updateCardsInList(CardUtils.getAllCards(CardUtils.getNotes(Arrays.asList(cards))), null);
            hideProgressBar();
            invalidateOptionsMenu();    // maybe the availability of undo changed
        }
    };

    private DeckTask.TaskListener mDeleteNoteHandler = new ListenerWithProgressBarCloseOnFalse() {
        @Override
        public void onProgressUpdate(DeckTask.TaskData... values) {
            Card[] cards = (Card[]) values[0].getObjArray();
            removeNotesView(cards);
        }


        @Override
        protected void actualPostExecute(DeckTask.TaskData result) {
            hideProgressBar();
            mActionBarTitle.setText(Integer.toString(mCheckedCardPositions.size()));
            invalidateOptionsMenu();    // maybe the availability of undo changed
            // snackbar to offer undo
            mUndoSnackbar = UIUtils.showSnackbar(CardBrowser.this, getString(R.string.deleted_message), SNACKBAR_DURATION, R.string.undo, new View.OnClickListener() {
                @Override
                public void onClick(View v) {
                    DeckTask.launchDeckTask(DeckTask.TASK_TYPE_UNDO, mUndoHandler);
                }
            }, mCardsListView, null);
        }
    };

    private DeckTask.TaskListener mUndoHandler = new ListenerWithProgressBarCloseOnFalse() {
        @Override
        public void actualPostExecute(DeckTask.TaskData result) {
            Timber.d("Card Browser - mUndoHandler.onPostExecute()");
            hideProgressBar();
            // reload whole view
            searchCards();
            endMultiSelectMode();
            mCardsAdapter.notifyDataSetChanged();
            updatePreviewMenuItem();
            invalidateOptionsMenu();    // maybe the availability of undo changed
        }
    };

    private DeckTask.TaskListener mSearchCardsHandler = new ListenerWithProgressBar() {
        @Override
        public void onProgressUpdate(TaskData... values) {
            if (values[0] != null) {
                mCards = values[0].getCards();
                updateList();
            }
        }


        @Override
        public void onPostExecute(TaskData result) {
            if (result != null && mCards != null) {
                Timber.i("CardBrowser:: Completed doInBackgroundSearchCards Successfully");
                updateList();
                if ((mSearchView != null) && !mSearchView.isIconified()) {
                    UIUtils.showSimpleSnackbar(CardBrowser.this, getSubtitleText(), true);
                }
            }
            updatePreviewMenuItem();
            hideProgressBar();
        }
    };

    private DeckTask.TaskListener mRenderQAHandler = new DeckTask.TaskListener() {
        @Override
        public void onProgressUpdate(TaskData... values) {
            // Note: This is called every time a card is rendered.
            // It blocks the long-click callback while the task is running, so usage of the task should be minimized
            mCardsAdapter.notifyDataSetChanged();
        }


        @Override
        public void onPreExecute() {
            Timber.d("Starting Q&A background rendering");
        }


        @Override
        public void onPostExecute(TaskData result) {
            if (result != null) {
                hideProgressBar();
                mCardsAdapter.notifyDataSetChanged();
                Timber.d("Completed doInBackgroundRenderBrowserQA Successfuly");
            } else {
                // Might want to do something more proactive here like show a message box?
                Timber.e("doInBackgroundRenderBrowserQA was not successful... continuing anyway");
            }
        }


        @Override
        public void onCancelled() {
            hideProgressBar();
        }
    };

    private DeckTask.TaskListener mCheckSelectedCardsHandler = new ListenerWithProgressBar() {
        @Override
        public void onPostExecute(DeckTask.TaskData result) {
            hideProgressBar();

            Object[] resultArr = result.getObjArray();
            boolean hasUnsuspended = (boolean) resultArr[0];
            boolean hasUnmarked = (boolean) resultArr[1];

            if (hasUnsuspended) {
                mActionBarMenu.findItem(R.id.action_suspend_card).setTitle(getString(R.string.card_browser_suspend_card));
                mActionBarMenu.findItem(R.id.action_suspend_card).setIcon(R.drawable.ic_action_suspend);
            } else {
                mActionBarMenu.findItem(R.id.action_suspend_card).setTitle(getString(R.string.card_browser_unsuspend_card));
                mActionBarMenu.findItem(R.id.action_suspend_card).setIcon(R.drawable.ic_action_unsuspend);
            }

            if (hasUnmarked) {
                mActionBarMenu.findItem(R.id.action_mark_card).setTitle(getString(R.string.card_browser_mark_card));
                mActionBarMenu.findItem(R.id.action_mark_card).setIcon(R.drawable.ic_star_outline_white_24dp);
            } else {
                mActionBarMenu.findItem(R.id.action_mark_card).setTitle(getString(R.string.card_browser_unmark_card));
                mActionBarMenu.findItem(R.id.action_mark_card).setIcon(R.drawable.ic_star_white_24dp);
            }
        }
    };


    private void closeCardBrowser(int result) {
        closeCardBrowser(result, null);
    }

    private void closeCardBrowser(int result, Intent data) {
        // Set result and finish
        setResult(result, data);
        finishWithAnimation(ActivityTransitionAnimation.RIGHT);
    }

    /**
     * Render the second column whenever the user stops scrolling
     */
    private final class RenderOnScroll implements AbsListView.OnScrollListener {
        @Override
        public void onScroll(AbsListView view, int firstVisibleItem, int visibleItemCount, int totalItemCount) {
            // Show the progress bar if scrolling to given position requires rendering of the question / answer
            int lastVisibleItem = firstVisibleItem + visibleItemCount;
            int size = getCards().size();
            if ((size > 0) && (firstVisibleItem < size) && ((lastVisibleItem - 1) < size)) {
                String firstAns = getCards().get(firstVisibleItem).get("answer");
                // Note: max value of lastVisibleItem is totalItemCount, so need to subtract 1
                String lastAns = getCards().get(lastVisibleItem - 1).get("answer");
                if (firstAns == null || lastAns == null) {
                    showProgressBar();
                    // Also start rendering the items on the screen every 300ms while scrolling
                    long currentTime = SystemClock.elapsedRealtime ();
                    if ((currentTime - mLastRenderStart > 300 || lastVisibleItem >= totalItemCount)) {
                        mLastRenderStart = currentTime;
                        DeckTask.cancelTask(DeckTask.TASK_TYPE_RENDER_BROWSER_QA);
                        DeckTask.launchDeckTask(DeckTask.TASK_TYPE_RENDER_BROWSER_QA, mRenderQAHandler,
                                new DeckTask.TaskData(new Object[]{getCards(), firstVisibleItem, visibleItemCount}));
                    }
                }
            }
        }

        @Override
        public void onScrollStateChanged(AbsListView listView, int scrollState) {
            // TODO: Try change to RecyclerView as currently gets stuck a lot when using scrollbar on right of ListView
            // Start rendering the question & answer every time the user stops scrolling
            if (scrollState == SCROLL_STATE_IDLE) {
                int startIdx = listView.getFirstVisiblePosition();
                int numVisible = listView.getLastVisiblePosition() - startIdx;
                DeckTask.launchDeckTask(DeckTask.TASK_TYPE_RENDER_BROWSER_QA, mRenderQAHandler,
                        new DeckTask.TaskData(new Object[]{getCards(), startIdx - 5, 2 * numVisible + 5}));
            }
        }
    }

    private final class MultiColumnListAdapter extends BaseAdapter {
        private final int mResource;
        private String[] mFromKeys;
        private final int[] mToIds;
        private float mOriginalTextSize = -1.0f;
        private final int mFontSizeScalePcent;
        private Typeface mCustomTypeface = null;
        private LayoutInflater mInflater;

        public MultiColumnListAdapter(Context context, int resource, String[] from, int[] to,
                                      int fontSizeScalePcent, String customFont) {
            mResource = resource;
            mFromKeys = from;
            mToIds = to;
            mFontSizeScalePcent = fontSizeScalePcent;
            if (!"".equals(customFont)) {
                mCustomTypeface = AnkiFont.getTypeface(context, customFont);
            }
            mInflater = (LayoutInflater) context.getSystemService(Context.LAYOUT_INFLATER_SERVICE);
        }


        public View getView(int position, View convertView, ViewGroup parent) {
            // Get the main container view if it doesn't already exist, and call bindView
            View v;
            if (convertView == null) {
                v = mInflater.inflate(mResource, parent, false);
                final int count = mToIds.length;
                final View[] columns = new View[count];
                for (int i = 0; i < count; i++) {
                    columns[i] = v.findViewById(mToIds[i]);
                }
                v.setTag(columns);
            } else {
                v = convertView;
            }
            bindView(position, v);
            return v;
        }


        private void bindView(final int position, final View v) {
            // Draw the content in the columns
            View[] columns = (View[]) v.getTag();
            final Map<String, String> card = getCards().get(position);
            for (int i = 0; i < mToIds.length; i++) {
                TextView col = (TextView) columns[i];
                // set font for column
                setFont(col);
                // set text for column
                col.setText(card.get(mFromKeys[i]));
            }
            // set card's background color
            final int backgroundColor = Themes.getColorFromAttr(CardBrowser.this, getColor(card));
            v.setBackgroundColor(backgroundColor);
            // setup checkbox to change color in multi-select mode
            final CheckBox checkBox = (CheckBox) v.findViewById(R.id.card_checkbox);
            // if in multi-select mode, be sure to show the checkboxes
            if(mInMultiSelectMode) {
                checkBox.setVisibility(View.VISIBLE);
                if (mCheckedCardPositions.contains(position)) {
                    checkBox.setChecked(true);
                } else {
                    checkBox.setChecked(false);
                }
                // this prevents checkboxes from showing an animation from selected -> unselected when
                // checkbox was selected, then selection mode was ended and now restarted
                checkBox.jumpDrawablesToCurrentState();
            } else {
                checkBox.setChecked(false);
                checkBox.setVisibility(View.GONE);
            }
            // change bg color on check changed
            checkBox.setOnClickListener(new View.OnClickListener() {
                @Override
                public void onClick(View view) {
                    onCheck(position, v);
                }
            });
        }

        private void setFont(TextView v) {
            // Set the font and font size for a TextView v
            float currentSize = v.getTextSize();
            if (mOriginalTextSize < 0) {
                mOriginalTextSize = v.getTextSize();
            }
            // do nothing when pref is 100% and apply scaling only once
            if (mFontSizeScalePcent != 100 && Math.abs(mOriginalTextSize - currentSize) < 0.1) {
                // getTextSize returns value in absolute PX so use that in the setter
                v.setTextSize(TypedValue.COMPLEX_UNIT_PX, mOriginalTextSize * (mFontSizeScalePcent / 100.0f));
            }

            if (mCustomTypeface != null) {
                v.setTypeface(mCustomTypeface);
            }
        }

        /**
         * Get the background color of items in the card list based on the Card
         * @param card -- a card object to color
         * @return index into TypedArray specifying the background color
         */
        private int getColor(Map<String, String> card) {
            boolean suspended = "True".equals(card.get("suspended"));
            int flag = new Integer(card.get("flags"));
            boolean marked = card.get("marked") != null ;
            switch (flag) {
                case 1:
                   return R.attr.flagRed;
                case 2:
                   return R.attr.flagOrange;
                case 3:
                  return R.attr.flagGreen;
                case 4:
                   return R.attr.flagBlue;
                default:
                    if (marked) {
                        return R.attr.markedColor;
                    } else {
                        if (suspended) {
                            return R.attr.suspendedColor;
                        } else {
                            return android.R.attr.colorBackground;
                        }
                    }
            }
        }


        public void setFromMapping(String[] from) {
            mFromKeys = from;
            notifyDataSetChanged();
        }


        public String[] getFromMapping() {
            return mFromKeys;
        }


        @Override
        public int getCount() {
            return getCards().size();
        }


        @Override
        public Object getItem(int position) {
            return getCards().get(position);
        }


        @Override
        public long getItemId(int position) {
            return position;
        }

    }

    private void onCheck(int position, View cell) {
        CheckBox checkBox = (CheckBox) cell.findViewById(R.id.card_checkbox);

        if (checkBox.isChecked()) {
            mCheckedCardPositions.add(position);
        } else {
            mCheckedCardPositions.remove(position);
        }

       onSelectionChanged();
    }

    private void onSelectAll() {
        for (int i = 0; i < mCards.size(); i++) {
            mCheckedCardPositions.add(i);
        }
        onSelectionChanged();
    }

    private void onSelectNone() {
        mCheckedCardPositions.clear();
        onSelectionChanged();
    }

    private void onSelectionChanged() {
        Timber.d("onSelectionChanged()");
        try {
            if (!mInMultiSelectMode && !mCheckedCardPositions.isEmpty()) {
                //If we have selected cards, load multiselect
                loadMultiSelectMode();
            } else if (mInMultiSelectMode && mCheckedCardPositions.isEmpty()) {
                //If we don't have cards, unload multiselect
                endMultiSelectMode();
            }

            //If we're not in mutliselect, we can select cards if there are cards to select
            if (!mInMultiSelectMode && this.mActionBarMenu != null) {
                MenuItem selectAll = mActionBarMenu.findItem(R.id.action_select_all);
                selectAll.setVisible(mCards != null && cardCount() != 0);
            }

            if (!mInMultiSelectMode) {
                return;
            }

            updateMultiselectMenu();
            mActionBarTitle.setText(Integer.toString(mCheckedCardPositions.size()));
        } finally {
            mCardsAdapter.notifyDataSetChanged();
        }
    }

    private List<Map<String, String>> getCards() {
        if (mCards == null) {
            mCards = new ArrayList<>();
        }
        return mCards;
    }

    private long[] getAllCardIds() {
        long[] l = new long[mCards.size()];
        for (int i = 0; i < mCards.size(); i++) {
            l[i] = Long.parseLong(mCards.get(i).get("id"));
        }
        return l;
    }


    /**
     * Show/dismiss dialog when sd card is ejected/remounted (collection is saved by SdCardReceiver)
     */
    private void registerExternalStorageListener() {
        if (mUnmountReceiver == null) {
            mUnmountReceiver = new BroadcastReceiver() {
                @Override
                public void onReceive(Context context, Intent intent) {
                    if (intent.getAction().equals(SdCardReceiver.MEDIA_EJECT)) {
                        finishWithoutAnimation();
                    }
                }
            };
            IntentFilter iFilter = new IntentFilter();
            iFilter.addAction(SdCardReceiver.MEDIA_EJECT);
            registerReceiver(mUnmountReceiver, iFilter);
        }
    }

    /**
     * The views expand / contract when switching between multi-select mode so we manually
     * adjust so that the vertical position of the given view is maintained
     */
    private void recenterListView(@NonNull View view) {
        final int position = mCardsListView.getPositionForView(view);
        // Get the current vertical position of the top of the selected view
        final int top = view.getTop();
        final Handler handler = new Handler();
        // Post to event queue with some delay to give time for the UI to update the layout
        handler.postDelayed(new Runnable() {
            @Override
            public void run() {
                // Scroll to the same vertical position before the layout was changed
                mCardsListView.setSelectionFromTop(position, top);
            }
        }, 10);
    }

    /**
     * Turn on Multi-Select Mode so that the user can select multiple cards at once.
     */
    private void loadMultiSelectMode() {
        if (mInMultiSelectMode) {
            return;
        }
        Timber.d("loadMultiSelectMode()");
        // set in multi-select mode
        mInMultiSelectMode = true;
        // show title and hide spinner
        mActionBarTitle.setVisibility(View.VISIBLE);
        mActionBarTitle.setText(String.valueOf(mCheckedCardPositions.size()));
        mActionBarSpinner.setVisibility(View.GONE);
        // reload the actionbar using the multi-select mode actionbar
        supportInvalidateOptionsMenu();
    }

    /**
     * Turn off Multi-Select Mode and return to normal state
     */
    private void endMultiSelectMode() {
        Timber.d("endMultiSelectMode()");
        mCheckedCardPositions.clear();
        mInMultiSelectMode = false;
        // If view which was originally selected when entering multi-select is visible then maintain its position
        View view = mCardsListView.getChildAt(mLastSelectedPosition - mCardsListView.getFirstVisiblePosition());
        if (view != null) {
            recenterListView(view);
        }
        // update adapter to remove check boxes
        mCardsAdapter.notifyDataSetChanged();
        // update action bar
        supportInvalidateOptionsMenu();
        mActionBarSpinner.setVisibility(View.VISIBLE);
        mActionBarTitle.setVisibility(View.GONE);
    }

    @VisibleForTesting
    boolean isInMultiSelectMode() {
        return mInMultiSelectMode;
    }

    @VisibleForTesting
    long cardCount() {
        return mCards.size();
    }

    @VisibleForTesting
     boolean isShowingSelectAll() {
        return mActionBarMenu != null && mActionBarMenu.findItem(R.id.action_select_all).isVisible();
    }

    @VisibleForTesting
    boolean isShowingSelectNone() {
        return mActionBarMenu != null &&
                mActionBarMenu.findItem(R.id.action_select_none) != null && //
                mActionBarMenu.findItem(R.id.action_select_none).isVisible();
    }
}<|MERGE_RESOLUTION|>--- conflicted
+++ resolved
@@ -1396,9 +1396,6 @@
         if (c.getType() == Consts.CARD_TYPE_NEW) {
             item.put("ease", context.getString(R.string.card_browser_ease_new_card));
         } else {
-<<<<<<< HEAD
-            item.put("interval", Utils.roundedTimeSpanUnformatted(context, c.getIvl()*86400));
-=======
             item.put("ease", (c.getFactor()/10)+"%");
         }
 
@@ -1414,9 +1411,8 @@
                 item.put("interval", context.getString(R.string.card_browser_interval_learning_card));
                 break;
             default:
-                item.put("interval", Utils.timeSpan(context, c.getIvl()*86400));
+                item.put("interval", Utils.roundedTimeSpanUnformatted(context, c.getIvl()*86400));
                 break;
->>>>>>> 547e1c64
         }
         item.put("lapses", Integer.toString(c.getLapses()));
         item.put("note", c.model().optString("name"));
