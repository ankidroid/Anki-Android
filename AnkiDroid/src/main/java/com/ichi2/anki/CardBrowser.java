--- conflicted
+++ resolved
@@ -1008,91 +1008,6 @@
                     savedFilters.put(searchName, savedFiltersObj.optString(searchName));
                 }
             }
-<<<<<<< HEAD
-
-            case R.id.action_sort_by_size:
-                showDialogFragment(CardBrowserOrderDialog
-                        .newInstance(mOrder, mOrderAsc, mOrderDialogListener));
-                return true;
-
-            case R.id.action_show_marked:
-                mSearchTerms = "tag:marked";
-                mSearchView.setQuery("", false);
-                mSearchView.setQueryHint(getResources().getString(R.string.card_browser_show_marked));
-                searchCards();
-                return true;
-
-            case R.id.action_show_suspended:
-                mSearchTerms = "is:suspended";
-                mSearchView.setQuery("", false);
-                mSearchView.setQueryHint(getResources().getString(R.string.card_browser_show_suspended));
-                searchCards();
-                return true;
-
-            case R.id.action_search_by_tag:
-                showTagsDialog();
-                return true;
-
-            case R.id.action_flag_zero:
-                flagTask(0);
-                return true;
-
-            case R.id.action_flag_one:
-                flagTask(1);
-                return true;
-
-            case R.id.action_flag_two:
-                flagTask(2);
-                return true;
-
-            case R.id.action_flag_three:
-                flagTask(3);
-                return true;
-
-            case R.id.action_flag_four:
-                flagTask(4);
-                return true;
-
-            case R.id.action_select_flag_zero:
-                selectionWithFlagTask(0);
-                return true;
-
-            case R.id.action_select_flag_one:
-                selectionWithFlagTask(1);
-                return true;
-
-            case R.id.action_select_flag_two:
-                selectionWithFlagTask(2);
-                return true;
-
-            case R.id.action_select_flag_three:
-                selectionWithFlagTask(3);
-                return true;
-
-            case R.id.action_select_flag_four:
-                selectionWithFlagTask(4);
-                return true;
-
-            case R.id.action_delete_card:
-                if (mInMultiSelectMode) {
-                    CollectionTask.launchCollectionTask(DISMISS_MULTI,
-                            mDeleteNoteHandler,
-                            new TaskData(new Object[]{getSelectedCardIds(), Collection.DismissType.DELETE_NOTE_MULTI}));
-
-                    mCheckedCards.clear();
-                    endMultiSelectMode();
-                    mCardsAdapter.notifyDataSetChanged();
-                }
-                return true;
-
-            case R.id.action_mark_card:
-                toggleMark();
-
-                return true;
-
-
-            case R.id.action_suspend_card:
-=======
             showDialogFragment(CardBrowserMySearchesDialog.newInstance(savedFilters, mMySearchesDialogListener,
                     "", CardBrowserMySearchesDialog.CARD_BROWSER_MY_SEARCHES_TYPE_LIST));
             return true;
@@ -1130,9 +1045,23 @@
         } else if (itemId == R.id.action_flag_four) {
             flagTask(4);
             return true;
+        } else if (itemId == R.id.action_select_flag_zero) {
+            selectionWithFlagTask(0);
+            return true;
+        } else if (itemId == R.id.action_select_flag_one) {
+            selectionWithFlagTask(1);
+            return true;
+        } else if (itemId == R.id.action_select_flag_two) {
+            selectionWithFlagTask(2);
+            return true;
+        } else if (itemId == R.id.action_select_flag_three) {
+            selectionWithFlagTask(3);
+            return true;
+        } else if (itemId == R.id.action_select_flag_four) {
+            selectionWithFlagTask(4);
+            return true;
         } else if (itemId == R.id.action_delete_card) {
             if (mInMultiSelectMode) {
->>>>>>> 93e9e83f
                 CollectionTask.launchCollectionTask(DISMISS_MULTI,
                         mDeleteNoteHandler,
                         new TaskData(new Object[] {getSelectedCardIds(), Collection.DismissType.DELETE_NOTE_MULTI}));
