--- conflicted
+++ resolved
@@ -54,7 +54,6 @@
     private var mLastClickTime = 0
 
     // flagName is displayed in filter sheet as the name of the filter
-<<<<<<< HEAD
     enum class Flags(@StringRes private val flagNameRes: Int, val flagNumber: Int) {
         RED(R.string.menu_flag_card_one, 1),
         ORANGE(R.string.menu_flag_card_two, 2),
@@ -65,16 +64,6 @@
         PURPLE(R.string.menu_flag_card_seven, 7);
 
         fun getFlagName(context: Context): String = context.getString(flagNameRes)
-=======
-    enum class Flags(val flagName: String, val flagNumber: Int) {
-        RED("Red flag", 1),
-        ORANGE("Orange flag", 2),
-        GREEN("Green flag", 3),
-        BLUE("Blue flag", 4),
-        PINK("Pink flag", 5),
-        TURQUOISE("Turquoise flag", 6),
-        PURPLE("Purple flag", 7)
->>>>>>> 9da1ca53
     }
 
     override fun onCreateView(
@@ -106,11 +95,7 @@
 
         /* list of all flags */
 
-<<<<<<< HEAD
         val flagListAdapter = FlagsAdapter(activity, Flags.values(), this)
-=======
-        val mFlagListAdapter = FlagsAdapter(activity, Flags.values(), this)
->>>>>>> 9da1ca53
 
         mFlagRecyclerView = requireView().findViewById(R.id.filter_bottom_flag_list)
         mFlagRecyclerView.layoutManager = LinearLayoutManager(activity)
@@ -123,7 +108,7 @@
             )
         )
 
-        /**
+        /*
          * Set the filter headings to be clickable:
          * Show/Hide the filter list on clicking
          */
@@ -263,11 +248,7 @@
             clickListener: OnItemClickListener,
             position: Int
         ) {
-<<<<<<< HEAD
             item.text = currFlag.getFlagName(itemView.context)
-=======
-            item.text = currFlag.flagName
->>>>>>> 9da1ca53
 
             itemView.setOnClickListener {
                 clickListener.onFlagItemClicked(currFlag, position)
