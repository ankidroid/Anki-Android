/****************************************************************************************
 * Copyright (c) 2013 Bibek Shrestha <bibekshrestha@gmail.com>                          *
 * Copyright (c) 2013 Zaur Molotnikov <qutorial@gmail.com>                              *
 * Copyright (c) 2013 Nicolas Raoul <nicolas.raoul@gmail.com>                           *
 * Copyright (c) 2013 Flavio Lerda <flerda@gmail.com>                                   *
 * Copyright (c) 2020 Mike Hardy <github@mikehardy.net>                                 *
 *                                                                                      *
 * This program is free software; you can redistribute it and/or modify it under        *
 * the terms of the GNU General Public License as published by the Free Software        *
 * Foundation; either version 3 of the License, or (at your option) any later           *
 * version.                                                                             *
 *                                                                                      *
 * This program is distributed in the hope that it will be useful, but WITHOUT ANY      *
 * WARRANTY; without even the implied warranty of MERCHANTABILITY or FITNESS FOR A      *
 * PARTICULAR PURPOSE. See the GNU General Public License for more details.             *
 *                                                                                      *
 * You should have received a copy of the GNU General Public License along with         *
 * this program.  If not, see <http://www.gnu.org/licenses/>.                           *
 ****************************************************************************************/

package com.ichi2.anki.multimediacard.fields;

import android.app.Activity;
import android.content.ClipData;
import android.content.ContentUris;
import android.content.Context;
import android.content.Intent;
import android.content.pm.PackageManager;
import android.database.Cursor;
import android.graphics.Bitmap;
import android.graphics.Color;
import android.net.Uri;
import android.os.Build;
import android.os.Bundle;
import android.provider.MediaStore;

import androidx.annotation.NonNull;
import androidx.annotation.Nullable;
import androidx.annotation.VisibleForTesting;
import androidx.core.content.ContentResolverCompat;
import androidx.core.content.FileProvider;

import android.text.TextUtils;
import android.text.format.Formatter;
import android.provider.DocumentsContract;
import android.util.DisplayMetrics;
import android.view.Gravity;
import android.view.View;
import android.view.ViewGroup;
import android.widget.Button;
import android.widget.EditText;
import android.widget.ImageView;
import android.widget.LinearLayout;
import android.widget.LinearLayout.LayoutParams;
import android.widget.TextView;

import com.ichi2.anki.AnkiDroidApp;
import com.ichi2.anki.R;
import com.ichi2.anki.UIUtils;
import com.ichi2.compat.CompatHelper;
import com.ichi2.libanki.utils.Time;
import com.ichi2.libanki.utils.TimeUtils;
import com.ichi2.utils.BitmapUtil;
import com.ichi2.utils.ExifUtil;
import com.ichi2.utils.FileUtil;
import com.ichi2.utils.Permissions;

import com.afollestad.materialdialogs.MaterialDialog;

import java.io.File;
import java.io.FileInputStream;
import java.io.FileNotFoundException;
import java.io.FileOutputStream;
import java.io.IOException;
import java.io.InputStream;

import androidx.core.util.Pair;
import timber.log.Timber;

public class BasicImageFieldController extends FieldControllerBase implements IFieldController {

    @VisibleForTesting
    static final int ACTIVITY_SELECT_IMAGE = 1;
    private static final int ACTIVITY_TAKE_PICTURE = 2;
    private static final int ACTIVITY_CROP_PICTURE = 3;
    private static final int IMAGE_SAVE_MAX_WIDTH = 1920;

    private ImageView mImagePreview;
    private TextView mImageFileSize;
    private TextView mImageFileSizeWarning;

    private ImageViewModel mViewModel = new ImageViewModel(null, null);
    private @Nullable String mPreviousImagePath; // save the latest path to prevent from cropping or taking photo action canceled
    private @Nullable Uri mPreviousImageUri;
    private @Nullable String mAnkiCacheDirectory; // system provided 'External Cache Dir' with "temp-photos" on it
                                                  // e.g.  '/self/primary/Android/data/com.ichi2.anki.AnkiDroid/cache/temp-photos'
    private DisplayMetrics mMetrics = null;
    private final Time mTime;

    private Button mCropButton = null;

    public BasicImageFieldController(Time time) {
        super();
        mTime = time;
    }

    private int getMaxImageSize() {
        DisplayMetrics metrics = getDisplayMetrics();

        int height = metrics.heightPixels;
        int width = metrics.widthPixels;

        return (int) Math.min(height * 0.4, width * 0.6);
    }

    public void loadInstanceState(Bundle savedInstanceState) {
        if (savedInstanceState == null) {
            Timber.i("loadInstanceState but null so nothing to load");
            return;
        }

        Timber.i("loadInstanceState loading saved state...");
        mViewModel = ImageViewModel.fromBundle(savedInstanceState);
        mPreviousImagePath = savedInstanceState.getString("mPreviousImagePath");
        mPreviousImageUri = savedInstanceState.getParcelable("mPreviousImageUri");
    }

    @Override
    public Bundle saveInstanceState() {
        Timber.d("saveInstanceState");
        Bundle savedInstanceState = new Bundle();
        mViewModel.enrich(savedInstanceState);
        savedInstanceState.putString("mPreviousImagePath", mPreviousImagePath);
        savedInstanceState.putParcelable("mPreviousImageUri", mPreviousImageUri);
        return savedInstanceState;
    }

    @Override
    public void createUI(Context context, LinearLayout layout) {
        Timber.d("createUI()");
        mViewModel = mViewModel.replaceNullValues(mField, mActivity);

        mImagePreview = new ImageView(mActivity);
        File externalCacheDirRoot = context.getExternalCacheDir();
        if (externalCacheDirRoot == null) {
            Timber.e("createUI() unable to get external cache directory");
            showSomethingWentWrong();
            return;
        }
        File externalCacheDir = new File(externalCacheDirRoot.getAbsolutePath() + "/temp-photos");
        if (!externalCacheDir.exists() && !externalCacheDir.mkdir()) {
            Timber.e("createUI() externalCacheDir did not exist and could not be created");
            showSomethingWentWrong();
            return;
        }
        mAnkiCacheDirectory = externalCacheDir.getAbsolutePath();

        LinearLayout.LayoutParams p = new LayoutParams(ViewGroup.LayoutParams.MATCH_PARENT,
                android.view.ViewGroup.LayoutParams.WRAP_CONTENT);

        drawUIComponents(context);

        mCropButton = new Button(mActivity);
        mCropButton.setText(gtxt(R.string.crop_button));
        mCropButton.setOnClickListener(v -> mViewModel = requestCrop(mViewModel));
        mCropButton.setVisibility(View.INVISIBLE);

        Button mBtnGallery = new Button(mActivity);
        mBtnGallery.setText(gtxt(R.string.multimedia_editor_image_field_editing_galery));
        mBtnGallery.setOnClickListener(v -> {
            Intent i = new Intent(Intent.ACTION_PICK);
            i.setDataAndType(MediaStore.Images.Media.EXTERNAL_CONTENT_URI, "image/*");
            mActivity.startActivityForResultWithoutAnimation(i, ACTIVITY_SELECT_IMAGE);
        });

        Button mBtnCamera = new Button(mActivity);
        mBtnCamera.setText(gtxt(R.string.multimedia_editor_image_field_editing_photo));
<<<<<<< HEAD
        mBtnCamera.setOnClickListener(v -> {
            Intent cameraIntent = new Intent(MediaStore.ACTION_IMAGE_CAPTURE);
            File image;
            try {
                saveImageForRevert();

                // Create a new image for the camera result to land in, clear the URI
                image = createNewCacheImageFile();
                mImagePath = image.getPath();
                mImageUri = getUriForFile(image);
                cameraIntent.putExtra(MediaStore.EXTRA_OUTPUT, mImageUri);

                // Until Android API21 (maybe 22) you must manually handle permissions for image capture w/FileProvider
                // This can be removed once minSDK is >= 22
                // https://medium.com/@quiro91/sharing-files-through-intents-part-2-fixing-the-permissions-before-lollipop-ceb9bb0eec3a
                if (CompatHelper.getSdkVersion() <= Build.VERSION_CODES.LOLLIPOP) {
                    cameraIntent.setClipData(ClipData.newRawUri("", mImageUri));
                    cameraIntent.addFlags(Intent.FLAG_GRANT_WRITE_URI_PERMISSION | Intent.FLAG_GRANT_READ_URI_PERMISSION);
                }

                if (cameraIntent.resolveActivity(context.getPackageManager()) == null) {
                    Timber.w("Device has a camera, but no app to handle ACTION_IMAGE_CAPTURE Intent");
                    showSomethingWentWrong();
                    onActivityResult(ACTIVITY_TAKE_PICTURE, Activity.RESULT_CANCELED, null);
                    return;
                }
                try {
                    mActivity.startActivityForResultWithoutAnimation(cameraIntent, ACTIVITY_TAKE_PICTURE);
                } catch (Exception e) {
                    Timber.w(e, "Unable to take picture");
                    showSomethingWentWrong();
                    onActivityResult(ACTIVITY_TAKE_PICTURE, Activity.RESULT_CANCELED, null);
                }
            } catch (IOException e) {
                Timber.w(e, "mBtnCamera::onClickListener() unable to prepare file and launch camera");
            }
        });

        if (!Permissions.canUseCamera(context)) {
            mBtnCamera.setVisibility(View.INVISIBLE);
        }
=======
        mBtnCamera.setOnClickListener(v -> mViewModel = captureImage(context));
>>>>>>> 1277d7d3

        if (!canUseCamera(context)) {
            mBtnCamera.setVisibility(View.INVISIBLE);
        }

        setPreviewImage(mViewModel.mImagePath, getMaxImageSize());

        layout.addView(mImagePreview, ViewGroup.LayoutParams.MATCH_PARENT, p);
        layout.addView(mImageFileSize, ViewGroup.LayoutParams.MATCH_PARENT);
        layout.addView(mImageFileSizeWarning, ViewGroup.LayoutParams.MATCH_PARENT);
        layout.addView(mBtnGallery, ViewGroup.LayoutParams.MATCH_PARENT);
        layout.addView(mBtnCamera, ViewGroup.LayoutParams.MATCH_PARENT);
        layout.addView(mCropButton, ViewGroup.LayoutParams.MATCH_PARENT);
    }


    private boolean canUseCamera(Context context) {
        if (!Permissions.canUseCamera(context)) {
            return false;
        }

        PackageManager pm = context.getPackageManager();

        if ((!pm.hasSystemFeature(PackageManager.FEATURE_CAMERA) && !pm.hasSystemFeature(PackageManager.FEATURE_CAMERA_FRONT))) {
            return false;
        }

        // Some hardware has no camera or reports yes but has zero (e.g., cheap devices, and Chromebook emulator)
        if (CompatHelper.getCompat().getCameraCount() < 1) {
            return false;
        }

        return true;
    }


    private ImageViewModel captureImage(Context context) {
        Intent cameraIntent = new Intent(MediaStore.ACTION_IMAGE_CAPTURE);
        File image;
        ImageViewModel toReturn = mViewModel;
        try {
            saveImageForRevert();

            // Create a new image for the camera result to land in, clear the URI
            image = createNewCacheFile();
            Uri imageUri = getUriForFile(image);
            toReturn = new ImageViewModel(image.getPath(), imageUri);
            cameraIntent.putExtra(MediaStore.EXTRA_OUTPUT, imageUri);

            // Until Android API21 (maybe 22) you must manually handle permissions for image capture w/FileProvider
            // This can be removed once minSDK is >= 22
            // https://medium.com/@quiro91/sharing-files-through-intents-part-2-fixing-the-permissions-before-lollipop-ceb9bb0eec3a
            if (CompatHelper.getSdkVersion() <= Build.VERSION_CODES.LOLLIPOP) {
                cameraIntent.setClipData(ClipData.newRawUri("", imageUri));
                cameraIntent.addFlags(Intent.FLAG_GRANT_WRITE_URI_PERMISSION | Intent.FLAG_GRANT_READ_URI_PERMISSION);
            }

            if (cameraIntent.resolveActivity(context.getPackageManager()) == null) {
                Timber.w("Device has a camera, but no app to handle ACTION_IMAGE_CAPTURE Intent");
                showSomethingWentWrong();
                onActivityResult(ACTIVITY_TAKE_PICTURE, Activity.RESULT_CANCELED, null);
                return toReturn;
            }
            try {
                mActivity.startActivityForResultWithoutAnimation(cameraIntent, ACTIVITY_TAKE_PICTURE);
            } catch (Exception e) {
                Timber.w(e, "Unable to take picture");
                showSomethingWentWrong();
                onActivityResult(ACTIVITY_TAKE_PICTURE, Activity.RESULT_CANCELED, null);
            }
        } catch (IOException e) {
            Timber.w(e, "mBtnCamera::onClickListener() unable to prepare file and launch camera");
        }
        return toReturn;

    }


    private void saveImageForRevert() {
        deletePreviousImage();
        mPreviousImagePath = mViewModel.mImagePath;
        mPreviousImageUri = mViewModel.mImageUri;
    }


    private void deletePreviousImage() {
        // Store the old image path for deletion / error handling if the user cancels
        if (mPreviousImagePath != null && !(new File(mPreviousImagePath).delete())) {
            Timber.i("deletePreviousImage() unable to delete previous image file");
        }
    }


    private File createNewCacheImageFile() throws IOException {
        return createNewCacheImageFile("jpg");
    }

    private File createNewCacheImageFile(@NonNull String extension) throws IOException {
        String timeStamp = TimeUtils.getTimestamp(mTime);
        File storageDir = new File(mAnkiCacheDirectory);
        return File.createTempFile("img_" + timeStamp, "." + extension, storageDir);
    }


    private void drawUIComponents(Context context) {
        DisplayMetrics metrics = getDisplayMetrics();

        int height = metrics.heightPixels;
        int width = metrics.widthPixels;


        mImagePreview = new ImageView(mActivity);
        mImagePreview.setScaleType(ImageView.ScaleType.CENTER_INSIDE);
        mImagePreview.setAdjustViewBounds(true);

        mImagePreview.setMaxHeight((int) Math.round(height * 0.4));
        mImagePreview.setMaxWidth((int) Math.round(width * 0.6));

        mImageFileSize = new EditText(context);
        mImageFileSize.setMaxWidth((int) Math.round(width * 0.6));
        mImageFileSize.setEnabled(false);
        mImageFileSize.setGravity(Gravity.CENTER_HORIZONTAL);
        mImageFileSize.setBackground(null);
        mImageFileSize.setVisibility(View.GONE);

        //#5513 - Image compression failed, but we'll confuse most users if we tell them that. Instead, just imply that
        //there's an action that they can take.
        mImageFileSizeWarning = new EditText(context);
        mImageFileSizeWarning.setMaxWidth((int) Math.round(width * 0.6));
        mImageFileSizeWarning.setEnabled(false);
        mImageFileSizeWarning.setTextColor(Color.parseColor("#FF4500")); //Orange-Red
        mImageFileSizeWarning.setGravity(Gravity.CENTER_HORIZONTAL);
        mImageFileSizeWarning.setVisibility(View.GONE);
        mImageFileSize.setBackground(null);
        mImageFileSizeWarning.setText(R.string.multimedia_editor_image_compression_failed);
    }


    private String gtxt(int id) {
        return mActivity.getText(id).toString();
    }


    private DisplayMetrics getDisplayMetrics() {
        if (mMetrics == null) {
            mMetrics = new DisplayMetrics();
            mActivity.getWindowManager().getDefaultDisplay().getMetrics(mMetrics);
        }
        return mMetrics;
    }


    @Override
    public void onActivityResult(int requestCode, int resultCode, @Nullable Intent data) {
        // All image modification methods come through here - this ensures that the state is consistent

        Timber.d("onActivityResult()");
        if (resultCode != Activity.RESULT_OK) {
            Timber.d("Activity was not successful");
            // Restore the old version of the image if the user cancelled
            switch (requestCode) {
                case ACTIVITY_TAKE_PICTURE:
                case ACTIVITY_CROP_PICTURE:
                    if (!TextUtils.isEmpty(mPreviousImagePath)) {
                        revertToPreviousImage();
                    }
                    break;
                default:
                    break;
            }

            // Some apps send this back with app-specific data, direct the user to another app
            if (resultCode >= Activity.RESULT_FIRST_USER) {
                UIUtils.showThemedToast(mActivity, mActivity.getString(R.string.activity_result_unexpected), true);
            }
            return;
        }

        mImageFileSizeWarning.setVisibility(View.GONE);
        if (requestCode == ACTIVITY_SELECT_IMAGE) {
            try {
                handleSelectImageIntent(data);
                mImageFileSizeWarning.setVisibility(View.GONE);
            } catch (Exception e) {
                AnkiDroidApp.sendExceptionReport(e, "BasicImageFieldController - handleSelectImageIntent");
                Timber.e(e, "Failed to select image");
                showSomethingWentWrong();
                return;
            }
        } else if (requestCode == ACTIVITY_TAKE_PICTURE) {
            handleTakePictureResult();
        } else if (requestCode == ACTIVITY_CROP_PICTURE) {
            handleCropResult();
        } else {
            Timber.w("Unhandled request code: %d", requestCode);
            return;
        }
        setPreviewImage(mViewModel.mImagePath, getMaxImageSize());
    }


    private void revertToPreviousImage() {
        mViewModel.deleteImagePath();
        mViewModel = new ImageViewModel(mPreviousImagePath, mPreviousImageUri);
        mField.setImagePath(mPreviousImagePath);
        mPreviousImagePath = null;
        mPreviousImageUri = null;
    }


    private void showSomethingWentWrong() {
        UIUtils.showThemedToast(mActivity, mActivity.getResources().getString(R.string.multimedia_editor_something_wrong), false);
    }

    private void handleSelectImageIntent(Intent data) {
        if (data == null) {
            Timber.e("handleSelectImageIntent() no intent provided");
            showSomethingWentWrong();
            return;
        }

        Timber.i("handleSelectImageIntent() Intent: %s. extras: %s", data, data.getExtras() == null ? "null" : TextUtils.join(", ", data.getExtras().keySet()));
        Uri selectedImage = getImageUri(mActivity, data);

        if (selectedImage == null) {
            Timber.w("handleSelectImageIntent() selectedImage was null");
            showSomethingWentWrong();
            return;
        }

        File internalizedPick = internalizeUri(selectedImage);
        if (internalizedPick == null) {
            String urlImagePath = getImageInfoFromUri(mActivity, selectedImage).first;
            mViewModel = new ImageViewModel(urlImagePath, selectedImage);
            mField.setImagePath(urlImagePath);
            mField.setHasTemporaryMedia(false);
            Timber.w("handleSelectImageIntent() unable to internalize image from Uri %s", selectedImage);
            showSomethingWentWrong();
            return;
        }

        String imagePath = internalizedPick.getAbsolutePath();
        mViewModel = new ImageViewModel(imagePath, getUriForFile(internalizedPick));
        setTemporaryMedia(imagePath);

        Timber.i("handleSelectImageIntent() Decoded image: '%s'", imagePath);
    }

    private @Nullable File internalizeUri(Uri uri) {
        File internalFile;
        Pair<String, String> uriFileInfo = getImageInfoFromUri(mActivity, uri);
        String filePath = uriFileInfo.first;
        String displayName = uriFileInfo.second;

        // Use the display name from the image info to create a new file with correct extension
        if (uriFileInfo.second == null) {
            Timber.w("internalizeUri() unable to get file name");
            showSomethingWentWrong();
            return null;
        }
        String uriFileExtension = uriFileInfo.second.substring(uriFileInfo.second.lastIndexOf('.') + 1);
        try {
            internalFile = createNewCacheImageFile(uriFileExtension);
        } catch (IOException e) {
            Timber.w(e, "internalizeUri() failed to create new file with extension %s", uriFileExtension);
            showSomethingWentWrong();
            return null;
        }
        try {
            File returnFile = FileUtil.internalizeUri(uri, filePath, internalFile, mActivity.getContentResolver());
            Timber.d("internalizeUri successful. Returning internalFile.");
            return returnFile;
        } catch (Exception e) {
            showSomethingWentWrong();
            return null;
        }
    }


    @Override
    public void onFocusLost() {
        // do nothing

    }


    @Override
    public void onDone() {
        deletePreviousImage();
    }


    /**
     * Rotate and compress the image, with the side effect of current image being backed by a new file
     *
     * @return true if successful, false indicates the current image is likely not usable, revert if possible
     */
    @SuppressWarnings("BooleanMethodIsAlwaysInverted")
    private boolean rotateAndCompress(String imagePath, ImageViewModel imageViewModel) {
        Timber.d("rotateAndCompress() on %s", imagePath);
        // Set the rotation of the camera image and save as png
        File f = new File(imagePath);
        Timber.d("rotateAndCompress in path %s has size %d", f.getAbsolutePath(), f.length());
        // use same filename but with png extension for output file
        // Load into a bitmap with max size of 1920 pixels and rotate if necessary
        Bitmap b = BitmapUtil.decodeFile(f, IMAGE_SAVE_MAX_WIDTH);
        if (b == null) {
            //#5513 - if we can't decode a bitmap, leave the image alone
            //And display a warning to push users to compress manually.
            Timber.w("rotateAndCompress() unable to decode file %s", imagePath);
            return false;
        }

        FileOutputStream out = null;
        try {
            File outFile = createNewCacheImageFile();
            out = new FileOutputStream(outFile);
            b = ExifUtil.rotateFromCamera(f, b);
            b.compress(Bitmap.CompressFormat.JPEG, 90, out);
            if (!f.delete()) {
                Timber.w("rotateAndCompress() delete of pre-compressed image failed %s", imagePath);
            }
            imagePath = outFile.getAbsolutePath();
            mViewModel = imageViewModel.rotateAndCompressTo(imagePath, getUriForFile(outFile));
            mField.setImagePath(imagePath);
            Timber.d("rotateAndCompress out path %s has size %d", imagePath, outFile.length());
        } catch (FileNotFoundException e) {
            Timber.w(e, "rotateAndCompress() File not found for image compression %s", imagePath);
        } catch (IOException e) {
            Timber.w(e, "rotateAndCompress() create file failed for file %s", imagePath);
        } finally {
            try {
                if (out != null) {
                    out.close();
                }
            } catch (IOException e) {
                Timber.w(e, "rotateAndCompress() Unable to clean up image compression output stream");
            }
        }
        return true;
    }


    private void setPreviewImage(@Nullable String imagePath, int maxsize) {
        if (imagePath != null && !"".equals(imagePath)) {
            File f = new File(imagePath);
            setImagePreview(f, maxsize);
        }
    }

    @VisibleForTesting
    void setImagePreview(File f, int maxsize) {
        Bitmap b = BitmapUtil.decodeFile(f, maxsize);
        if (b == null) {
            Timber.i("setImagePreview() could not process image %s", f.getPath());
            return;
        }
        Timber.d("setPreviewImage path %s has size %d", f.getAbsolutePath(), f.length());
        b = ExifUtil.rotateFromCamera(f, b);
        onValidImage(b, Formatter.formatFileSize(mActivity, f.length()));
    }


    private void onValidImage(Bitmap b, String fileSize) {
        mImagePreview.setImageBitmap(b);
        mImageFileSize.setVisibility(View.VISIBLE);
        mImageFileSize.setText(fileSize);
        mCropButton.setVisibility(View.VISIBLE);
    }


    @Override
    public void onDestroy() {
        ImageView imageView = mImagePreview;
        BitmapUtil.freeImageView(imageView);
        mCropButton.setVisibility(View.INVISIBLE);
    }


    private void handleTakePictureResult() {
        Timber.d("handleTakePictureResult");
        if (!rotateAndCompress()) {
            Timber.i("handleTakePictureResult appears to have an invalid picture");
            return;
        }
        showCropDialog(mActivity.getString(R.string.crop_image), null);
    }


    /**
     * Invoke system crop function
     */
    private ImageViewModel requestCrop(ImageViewModel viewModel) {
        ImageViewModel ret = viewModel;
        if (!ret.isValid()) {
            Timber.w("requestCrop() but mImagePath or mImageUri is null");
            return ret;
        }
        Timber.d("photoCrop() with path/uri %s/%s", ret.mImagePath, ret.mImageUri);

        // Pre-create a file in our cache for the cropping application to put results in
        File image;
        try {
            image = createNewCacheImageFile();
        } catch (IOException e) {
            Timber.w(e, "requestCrop() unable to create new file to drop crop results into");
            showSomethingWentWrong();
            return ret;
        }

        saveImageForRevert();
        // This must be the file URL it will not work with a content URI
        String imagePath = image.getPath();
        Uri imageUri = Uri.fromFile(image);
        ret = viewModel.beforeCrop(imagePath, imageUri);
        setTemporaryMedia(imagePath);
        Timber.d("requestCrop()  destination image has path/uri %s/%s", ret.mImagePath, ret.mImageUri);

        // This is basically a "magic" recipe to get the system to crop, gleaned from StackOverflow etc
        // Intent intent = new Intent(Intent.ACTION_EDIT);  // edit (vs crop) would be even better, but it fails differently and needs lots of testing
        Intent intent = new Intent("com.android.camera.action.CROP");
        intent.setFlags(Intent.FLAG_GRANT_READ_URI_PERMISSION | Intent.FLAG_GRANT_WRITE_URI_PERMISSION);
        intent.setDataAndType(mPreviousImageUri, "image/*");
        intent.putExtra("return-data", false);
        intent.putExtra(MediaStore.EXTRA_OUTPUT, imageUri);
        intent.putExtra("outputFormat", Bitmap.CompressFormat.JPEG.toString()); // worked w/crop but not edit
        intent.putExtra("noFaceDetection", true); // no face detection
        try {
            mActivity.startActivityForResultWithoutAnimation(Intent.createChooser(intent, null), ACTIVITY_CROP_PICTURE);
        } catch (Exception e) {
            Timber.w(e, "requestCrop unable to start cropping activity for Uri %s", mPreviousImageUri);
            showSomethingWentWrong();
            onActivityResult(ACTIVITY_CROP_PICTURE, Activity.RESULT_CANCELED, null);
        }
        return ret;
    }


    private void setTemporaryMedia(String imagePath) {
        mField.setImagePath(imagePath);
        mField.setHasTemporaryMedia(true);
    }


    public void showCropDialog(String content, @Nullable MaterialDialog.SingleButtonCallback negativeCallBack) {
        if (!mViewModel.isValid()) {
            Timber.w("showCropDialog called with null URI or Path");
            return;
        }

        MaterialDialog.Builder builder = new MaterialDialog.Builder(mActivity)
                .content(content)
                .positiveText(R.string.dialog_ok)
                .negativeText(R.string.dialog_no)
                .onPositive((dialog, which) -> requestCrop(mViewModel));

        if (negativeCallBack != null) {
            builder.onNegative(negativeCallBack);
        }

        builder.build().show();
    }


    private void handleCropResult() {
        Timber.d("handleCropResult");
        if (!rotateAndCompress()) {
            Timber.i("handleCropResult() appears to have an invalid file, reverting");
            return;
        }
        Timber.d("handleCropResult() = image path now %s", mField.getImagePath());
    }


    @SuppressWarnings("BooleanMethodIsAlwaysInverted")
    private boolean rotateAndCompress() {
        if (!rotateAndCompress(mViewModel.mImagePath, mViewModel)) {
            mImageFileSizeWarning.setVisibility(View.VISIBLE);
            revertToPreviousImage();
            showSomethingWentWrong();
            return false;
        }
        mField.setHasTemporaryMedia(true);
        return true;
    }


    private Uri getUriForFile(File file) {
        return getUriForFile(file, mActivity);
    }

    /**
     * Get Uri based on current image path
     *
     * @param file the file to get URI for
     * @return current image path's uri
     */
    private static Uri getUriForFile(File file, Context mActivity) {
        Timber.d("getUriForFile() %s", file);
        try {
            if (Build.VERSION.SDK_INT >= Build.VERSION_CODES.N) {
                return FileProvider.getUriForFile(mActivity, mActivity.getApplicationContext().getPackageName() + ".apkgfileprovider", file);
            }
        } catch (Exception e) {
            // #6628 - What would cause this? Is the fallback is effective? Telemetry to diagnose more:
            Timber.w(e, "getUriForFile failed on %s - attempting fallback", file);
            AnkiDroidApp.sendExceptionReport(e, "BasicImageFieldController", "Unexpected getUriForFile failure on " + file, true);
        }

        return Uri.fromFile(file);
    }


    /**
     * Get image uri that adapts various model
     *
     * @return image uri
     */
    private @Nullable Uri getImageUri(Context context, Intent data) {
        Timber.d("getImageUri for data %s", data);
        Uri uri = data.getData();
        if (uri == null) {
            UIUtils.showThemedToast(context, context.getString(R.string.select_image_failed), false);
        }
        return uri;
    }


    /**
     * Get image information based on uri and selection args
     *
     * @return Pair<String, String>: first file path (null if does not exist), second display name (null if does not exist)
     */
    private @NonNull Pair<String, String> getImageInfoFromUri(Context context, Uri uri) {
        Timber.d("getImagePathFromUri() URI: %s", uri);
        Pair<String, String> imageInfo = new Pair<>(null, null);
        if (Build.VERSION.SDK_INT >= Build.VERSION_CODES.KITKAT && DocumentsContract.isDocumentUri(context, uri)) {
            String docId = DocumentsContract.getDocumentId(uri);
            if ("com.android.providers.media.documents".equals(uri.getAuthority())) {
                String id = docId.split(":")[1];
                String selection = MediaStore.Images.Media._ID + "=" + id;
                imageInfo = getImageInfoFromContentResolver(context, MediaStore.Images.Media.EXTERNAL_CONTENT_URI, selection);
            } else if ("com.android.providers.downloads.documents".equals(uri.getAuthority())) {
                Uri contentUri = ContentUris.withAppendedId(Uri.parse("content://downloads/public_downloads"), Long.parseLong(docId));
                imageInfo = getImageInfoFromContentResolver(context, contentUri, null);
            }
        } else if ("content".equalsIgnoreCase(uri.getScheme())) {
            imageInfo = getImageInfoFromContentResolver(context, uri, null);
        } else if ("file".equalsIgnoreCase(uri.getScheme())) {
            if (uri.getPath() != null) {
                String[] pathParts = uri.getPath().split("/");
                imageInfo = new Pair<>(
                        uri.getPath(),
                        pathParts[pathParts.length - 1]
                );
            }
        }
        Timber.d("getImagePathFromUri() returning path/name %s/%s", imageInfo.first, imageInfo.second);
        return imageInfo;
    }

    /**
     * Get image information based on uri and selection args
     *
     * @return string[] 0: file path (null if does not exist), 1: display name (null if does not exist)
     */
    private @NonNull Pair<String, String> getImageInfoFromContentResolver(Context context, Uri uri, String selection) {
        Timber.d("getImagePathFromContentResolver() %s", uri);
        String[] filePathColumns = {
                MediaStore.MediaColumns.DATA,
                MediaStore.MediaColumns.DISPLAY_NAME
        };
        Cursor cursor = ContentResolverCompat.query(context.getContentResolver(), uri, filePathColumns, selection, null, null, null);

        if (cursor == null) {
            Timber.w("getImageInfoFromContentResolver() cursor was null");
            showSomethingWentWrong();
            return new Pair<>(null, null);
        }

        if (!cursor.moveToFirst()) {
            //TODO: #5909, it would be best to instrument this to see if we can fix the failure
            Timber.w("getImageInfoFromContentResolver() cursor had no data");
            showSomethingWentWrong();
            return new Pair<>(null, null);
        }

        Pair<String, String> imageInfo = new Pair<>(
                cursor.getString(cursor.getColumnIndex(filePathColumns[0])),
                cursor.getString(cursor.getColumnIndex(filePathColumns[1]))
        );
        cursor.close();
        Timber.d("getImageInfoFromContentResolver() decoded image info path/name %s/%s", imageInfo.first, imageInfo.second);
        return imageInfo;
    }


    public boolean isShowingPreview() {
        return mImageFileSize.getVisibility() == View.VISIBLE;
    }

    private static class ImageViewModel {
        public final @Nullable String mImagePath;
        public final @Nullable Uri mImageUri;

        private ImageViewModel(@Nullable String mImagePath, @Nullable Uri mImageUri) {
            this.mImagePath = mImagePath;
            this.mImageUri = mImageUri;
        }


        public static ImageViewModel fromBundle(Bundle savedInstanceState) {
            String mImagePath = savedInstanceState.getString("mImagePath");
            Uri mImageUri = savedInstanceState.getParcelable("mImageUri");
            return new ImageViewModel(mImagePath, mImageUri);
        }

        public void enrich(Bundle savedInstanceState) {
            savedInstanceState.putString("mImagePath", mImagePath);
            savedInstanceState.putParcelable("mImageUri", mImageUri);
        }

        @SuppressWarnings("BooleanMethodIsAlwaysInverted")
        public boolean isValid() {
            return mImagePath != null && mImageUri != null;
        }


        public ImageViewModel replaceNullValues(IField mField, Context context) {
            String newImagePath = mImagePath;
            Uri newImageUri = mImageUri;
            if (newImagePath == null) {
                newImagePath = mField.getImagePath();
            }
            if (newImageUri == null && newImagePath != null) {
                newImageUri = getUriForFile(new File(newImagePath), context);
            }
            return new ImageViewModel(newImagePath, newImageUri);
        }


        public void deleteImagePath() {
            if (mImagePath != null && new File(mImagePath).exists()) {
                if (!new File(mImagePath).delete()) {
                    Timber.i("revertToPreviousImage() had existing image, but delete failed");
                }
            }
        }


        public ImageViewModel beforeCrop(String imagePath, Uri imageUri) {
            return new ImageViewModel(imagePath, imageUri);
        }


        public ImageViewModel rotateAndCompressTo(String imagePath, Uri uri) {
            return new ImageViewModel(imagePath, uri);
        }
    }
}<|MERGE_RESOLUTION|>--- conflicted
+++ resolved
@@ -175,51 +175,7 @@
 
         Button mBtnCamera = new Button(mActivity);
         mBtnCamera.setText(gtxt(R.string.multimedia_editor_image_field_editing_photo));
-<<<<<<< HEAD
-        mBtnCamera.setOnClickListener(v -> {
-            Intent cameraIntent = new Intent(MediaStore.ACTION_IMAGE_CAPTURE);
-            File image;
-            try {
-                saveImageForRevert();
-
-                // Create a new image for the camera result to land in, clear the URI
-                image = createNewCacheImageFile();
-                mImagePath = image.getPath();
-                mImageUri = getUriForFile(image);
-                cameraIntent.putExtra(MediaStore.EXTRA_OUTPUT, mImageUri);
-
-                // Until Android API21 (maybe 22) you must manually handle permissions for image capture w/FileProvider
-                // This can be removed once minSDK is >= 22
-                // https://medium.com/@quiro91/sharing-files-through-intents-part-2-fixing-the-permissions-before-lollipop-ceb9bb0eec3a
-                if (CompatHelper.getSdkVersion() <= Build.VERSION_CODES.LOLLIPOP) {
-                    cameraIntent.setClipData(ClipData.newRawUri("", mImageUri));
-                    cameraIntent.addFlags(Intent.FLAG_GRANT_WRITE_URI_PERMISSION | Intent.FLAG_GRANT_READ_URI_PERMISSION);
-                }
-
-                if (cameraIntent.resolveActivity(context.getPackageManager()) == null) {
-                    Timber.w("Device has a camera, but no app to handle ACTION_IMAGE_CAPTURE Intent");
-                    showSomethingWentWrong();
-                    onActivityResult(ACTIVITY_TAKE_PICTURE, Activity.RESULT_CANCELED, null);
-                    return;
-                }
-                try {
-                    mActivity.startActivityForResultWithoutAnimation(cameraIntent, ACTIVITY_TAKE_PICTURE);
-                } catch (Exception e) {
-                    Timber.w(e, "Unable to take picture");
-                    showSomethingWentWrong();
-                    onActivityResult(ACTIVITY_TAKE_PICTURE, Activity.RESULT_CANCELED, null);
-                }
-            } catch (IOException e) {
-                Timber.w(e, "mBtnCamera::onClickListener() unable to prepare file and launch camera");
-            }
-        });
-
-        if (!Permissions.canUseCamera(context)) {
-            mBtnCamera.setVisibility(View.INVISIBLE);
-        }
-=======
         mBtnCamera.setOnClickListener(v -> mViewModel = captureImage(context));
->>>>>>> 1277d7d3
 
         if (!canUseCamera(context)) {
             mBtnCamera.setVisibility(View.INVISIBLE);
@@ -264,7 +220,7 @@
             saveImageForRevert();
 
             // Create a new image for the camera result to land in, clear the URI
-            image = createNewCacheFile();
+            image = createNewCacheImageFile();
             Uri imageUri = getUriForFile(image);
             toReturn = new ImageViewModel(image.getPath(), imageUri);
             cameraIntent.putExtra(MediaStore.EXTRA_OUTPUT, imageUri);
