--- conflicted
+++ resolved
@@ -21,11 +21,8 @@
 
 import android.annotation.SuppressLint;
 import android.app.Activity;
-<<<<<<< HEAD
+import android.content.ClipData;
 import android.content.ContentUris;
-=======
-import android.content.ClipData;
->>>>>>> 052b1c1a
 import android.content.Context;
 import android.content.Intent;
 import android.content.pm.PackageManager;
@@ -34,23 +31,10 @@
 import android.graphics.Color;
 import android.net.Uri;
 import android.os.Build;
-<<<<<<< HEAD
 import android.provider.DocumentsContract;
 import android.provider.MediaStore;
-import androidx.core.content.ContextCompat;
-import androidx.core.content.FileProvider;
-
-import android.text.TextUtils;
-=======
-import android.provider.MediaStore;
-import android.provider.MediaStore.MediaColumns;
-
-import androidx.annotation.VisibleForTesting;
-import androidx.core.content.FileProvider;
-
 import android.text.TextUtils;
 import android.text.format.Formatter;
->>>>>>> 052b1c1a
 import android.util.DisplayMetrics;
 import android.view.Gravity;
 import android.view.View;
@@ -60,15 +44,11 @@
 import android.widget.ImageView;
 import android.widget.LinearLayout;
 import android.widget.LinearLayout.LayoutParams;
-<<<<<<< HEAD
+import android.widget.TextView;
 import android.widget.Toast;
 
 import com.afollestad.materialdialogs.MaterialDialog;
-=======
-import android.widget.TextView;
-
 import com.ichi2.anki.AnkiDroidApp;
->>>>>>> 052b1c1a
 import com.ichi2.anki.R;
 import com.ichi2.anki.UIUtils;
 import com.ichi2.compat.CompatHelper;
@@ -86,6 +66,8 @@
 import java.util.Date;
 import java.util.Locale;
 
+import androidx.annotation.VisibleForTesting;
+import androidx.core.content.FileProvider;
 import timber.log.Timber;
 
 public class BasicImageFieldController extends FieldControllerBase implements IFieldController {
@@ -97,12 +79,9 @@
     private static final int IMAGE_SAVE_MAX_WIDTH = 1920;
 
     private ImageView mImagePreview;
-<<<<<<< HEAD
     private LinearLayout mLinearLayout;
-=======
     private TextView mImageFileSize;
     private TextView mImageFileSizeWarning;
->>>>>>> 052b1c1a
 
     private String mImagePath;
     private String mLatestImagePath; //save the latest path to prevent from cropping or taking photo action canceled
@@ -121,27 +100,19 @@
 
         return (int) Math.min(height * 0.4, width * 0.6);
     }
+
 
     // The NewApi deprecation should be removed with API21. UnsupportedChromeOsCameraSystemFeature can be fixed in API16
     @SuppressLint( {"UnsupportedChromeOsCameraSystemFeature", "NewApi"})
     @Override
     public void createUI(Context context, LinearLayout layout) {
-<<<<<<< HEAD
-        mImagePreview = new ImageView(mActivity);
+        LinearLayout.LayoutParams p = new LayoutParams(ViewGroup.LayoutParams.MATCH_PARENT,
+                android.view.ViewGroup.LayoutParams.WRAP_CONTENT);
         mLinearLayout = layout;
-        DisplayMetrics metrics = getDisplayMetrics();
-
-        int height = metrics.heightPixels;
-        int width = metrics.widthPixels;
         File externalCacheDir = context.getExternalCacheDir();
         if (externalCacheDir != null) {
             ankiCacheDirectory = externalCacheDir.getAbsolutePath();
         }
-=======
->>>>>>> 052b1c1a
-        LinearLayout.LayoutParams p = new LayoutParams(ViewGroup.LayoutParams.MATCH_PARENT,
-                android.view.ViewGroup.LayoutParams.WRAP_CONTENT);
-
         drawUIComponents(context);
 
         setPreviewImage(mField.getImagePath(), getMaxImageSize());
@@ -177,7 +148,7 @@
                 // It does not exist on API15 so they will still crash sadly. This can be removed once minSDK is >= 22
                 // https://medium.com/@quiro91/sharing-files-through-intents-part-2-fixing-the-permissions-before-lollipop-ceb9bb0eec3a
                 if (CompatHelper.getSdkVersion() <= Build.VERSION_CODES.LOLLIPOP &&
-                    CompatHelper.getSdkVersion() >= Build.VERSION_CODES.JELLY_BEAN) {
+                        CompatHelper.getSdkVersion() >= Build.VERSION_CODES.JELLY_BEAN) {
                     cameraIntent.setClipData(ClipData.newRawUri("", uriSavedImage));
                     cameraIntent.addFlags(Intent.FLAG_GRANT_WRITE_URI_PERMISSION | Intent.FLAG_GRANT_READ_URI_PERMISSION);
                 }
@@ -292,16 +263,35 @@
             return;
         }
         mImageFileSizeWarning.setVisibility(View.GONE);
-        if (requestCode == ACTIVITY_SELECT_IMAGE) {
-<<<<<<< HEAD
-            handleSelectImageResult(data);
-        } else if (requestCode == ACTIVITY_TAKE_PICTURE) {
-            handleTakePictureResult();
-        } else if (requestCode == ACTIVITY_CROP_PICTURE) {
-            handleCropResult();
-        }
-
-
+        Uri imgUri = null;
+        switch (requestCode) {
+            case ACTIVITY_SELECT_IMAGE:
+                try {
+                    imgUri = getImageUri(mActivity, data);
+                    mImageFileSizeWarning.setVisibility(View.GONE);
+                } catch (Exception e) {
+                    AnkiDroidApp.sendExceptionReport(e, "BasicImageFieldController - handleSelectImageIntent");
+                    Timber.e(e, "Failed to select image");
+                    showSomethingWentWrong();
+                    return;
+                }
+                break;
+
+            case ACTIVITY_TAKE_PICTURE:
+                mImageFileSizeWarning.setVisibility(View.GONE);
+                imgUri = handleTakePictureResult();
+                break;
+            case ACTIVITY_CROP_PICTURE:
+                handleCropResult();
+                break;
+            default:
+                Timber.w("Unhandled request code: %d", requestCode);
+                break;
+        }
+        setPreviewImage(mField.getImagePath(), getMaxImageSize());
+        if (imgUri != null) {
+            showCropDialog(imgUri);
+        }
         if (!showCropButton) {
             Button cropBtn = new Button(mActivity);
             cropBtn.setText(gtxt(R.string.crop_button));
@@ -311,80 +301,15 @@
             });
             mLinearLayout.addView(cropBtn);
             showCropButton = true;
-=======
-            try {
-                handleSelectImageIntent(data);
-                mImageFileSizeWarning.setVisibility(View.GONE);
-            } catch (Exception e) {
-                AnkiDroidApp.sendExceptionReport(e, "BasicImageFieldController - handleSelectImageIntent");
-                Timber.e(e, "Failed to select image");
-                showSomethingWentWrong();
-                return;
-            }
-        } else if (requestCode == ACTIVITY_TAKE_PICTURE) {
-            mImageFileSizeWarning.setVisibility(View.GONE);
-            String imagePath = rotateAndCompress(mTempCameraImagePath);
-            mField.setImagePath(imagePath);
-            mField.setHasTemporaryMedia(true);
-        } else {
-            Timber.w("Unhandled request code: %d", requestCode);
-            return;
->>>>>>> 052b1c1a
-        }
-    }
-
-
-<<<<<<< HEAD
-=======
+        }
+    }
+
+
     private void showSomethingWentWrong() {
         UIUtils.showThemedToast(mActivity, mActivity.getResources().getString(R.string.multimedia_editor_something_wrong), false);
     }
 
 
-    private void handleSelectImageIntent(Intent data) {
-        if (data == null) {
-            Timber.e("no intent provided");
-            showSomethingWentWrong();
-            return;
-        }
-
-        Timber.i("Handle Select Image. Intent: %s. extras: %s", data, data.getExtras() == null ? "null" : TextUtils.join(", ", data.getExtras().keySet()));
-        Uri selectedImage = data.getData();
-
-        if (selectedImage == null) {
-            Timber.w("selectedImage was null");
-            showSomethingWentWrong();
-            return;
-        }
-
-        String[] filePathColumn = { MediaColumns.DATA };
-
-        Cursor cursor = mActivity.getContentResolver().query(selectedImage, filePathColumn, null, null, null);
-
-        if (cursor == null) {
-            Timber.w("cursor was null");
-            showSomethingWentWrong();
-            return;
-        }
-
-        if (!cursor.moveToFirst()) {
-            //TODO: #5909, it would be best to instrument this to see if we can fix the failure
-            Timber.w("cursor had no data");
-            showSomethingWentWrong();
-            return;
-        }
-
-        int columnIndex = cursor.getColumnIndex(filePathColumn[0]);
-        String filePath = cursor.getString(columnIndex);
-        cursor.close();
-
-        Timber.i("Decoded image: '%s'", filePath);
-        mField.setImagePath(filePath);
-    }
-
-
->>>>>>> 052b1c1a
-    @Override
     public void onFocusLost() {
         // do nothing
 
@@ -397,7 +322,7 @@
     }
 
 
-    private Bitmap rotateAndCompress() {
+    private void rotateAndCompress() {
         // Set the rotation of the camera image and save as png
         File f = new File(mImagePath);
         // use same filename but with png extension for output file
@@ -407,7 +332,7 @@
             //#5513 - if we can't decode a bitmap, return the original image
             //And display a warning to push users to compress manually.
             mImageFileSizeWarning.setVisibility(View.VISIBLE);
-            return inPath;
+            return;
         }
 
         FileOutputStream out = null;
@@ -419,7 +344,7 @@
             f.delete();
             mImagePath = outFile.getAbsolutePath();
         } catch (FileNotFoundException e) {
-            Timber.e(e, "Find file failed");
+            Timber.e(e, "Error in BasicImageFieldController.rotateAndCompress()");
         } catch (IOException e) {
             Timber.e(e, "Create file failed");
         } finally {
@@ -431,7 +356,6 @@
                 e.printStackTrace();
             }
         }
-        return b;
     }
 
 
@@ -441,6 +365,7 @@
             setImagePreview(f, maxsize);
         }
     }
+
 
     @VisibleForTesting
     void setImagePreview(File f, int maxsize) {
@@ -476,8 +401,10 @@
             try {
                 image.createNewFile();
             } catch (IOException e) {
+                showSomethingWentWrong();
                 Timber.e("Create cropped file failed: %s", e.getMessage());
                 e.printStackTrace();
+                return;
             }
         }
         mLatestImagePath = mImagePath;
@@ -512,28 +439,15 @@
     }
 
 
-    private void handleSelectImageResult(Intent data) {
-        Uri selectedImage = getImageUri(mActivity, data);
-        setPreviewImage(mImagePath, getMaxImageSize());
-        showCropDialog(selectedImage);
-    }
-
-
-    private void handleTakePictureResult() {
-        Bitmap bitmap = rotateAndCompress();
-        if (bitmap != null) {
-            //Invoke setImageBitmap directly instead of setPreviewImage that would load bitmap again
-            mImagePreview.setImageBitmap(bitmap);
-        }
+    private Uri handleTakePictureResult() {
+        rotateAndCompress();
         mField.setImagePath(mImagePath);
         mField.setHasTemporaryMedia(true);
-        Uri uri = getCropUri();
-        showCropDialog(uri);
+        return getCropUri();
     }
 
 
     private void handleCropResult() {
-        setPreviewImage(mImagePath, getMaxImageSize());
         rotateAndCompress();//this is a long-running operation.
         mField.setImagePath(mImagePath);
         mField.setHasTemporaryMedia(true);
@@ -622,6 +536,7 @@
         return path;
     }
 
+
     public boolean isShowingPreview() {
         return mImageFileSize.getVisibility() == View.VISIBLE;
     }
