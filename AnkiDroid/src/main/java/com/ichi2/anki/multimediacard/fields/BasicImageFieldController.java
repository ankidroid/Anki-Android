--- conflicted
+++ resolved
@@ -492,14 +492,9 @@
      *
      * @return true if successful, false indicates the current image is likely not usable, revert if possible
      */
-<<<<<<< HEAD
+    @SuppressWarnings("BooleanMethodIsAlwaysInverted")
     private boolean rotateAndCompress(String imagePath, ImageViewModel imageViewModel) {
         Timber.d("rotateAndCompress() on %s", imagePath);
-=======
-    @SuppressWarnings("BooleanMethodIsAlwaysInverted")
-    private boolean rotateAndCompress() {
-        Timber.d("rotateAndCompress() on %s", mImagePath);
->>>>>>> e2bf15bd
         // Set the rotation of the camera image and save as png
         File f = new File(imagePath);
         Timber.d("rotateAndCompress in path %s has size %d", f.getAbsolutePath(), f.length());
@@ -584,12 +579,7 @@
         if (!rotateAndCompress()) {
             Timber.i("handleTakePictureResult appears to have an invalid picture");
             return;
-<<<<<<< HEAD
-        };
-=======
-        }
-        mField.setHasTemporaryMedia(true);
->>>>>>> e2bf15bd
+        }
         showCropDialog(mActivity.getString(R.string.crop_image), null);
     }
 
