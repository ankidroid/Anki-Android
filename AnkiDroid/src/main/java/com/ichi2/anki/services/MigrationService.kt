--- conflicted
+++ resolved
@@ -19,14 +19,7 @@
 import android.app.Notification
 import android.content.Context
 import android.content.Intent
-<<<<<<< HEAD
-import android.os.Binder
-import android.os.IBinder
 import androidx.appcompat.app.AppCompatActivity
-=======
-import android.os.Build
-import android.text.format.Formatter
->>>>>>> 98e189d8
 import androidx.core.app.NotificationCompat
 import androidx.core.content.edit
 import androidx.lifecycle.Lifecycle
@@ -80,37 +73,11 @@
         data class Failure(val e: Exception) : Done
     }
 
-<<<<<<< HEAD
-            // display a toast to the user.
-            displayMigrationCompleted(result)
-
-            stopSelf()
-        }
-
-        private fun displayMigrationCompleted(result: Boolean) {
-            val activity = AnkiDroidApp.currentActivity
-            if (isAppInForeground && activity is AppCompatActivity) {
-                val dialog = MigrationSuccessDialogFragment()
-                runOnUiThread {
-                    dialog.show(activity.supportFragmentManager, "MigrationCompletedDialog")
-                }
-            } else {
-                AnkiDroidApp.setMigrationCompleted(applicationContext, true)
-            }
-            val message =
-                if (result) R.string.migration_successful_message else R.string.migration_failed_message
-            // fixes: "Can't toast on a thread that has not called Looper.prepare()"
-            runOnUiThread {
-                UIUtils.showThemedToast(context, message, true)
-            }
-        }
-=======
     var flowOfProgress: MutableStateFlow<Progress> = MutableStateFlow(Progress.CalculatingTransferSize)
 
     private lateinit var migrateUserDataTask: MigrateUserData
 
     private var serviceHasBeenStarted = false
->>>>>>> 98e189d8
 
     // To simplify things by allowing binding to the service at any time,
     // make sure the service has the correct progress emitted even if it is not going to be started.
@@ -154,7 +121,139 @@
                     remove(PREF_MIGRATION_SOURCE)
                 }
 
-                flowOfProgress.emit(Progress.Success)
+
+            // display a toast to the user.
+            displayMigrationCompleted(result)
+
+            stopSelf()
+        }
+
+        private fun displayMigrationCompleted(result: Boolean) {
+            val activity = AnkiDroidApp.currentActivity
+            if (isAppInForeground && activity is AppCompatActivity) {
+                val dialog = MigrationSuccessDialogFragment()
+                runOnUiThread {
+                    dialog.show(activity.supportFragmentManager, "MigrationCompletedDialog")
+                }
+            } else {
+                AnkiDroidApp.setMigrationCompleted(applicationContext, true)
+            }
+            val message =
+                if (result) R.string.migration_successful_message else R.string.migration_failed_message
+            // fixes: "Can't toast on a thread that has not called Looper.prepare()"
+            runOnUiThread {
+                UIUtils.showThemedToast(context, message, true)
+            }
+        }
+
+        fun onError(e: Exception) {
+            notificationUpdater.terminate()
+            notification?.notifyError(e)
+        }
+    }
+
+    private class Notification private constructor(
+        private val context: Context,
+        private val manager: NotificationManagerCompat,
+        private val sourceSize: NumberOfBytes
+    ) {
+        private var notificationBuilder: NotificationCompat.Builder = NotificationCompat.Builder(
+            context,
+            Channel.SCOPED_STORAGE_MIGRATION.id
+        )
+            .setSmallIcon(R.drawable.ic_star_notify)
+            .setContentTitle(context.resources.getString(R.string.migrating_data_message))
+            .setContentText(context.resources.getString(R.string.migration_transferred_size, 0f, sourceSize / 1024f))
+            .setPriority(NotificationCompat.PRIORITY_LOW)
+            .setOngoing(true)
+            .setSilent(true)
+            .setProgress(100, 0, false)
+
+        /** The id of the notification for in-progress user data migration. */
+        val id = 2
+
+        fun build() = this.notificationBuilder.build()
+        fun notifyUpdate(currentProgress: NumberOfBytes) {
+            Timber.v("update: %d", currentProgress)
+            notificationBuilder.setProgress(sourceSize.toKB(), currentProgress.toKB(), false)
+            notificationBuilder.setContentText(
+                context.resources.getString(
+                    R.string.migration_transferred_size,
+                    currentProgress.toMB().toFloat(),
+                    sourceSize.toMB().toFloat()
+                )
+            )
+            manager.notify(id, notificationBuilder.build())
+        }
+
+        fun notifyCompletion(result: Boolean) {
+            val titleRes = if (result) R.string.migration_successful_message else R.string.migration_failed_message
+            val notificationTitle = context.resources.getString(titleRes)
+            notificationBuilder.setContentTitle(notificationTitle)
+                .setOngoing(false)
+                .hideProgressBar()
+            manager.notify(id, notificationBuilder.build())
+        }
+
+        fun notifyError(e: Exception) {
+            // TODO: Add a button for 'Get Help'
+            val copyIntent = IntentHandler.copyStringToClipboardIntent(this.context, e.toString())
+
+            val copyDebugIntent = compat.getImmutableActivityIntent(this.context, COPY_DEBUG, copyIntent, 0)
+            notificationBuilder.setContentTitle(context.getString(R.string.migration_failed_message))
+                .setContentText(e.toString())
+                .setOngoing(false)
+                .hideProgressBar()
+                .addAction(R.drawable.ic_star_notify, context.getString(R.string.feedback_copy_debug), copyDebugIntent)
+
+            manager.notify(id, notificationBuilder.build())
+        }
+
+        companion object {
+            const val COPY_DEBUG: Int = 1
+            fun createInstance(context: Context, sourceSize: NumberOfBytes): Notification {
+                val notificationManager = NotificationManagerCompat.from(context)
+                return Notification(context, notificationManager, sourceSize)
+            }
+        }
+    }
+
+    private fun getRestartBehavior() = START_STICKY
+
+    override fun onStartCommand(intent: Intent?, flags: Int, startId: Int): Int {
+        // If a service is called twice, onStartCommand is called twice
+        if (isStarted) {
+            Timber.v("rejected onStartCommand")
+            return getRestartBehavior()
+        }
+        isStarted = true
+        Timber.d("onStartCommand")
+
+        val migrateUserDataTask = try {
+            MigrateUserData.createInstance(AnkiDroidApp.getSharedPrefs(this))
+        } catch (e: MigrateUserData.MissingDirectoryException) {
+            // TODO: Log and handle - likely SD card removal
+            throw e
+        } catch (e: Exception) {
+            stopSelf()
+            return getRestartBehavior()
+        }
+
+        // a migration is not taking place
+        if (migrateUserDataTask == null) {
+            Timber.w("MigrationService started when a migration was not taking place")
+            stopSelf()
+            return getRestartBehavior()
+        }
+
+        this.migrateUserDataTask = migrateUserDataTask
+        this.migrateDataThread = thread(name = "Storage Migration") {
+            this.totalToTransfer = getRemainingTransferSize(migrateUserDataTask)
+            val listener = MigrateUserDataProgressListener(this)
+            listener.initNotification(totalToTransfer)
+            try {
+                val result = migrateUserDataTask.migrateFiles { bytesTransferred -> listener.onProgressUpdate(bytesTransferred) }
+                listener.onResult(result)
             } catch (e: Exception) {
                 CrashReportService.sendExceptionReport(e, "Storage migration failed")
                 flowOfProgress.emit(Progress.Failure(e))
