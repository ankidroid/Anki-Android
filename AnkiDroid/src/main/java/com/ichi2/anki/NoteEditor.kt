--- conflicted
+++ resolved
@@ -16,7 +16,6 @@
  * this program.  If not, see <http://www.gnu.org/licenses/>.                           *
  ****************************************************************************************/
 
-@file:Suppress("NAME_SHADOWING")
 package com.ichi2.anki
 
 import android.annotation.SuppressLint
@@ -32,12 +31,8 @@
 import android.os.Build
 import android.os.Bundle
 import android.text.Editable
-<<<<<<< HEAD
 import android.text.SpannableString
 import android.text.TextUtils
-=======
-import android.text.TextUtils.isEmpty
->>>>>>> 89441d79
 import android.text.TextWatcher
 import android.text.style.BackgroundColorSpan
 import android.view.*
