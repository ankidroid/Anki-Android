--- conflicted
+++ resolved
@@ -24,11 +24,8 @@
 import com.ichi2.compat.CompatHelper.Companion.getSerializableCompat
 import com.ichi2.libanki.Model
 import com.ichi2.libanki.NoteTypeId
-<<<<<<< HEAD
 import com.ichi2.utils.BundleUtils.getSerializableWithCast
 import com.ichi2.utils.KotlinCleanup
-=======
->>>>>>> 4b55af5b
 import org.json.JSONObject
 import timber.log.Timber
 import java.io.ByteArrayInputStream
@@ -43,7 +40,6 @@
 
     private var mTemplateChanges = ArrayList<Array<Any>>()
     var editedModelFileName: String? = null
-<<<<<<< HEAD
 
     fun toBundle(): Bundle {
         return bundleOf(
@@ -61,7 +57,6 @@
         try {
             mTemplateChanges =
                 (bundle.getSerializableWithCast("mTemplateChanges") as ArrayList<Array<Any>>)
-=======
 
     fun toBundle(): Bundle = bundleOf(
         INTENT_MODEL_FILENAME to saveTempModel(AnkiDroidApp.instance.applicationContext, model),
@@ -71,7 +66,6 @@
     private fun loadTemplateChanges(bundle: Bundle) {
         try {
             mTemplateChanges = bundle.getSerializableCompat("mTemplateChanges")!!
->>>>>>> 4b55af5b
         } catch (e: ClassCastException) {
             Timber.e(e, "Unexpected cast failure")
         }
@@ -221,10 +215,7 @@
 
     val templateChanges: ArrayList<Array<Any>>
         get() {
-<<<<<<< HEAD
             mTemplateChanges = ArrayList()
-=======
->>>>>>> 4b55af5b
             return mTemplateChanges
         }
 
