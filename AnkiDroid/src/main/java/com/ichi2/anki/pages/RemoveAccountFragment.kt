--- conflicted
+++ resolved
@@ -51,11 +51,7 @@
 @NeedsTest("pressing 'back' on this screen closes it")
 class RemoveAccountFragment :
     Fragment(R.layout.page_fragment),
-<<<<<<< HEAD
-    OnWebViewRecreatedListener { // TEMPORARY: Added for #19561, allows testing of account removal dialog
-=======
     OnWebViewRecreatedListener {
->>>>>>> fbf77dd4
     private lateinit var webViewLayout: SafeWebViewLayout
 
     /**
@@ -149,13 +145,6 @@
         setupWebView()
     }
 
-    // TEMPORARY: Minimal implementation to allow testing
-    // TODO: Remove this patch once #19561 is properly fixed
-    override fun onWebViewRecreated(webView: WebView) {
-        Timber.i("WebView recreated, reloading removal page")
-        webView.loadUrl(getString(R.string.remove_account_url))
-    }
-
     companion object {
         /**
          * A page shown if an account requires re-verification
