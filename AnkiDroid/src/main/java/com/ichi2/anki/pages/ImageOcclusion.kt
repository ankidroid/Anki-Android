/*
 *  Copyright (c) 2023 Abdo <abdo@abdnh.net>
 *
 *  This program is free software; you can redistribute it and/or modify it under
 *  the terms of the GNU General Public License as published by the Free Software
 *  Foundation; either version 3 of the License, or (at your option) any later
 *  version.
 *
 *  This program is distributed in the hope that it will be useful, but WITHOUT ANY
 *  WARRANTY; without even the implied warranty of MERCHANTABILITY or FITNESS FOR A
 *  PARTICULAR PURPOSE. See the GNU General Public License for more details.
 *
 *  You should have received a copy of the GNU General Public License along with
 *  this program.  If not, see <http://www.gnu.org/licenses/>.
 */
package com.ichi2.anki.pages

import android.content.Context
import android.content.Intent
import android.net.Uri
import android.os.Bundle
import android.view.View
import android.webkit.WebView
import android.widget.TextView
import androidx.activity.addCallback
import androidx.core.os.bundleOf
import androidx.core.view.isVisible
import androidx.fragment.app.viewModels
import androidx.lifecycle.Lifecycle
import androidx.lifecycle.lifecycleScope
import androidx.lifecycle.repeatOnLifecycle
import com.google.android.material.appbar.MaterialToolbar
import com.ichi2.anki.R
import com.ichi2.anki.SingleFragmentActivity
import com.ichi2.anki.common.annotations.NeedsTest
import com.ichi2.anki.common.utils.android.isRobolectric
import com.ichi2.anki.dialogs.DeckSelectionDialog
import com.ichi2.anki.dialogs.DiscardChangesDialog
<<<<<<< HEAD
import com.ichi2.anki.libanki.DeckId
import com.ichi2.anki.snackbar.showSnackbar
=======
import com.ichi2.anki.model.SelectableDeck
import com.ichi2.anki.pages.viewmodel.ImageOcclusionArgs
import com.ichi2.anki.pages.viewmodel.ImageOcclusionViewModel
import com.ichi2.anki.pages.viewmodel.ImageOcclusionViewModel.Companion.IO_ARGS_KEY
import com.ichi2.anki.startDeckSelection
import com.ichi2.utils.HandlerUtils
import kotlinx.coroutines.flow.Flow
>>>>>>> ae512c30
import kotlinx.coroutines.launch
import kotlinx.coroutines.runBlocking
import timber.log.Timber

/**
 * Page provided by the backend, for a user to add or edit an image occlusion (IO) note
 *
 * IO: Like an image-based cloze: hide parts of an image, revealed on the back
 * ([docs](https://docs.ankiweb.net/editing.html#image-occlusion) and
 * [source](https://github.com/ankitects/anki/blob/main/proto/anki/image_occlusion.proto)).
 *
 * When adding, a user may select the deck of the note
 *
 * **Paths**
 * `/image-occlusion/$PATH`
 * `/image-occlusion/$NOTE_ID`
 *
 * @see ImageOcclusionViewModel
 * @see ImageOcclusion.getIntent
 */
class ImageOcclusion :
    PageFragment(R.layout.image_occlusion),
    DeckSelectionDialog.DeckSelectionListener {
    private val viewModel: ImageOcclusionViewModel by viewModels()
    private lateinit var deckNameView: TextView

    override fun onViewCreated(
        view: View,
        savedInstanceState: Bundle?,
    ) {
        super.onViewCreated(view, savedInstanceState)
        with(requireActivity()) {
            onBackPressedDispatcher.addCallback(this) {
                DiscardChangesDialog.showDialog(this@with) {
                    finish()
                }
            }
        }

        deckNameView = view.findViewById(R.id.deck_name)
        deckNameView.setOnClickListener { startDeckSelection(all = false, filtered = false, skipEmptyDefault = false) }

        @NeedsTest("#17393 verify that the added image occlusion cards are put in the correct deck")
        view.findViewById<MaterialToolbar>(R.id.toolbar).setOnMenuItemClickListener {
            if (it.itemId == R.id.action_save) {
                Timber.i("save item selected")
<<<<<<< HEAD
                // TODO desktop code doesn't allow a deck change from the reviewer, if we would do
                //  the same then NoteEditor could simply set the deck as selected and this hack
                //  could be removed
                // because NoteEditor doesn't update the selected deck in Collection.decks when
                // there's a deck change and keeps its own deckId reference, we need to use that
                // deck id reference as the target deck in this fragment(backend code simply uses
                // the current selected deck it sees as the target deck for adding)

                // Guard: check mask count from JS and prevent save if zero
                webView.evaluateJavascript(
                    "(function(){const s=globalThis.anki?.imageOcclusion;return (s&&s.getMaskCount?s.getMaskCount():s?.masks?.length||0)})()",
                ) { result ->
                    val maskCount = result?.trim()?.trim('"')?.toIntOrNull() ?: 0
                    if (maskCount == 0) {
                        requireView().showSnackbar(
                            R.string.image_occlusion_no_masks,
                            duration = com.google.android.material.snackbar.Snackbar.LENGTH_SHORT,
                        )
                        return@evaluateJavascript
                    }
                    lifecycleScope.launch {
                        val previousDeckId =
                            withCol {
                                val current = backend.getCurrentDeck().id
                                backend.setCurrentDeck(editorWorkingDeckId)
                                current
                            }
                        webView.evaluateJavascript("anki.imageOcclusion.save()") {
                            // reset to the previous deck that the backend "saw" as selected, this
                            // avoids other screens unexpectedly having their working decks modified(
                            // most important being the Reviewer where the user would find itself
                            // studying another deck after editing a note with changing the deck)
                            lifecycleScope.launch {
                                withCol { backend.setCurrentDeck(previousDeckId) }
                            }
                        }
                    }
                }
=======
                webViewLayout.evaluateJavascript("anki.imageOcclusion.save()")
>>>>>>> ae512c30
            }
            return@setOnMenuItemClickListener true
        }

        setupFlows()
    }

    override fun onCreateWebViewClient(savedInstanceState: Bundle?): PageWebViewClient =
        object : PageWebViewClient() {
            override fun onPageFinished(
                view: WebView?,
                url: String?,
            ) {
                super.onPageFinished(view, url)
                viewModel.args.toImageOcclusionMode().let { options ->
                    view?.evaluateJavascript("globalThis.anki.imageOcclusion.mode = $options") {
                        super.onPageFinished(view, url)
                    }
                }
            }
        }

    override fun onDeckSelected(deck: SelectableDeck?) {
        if (deck == null) return
        require(deck is SelectableDeck.Deck)
        viewModel.handleDeckSelection(deck.deckId)
    }

    // HACK: detect a successful save; #19443 will provide a better method
    // backend calls are only made on success; .save() does not notify on failure
    override suspend fun handlePostRequest(
        uri: PostRequestUri,
        bytes: ByteArray,
    ): ByteArray =
        super.handlePostRequest(uri, bytes).also {
            when (uri.backendMethodName) {
                "addImageOcclusionNote", "updateImageOcclusionNote" -> viewModel.onSaveOperationCompleted()
            }
        }

    private fun setupFlows() {
        fun onDeckNameChanged(name: String) {
            deckNameView.text = name
        }

        viewModel.deckNameFlow?.launchCollectionInLifecycleScope(::onDeckNameChanged) ?: run {
            deckNameView.isVisible = false
        }
    }

    // TODO: Move this to an extension method once we have context parameters
    private fun <T> Flow<T>.launchCollectionInLifecycleScope(block: suspend (T) -> Unit) {
        lifecycleScope.launch {
            lifecycle.repeatOnLifecycle(Lifecycle.State.RESUMED) {
                this@launchCollectionInLifecycleScope.collect {
                    if (isRobolectric) {
                        HandlerUtils.postOnNewHandler { runBlocking { block(it) } }
                    } else {
                        block(it)
                    }
                }
            }
        }
    }

    companion object {
        /**
         * @param args arguments for either adding or editing a note
         */
        fun getIntent(
            context: Context,
            args: ImageOcclusionArgs,
        ): Intent {
            val suffix =
                when (args) {
                    is ImageOcclusionArgs.Add -> Uri.encode(args.imagePath)
                    is ImageOcclusionArgs.Edit -> args.noteId
                }

            val arguments =
                bundleOf(
                    IO_ARGS_KEY to args,
                    PATH_ARG_KEY to "image-occlusion/$suffix",
                )

            return SingleFragmentActivity.getIntent(context, ImageOcclusion::class, arguments)
        }
    }
}<|MERGE_RESOLUTION|>--- conflicted
+++ resolved
@@ -36,18 +36,8 @@
 import com.ichi2.anki.common.utils.android.isRobolectric
 import com.ichi2.anki.dialogs.DeckSelectionDialog
 import com.ichi2.anki.dialogs.DiscardChangesDialog
-<<<<<<< HEAD
 import com.ichi2.anki.libanki.DeckId
 import com.ichi2.anki.snackbar.showSnackbar
-=======
-import com.ichi2.anki.model.SelectableDeck
-import com.ichi2.anki.pages.viewmodel.ImageOcclusionArgs
-import com.ichi2.anki.pages.viewmodel.ImageOcclusionViewModel
-import com.ichi2.anki.pages.viewmodel.ImageOcclusionViewModel.Companion.IO_ARGS_KEY
-import com.ichi2.anki.startDeckSelection
-import com.ichi2.utils.HandlerUtils
-import kotlinx.coroutines.flow.Flow
->>>>>>> ae512c30
 import kotlinx.coroutines.launch
 import kotlinx.coroutines.runBlocking
 import timber.log.Timber
@@ -94,7 +84,6 @@
         view.findViewById<MaterialToolbar>(R.id.toolbar).setOnMenuItemClickListener {
             if (it.itemId == R.id.action_save) {
                 Timber.i("save item selected")
-<<<<<<< HEAD
                 // TODO desktop code doesn't allow a deck change from the reviewer, if we would do
                 //  the same then NoteEditor could simply set the deck as selected and this hack
                 //  could be removed
@@ -133,9 +122,6 @@
                         }
                     }
                 }
-=======
-                webViewLayout.evaluateJavascript("anki.imageOcclusion.save()")
->>>>>>> ae512c30
             }
             return@setOnMenuItemClickListener true
         }
