/***************************************************************************************
 * Copyright (c) 2009 Nicolas Raoul <nicolas.raoul@gmail.com>                           *
 * Copyright (c) 2009 Edu Zamora <edu.zasu@gmail.com>                                   *
 * Copyright (c) 2015 Tim Rae <perceptualchaos2@gmail.com>                              *
 *                                                                                      *
 * This program is free software; you can redistribute it and/or modify it under        *
 * the terms of the GNU General Public License as published by the Free Software        *
 * Foundation; either version 3 of the License, or (at your option) any later           *
 * version.                                                                             *
 *                                                                                      *
 * This program is distributed in the hope that it will be useful, but WITHOUT ANY      *
 * WARRANTY; without even the implied warranty of MERCHANTABILITY or FITNESS FOR A      *
 * PARTICULAR PURPOSE. See the GNU General Public License for more details.             *
 *                                                                                      *
 * You should have received a copy of the GNU General Public License along with         *
 * this program.  If not, see <http://www.gnu.org/licenses/>.                           *
 ****************************************************************************************/

package com.ichi2.anki

import android.annotation.SuppressLint
import android.content.ClipData
import android.content.ClipboardManager
import android.content.res.Resources
import android.net.Uri
import android.os.Bundle
import android.view.View
import android.webkit.WebChromeClient
import android.webkit.WebView
import android.webkit.WebViewClient
import androidx.annotation.VisibleForTesting
import com.ichi2.anim.ActivityTransitionAnimation
import com.ichi2.anki.UIUtils.showThemedToast
import com.ichi2.anki.databinding.InfoBinding
import com.ichi2.anki.databinding.ProgressBarBinding
import com.ichi2.anki.servicelayer.DebugInfoService.getDebugInfo
import com.ichi2.utils.IntentUtil.canOpenIntent
import com.ichi2.utils.IntentUtil.tryOpenIntent
import com.ichi2.utils.VersionUtils.appName
import com.ichi2.utils.VersionUtils.pkgVersionName
import com.ichi2.utils.ViewGroupUtils.setRenderWorkaround
import org.intellij.lang.annotations.Language
import timber.log.Timber

/**
 * Shows an about box, which is a small HTML page.
 */
class Info : AnkiActivity() {
    private lateinit var binding: InfoBinding
    private lateinit var progressBarBinding: ProgressBarBinding

    @SuppressLint("SetJavaScriptEnabled")
    override fun onCreate(savedInstanceState: Bundle?) {
        if (showedActivityFailedScreen(savedInstanceState)) {
            return
        }
        Timber.d("onCreate()")
        super.onCreate(savedInstanceState)
        val res = resources
        val type = intent.getIntExtra(TYPE_EXTRA, TYPE_ABOUT)
        // If the page crashes, we do not want to display it again (#7135 maybe)
        if (type == TYPE_NEW_VERSION) {
            val prefs = AnkiDroidApp.getSharedPrefs(this.baseContext)
            InitialActivity.setUpgradedToLatestVersion(prefs)
        }
        binding = InfoBinding.inflate(layoutInflater)
        progressBarBinding = ProgressBarBinding.inflate(layoutInflater)
        setContentView(binding.root)
        val mainView = findViewById<View>(android.R.id.content)
        enableToolbar(mainView)
        binding.infoDonate.setOnClickListener { openUrl(Uri.parse(getString(R.string.link_opencollective_donate))) }
        title = String.format("%s v%s", appName, pkgVersionName)
        binding.webView.webChromeClient = object : WebChromeClient() {
            override fun onProgressChanged(view: WebView, progress: Int) {
                // Hide the progress indicator when the page has finished loaded
                if (progress == 100) {
                    progressBarBinding.progressBar.visibility = View.GONE
                }
            }
        }
<<<<<<< HEAD
        if (canOpenMarketUri()) {
            binding.marketButton.setText(R.string.info_rate)
            binding.marketButton.setOnClickListener {
                tryOpenIntent(
                    this,
                    AnkiDroidApp.getMarketIntent(this)
                )
            }
        } else {
            binding.marketButton.visibility = View.GONE
=======
        findViewById<Button>(R.id.left_button).run {
            if (canOpenMarketUri()) {
                setText(R.string.info_rate)
                setOnClickListener {
                    tryOpenIntent(
                        this@Info,
                        AnkiDroidApp.getMarketIntent(this@Info)
                    )
                }
            } else {
                visibility = View.GONE
            }
>>>>>>> 32caa8e3
        }

        // Apply Theme colors
        val typedArray = theme.obtainStyledAttributes(
            intArrayOf(
                android.R.attr.colorBackground,
                android.R.attr.textColor
            )
        )
        val backgroundColor = typedArray.getColor(0, -1)
        val textColor =
            String.format("#%06X", 0xFFFFFF and typedArray.getColor(1, -1)) // Color to hex string
        binding.webView.setBackgroundColor(backgroundColor)
        setRenderWorkaround(this)
        when (type) {
            TYPE_ABOUT -> {
                val htmlContent = getAboutAnkiDroidHtml(res, textColor)
<<<<<<< HEAD
                binding.webView.loadDataWithBaseURL("", htmlContent, "text/html", "utf-8", null)
                binding.rightButton.text = res.getString(R.string.feedback_copy_debug)
                binding.rightButton.setOnClickListener { copyDebugInfo() }
            }
            TYPE_NEW_VERSION -> {
                binding.rightButton.text = res.getString(R.string.dialog_continue)
                binding.rightButton.setOnClickListener { close() }
=======
                mWebView!!.loadDataWithBaseURL("", htmlContent, "text/html", "utf-8", null)
                findViewById<Button>(R.id.right_button).run {
                    text = res.getString(R.string.feedback_copy_debug)
                    setOnClickListener { copyDebugInfo() }
                }
            }
            TYPE_NEW_VERSION -> {
                findViewById<Button>(R.id.right_button).run {
                    text = res.getString(R.string.dialog_continue)
                    setOnClickListener { close() }
                }
>>>>>>> 32caa8e3
                val background = String.format("#%06X", 0xFFFFFF and backgroundColor)
                binding.webView.loadUrl("file:///android_asset/changelog.html")
                binding.webView.settings.javaScriptEnabled = true
                binding.webView.webViewClient = object : WebViewClient() {
                    override fun onPageFinished(view: WebView, url: String) {

                        /* The order of below javascript code must not change (this order works both in debug and release mode)
                                 *  or else it will break in any one mode.
                                 */
                        binding.webView.loadUrl(
                            "javascript:document.body.style.setProperty(\"color\", \"" + textColor + "\");" +
                                "x=document.getElementsByTagName(\"a\"); for(i=0;i<x.length;i++){x[i].style.color=\"#E37068\";}" +
                                "document.getElementsByTagName(\"h1\")[0].style.color=\"" + textColor + "\";" +
                                "x=document.getElementsByTagName(\"h2\"); for(i=0;i<x.length;i++){x[i].style.color=\"#E37068\";}" +
                                "document.body.style.setProperty(\"background\", \"" + background + "\");"
                        )
                    }
                }
            }
            else -> finishWithoutAnimation()
        }
    }

    private fun close() {
        setResult(RESULT_OK)
        finishWithAnimation()
    }

    private fun canOpenMarketUri(): Boolean {
        return try {
            canOpenIntent(this, AnkiDroidApp.getMarketIntent(this))
        } catch (e: Exception) {
            Timber.w(e)
            false
        }
    }

    private fun finishWithAnimation() {
        finishWithAnimation(ActivityTransitionAnimation.Direction.START)
    }

    /**
     * Copy debug information about the device to the clipboard
     * @return debugInfo
     */
    private fun copyDebugInfo(): String {
        val debugInfo = getDebugInfo(this) { this.col }
        val clipboardManager = getSystemService(CLIPBOARD_SERVICE) as ClipboardManager?
        if (clipboardManager != null) {
            clipboardManager.setPrimaryClip(ClipData.newPlainText(this.title, debugInfo))
            showThemedToast(
                this,
                getString(R.string.about_ankidroid_successfully_copied_debug),
                true
            )
        } else {
            showThemedToast(this, getString(R.string.about_ankidroid_error_copy_debug_info), false)
        }
        return debugInfo
    }

    override fun onBackPressed() {
        if (binding.webView.canGoBack()) {
            binding.webView.goBack()
        } else {
            super.onBackPressed()
        }
    }

    companion object {
        const val TYPE_EXTRA = "infoType"
        const val TYPE_ABOUT = 0
        const val TYPE_NEW_VERSION = 2

        @JvmStatic
        @VisibleForTesting
        @Language("HTML")
        fun getAboutAnkiDroidHtml(res: Resources, textColor: String): String {
            val content = res.getStringArray(R.array.about_content)
            val appName = String.format(content[0], res.getString(R.string.app_name), res.getString(R.string.link_anki))
            val linksIssueWikiAndforum = String.format(
                content[1], res.getString(R.string.link_issue_tracker),
                res.getString(R.string.link_wiki), res.getString(R.string.link_forum)
            )
            val openSource = String.format(
                content[2], res.getString(R.string.link_wikipedia_open_source),
                res.getString(R.string.link_contribution)
            )
            val translation = String.format(content[3], res.getString(R.string.link_translation))
            val wikiAndSource = String.format(
                content[4], res.getString(R.string.licence_wiki),
                res.getString(R.string.link_source)
            )
            return """<html><style>body {color:$textColor;}</style>
            <body text="#000000" link="#E37068" alink="#E37068" vlink="#E37068">
            $appName
            <br/><br/>
            $linksIssueWikiAndforum
            <br/><br/>
            $openSource
            $translation
            <br/><br/>
            $wikiAndSource
            <br/><br/>
            </body></html>"""
        }
    }
}<|MERGE_RESOLUTION|>--- conflicted
+++ resolved
@@ -78,20 +78,8 @@
                 }
             }
         }
-<<<<<<< HEAD
-        if (canOpenMarketUri()) {
-            binding.marketButton.setText(R.string.info_rate)
-            binding.marketButton.setOnClickListener {
-                tryOpenIntent(
-                    this,
-                    AnkiDroidApp.getMarketIntent(this)
-                )
-            }
-        } else {
-            binding.marketButton.visibility = View.GONE
-=======
-        findViewById<Button>(R.id.left_button).run {
-            if (canOpenMarketUri()) {
+        binding.marketButton.run{
+           if (canOpenMarketUri()) {
                 setText(R.string.info_rate)
                 setOnClickListener {
                     tryOpenIntent(
@@ -102,7 +90,6 @@
             } else {
                 visibility = View.GONE
             }
->>>>>>> 32caa8e3
         }
 
         // Apply Theme colors
@@ -120,27 +107,17 @@
         when (type) {
             TYPE_ABOUT -> {
                 val htmlContent = getAboutAnkiDroidHtml(res, textColor)
-<<<<<<< HEAD
                 binding.webView.loadDataWithBaseURL("", htmlContent, "text/html", "utf-8", null)
-                binding.rightButton.text = res.getString(R.string.feedback_copy_debug)
-                binding.rightButton.setOnClickListener { copyDebugInfo() }
+                binding.rightButton.run{
+                  text = res.getString(R.string.feedback_copy_debug)
+                  setOnClickListener { copyDebugInfo() }
+                }
             }
             TYPE_NEW_VERSION -> {
-                binding.rightButton.text = res.getString(R.string.dialog_continue)
-                binding.rightButton.setOnClickListener { close() }
-=======
-                mWebView!!.loadDataWithBaseURL("", htmlContent, "text/html", "utf-8", null)
-                findViewById<Button>(R.id.right_button).run {
-                    text = res.getString(R.string.feedback_copy_debug)
-                    setOnClickListener { copyDebugInfo() }
-                }
-            }
-            TYPE_NEW_VERSION -> {
-                findViewById<Button>(R.id.right_button).run {
+                binding.rightButton.run {
                     text = res.getString(R.string.dialog_continue)
                     setOnClickListener { close() }
                 }
->>>>>>> 32caa8e3
                 val background = String.format("#%06X", 0xFFFFFF and backgroundColor)
                 binding.webView.loadUrl("file:///android_asset/changelog.html")
                 binding.webView.settings.javaScriptEnabled = true
