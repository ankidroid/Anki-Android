--- conflicted
+++ resolved
@@ -43,9 +43,7 @@
         }
         showSnackbar(message, duration)
     }
-<<<<<<< HEAD
 //    return snackbar
-=======
 }
 
 suspend fun FragmentActivity.redoAndShowSnackbar(duration: Int = Snackbar.LENGTH_SHORT) {
@@ -64,5 +62,4 @@
         }
         showSnackbar(message, duration)
     }
->>>>>>> 7c30e125
 }