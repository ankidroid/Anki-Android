--- conflicted
+++ resolved
@@ -932,7 +932,6 @@
         GetCard().runWithHandler(answerCardHandler(false))
     }
 
-    @KotlinCleanup("improve nextIvlStr - make inner function")
     override fun displayAnswerBottomBar() {
         super.displayAnswerBottomBar()
         mOnboarding.onAnswerShown()
@@ -979,13 +978,14 @@
 
         // Show next review time
         if (shouldShowNextReviewTime()) {
-            mEaseButton1!!.nextTime = mSched!!.nextIvlStr(this, mCurrentCard!!, Consts.BUTTON_ONE)
-            mEaseButton2!!.nextTime = mSched!!.nextIvlStr(this, mCurrentCard!!, Consts.BUTTON_TWO)
+            fun nextIvlStr(button: Int) = mSched!!.nextIvlStr(this, mCurrentCard!!, button)
+            mEaseButton1!!.nextTime = nextIvlStr(Consts.BUTTON_ONE)
+            mEaseButton2!!.nextTime = nextIvlStr(Consts.BUTTON_TWO)
             if (buttonCount > 2) {
-                mEaseButton3!!.nextTime = mSched!!.nextIvlStr(this, mCurrentCard!!, Consts.BUTTON_THREE)
+                mEaseButton3!!.nextTime = nextIvlStr(Consts.BUTTON_THREE)
             }
             if (buttonCount > 3) {
-                mEaseButton4!!.nextTime = mSched!!.nextIvlStr(this, mCurrentCard!!, Consts.BUTTON_FOUR)
+                mEaseButton4!!.nextTime = nextIvlStr(Consts.BUTTON_FOUR)
             }
         }
     }
@@ -1054,11 +1054,7 @@
 
     override fun displayCardQuestion() {
         // show timer, if activated in the deck's preferences
-<<<<<<< HEAD
-        answerTimer.setupForCard(mCurrentCard)
-=======
-        answerTimer!!.setupForCard(mCurrentCard!!)
->>>>>>> 8866c910
+        answerTimer.setupForCard(mCurrentCard!!)
         delayedHide(100)
         super.displayCardQuestion()
     }
@@ -1362,7 +1358,6 @@
      * Whether or not dismiss note is available for current card and specified DismissType
      * @return true if there is another card of same note that could be dismissed
      */
-    @KotlinCleanup("mCurrentCard handling")
     private fun suspendNoteAvailable(): Boolean {
         return if (mCurrentCard == null || isControlBlocked()) {
             false
@@ -1372,7 +1367,6 @@
         ) == 1
         // whether there exists a sibling not buried.
     }
-    @KotlinCleanup("mCurrentCard handling")
     private fun buryNoteAvailable(): Boolean {
         return if (mCurrentCard == null || isControlBlocked()) {
             false
