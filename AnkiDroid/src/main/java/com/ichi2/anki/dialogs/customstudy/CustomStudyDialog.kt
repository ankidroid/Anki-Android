--- conflicted
+++ resolved
@@ -36,11 +36,8 @@
 import com.ichi2.anki.UIUtils.showThemedToast
 import com.ichi2.anki.analytics.AnalyticsDialogFragment
 import com.ichi2.anki.dialogs.ContextMenuHelper.getValuesFromKeys
-<<<<<<< HEAD
-=======
 import com.ichi2.anki.dialogs.customstudy.CustomStudyDialog.ContextMenuConfiguration.*
 import com.ichi2.anki.dialogs.customstudy.CustomStudyDialog.ContextMenuOption.*
->>>>>>> e8dbcdd7
 import com.ichi2.anki.dialogs.tags.TagsDialog
 import com.ichi2.anki.dialogs.tags.TagsDialogListener
 import com.ichi2.async.CollectionTask.RebuildCram
@@ -348,11 +345,8 @@
                     // If no new cards we wont show CUSTOM_STUDY_NEW
                     dialogOptions.remove(STUDY_NEW)
                 }
-<<<<<<< HEAD
                 return dialogOptions.toIntArray()
-=======
                 return dialogOptions.toList()
->>>>>>> e8dbcdd7
             }
             LIMITS -> // Special custom study options to show when the daily study limit has been reached
                 return if (collection.sched?.newDue() != true && collection.sched?.revDue() != true) {
