/****************************************************************************************
 * Copyright (c) 2015 Timothy Rae <perceptualchaos2@gmail.com>                          *
 *                                                                                      *
 * This program is free software; you can redistribute it and/or modify it under        *
 * the terms of the GNU General Public License as published by the Free Software        *
 * Foundation; either version 3 of the License, or (at your option) any later           *
 * version.                                                                             *
 *                                                                                      *
 * This program is distributed in the hope that it will be useful, but WITHOUT ANY      *
 * WARRANTY; without even the implied warranty of MERCHANTABILITY or FITNESS FOR A      *
 * PARTICULAR PURPOSE. See the GNU General Public License for more details.             *
 *                                                                                      *
 * You should have received a copy of the GNU General Public License along with         *
 * this program.  If not, see <http://www.gnu.org/licenses/>.                           *
 ****************************************************************************************/

package com.ichi2.anki.dialogs.customstudy

import android.annotation.SuppressLint
import android.app.Dialog
import android.content.Intent
import android.content.res.Resources
import android.os.Bundle
import android.text.Editable
import android.text.TextWatcher
import android.view.WindowManager
import android.view.inputmethod.EditorInfo
import android.widget.EditText
import android.widget.TextView
import androidx.annotation.StringRes
import androidx.annotation.VisibleForTesting
import androidx.core.content.edit
import androidx.fragment.app.DialogFragment
import com.afollestad.materialdialogs.MaterialDialog
import com.afollestad.materialdialogs.WhichButton
import com.afollestad.materialdialogs.actions.getActionButton
import com.afollestad.materialdialogs.customview.customView
import com.afollestad.materialdialogs.list.listItems
import com.google.android.material.snackbar.Snackbar
import com.ichi2.anki.*
import com.ichi2.anki.analytics.AnalyticsDialogFragment
import com.ichi2.anki.dialogs.customstudy.CustomStudyDialog.ContextMenuConfiguration.*
import com.ichi2.anki.dialogs.customstudy.CustomStudyDialog.ContextMenuOption.*
import com.ichi2.anki.dialogs.tags.TagsDialog
import com.ichi2.anki.dialogs.tags.TagsDialogListener
<<<<<<< HEAD
import com.ichi2.anki.snackbar.showSnackbar
=======
import com.ichi2.anki.preferences.sharedPrefs
>>>>>>> b320a38d
import com.ichi2.libanki.Collection
import com.ichi2.libanki.Consts
import com.ichi2.libanki.Consts.DYN_PRIORITY
import com.ichi2.libanki.Deck
import com.ichi2.libanki.DeckId
import com.ichi2.libanki.backend.exception.DeckRenameException
import com.ichi2.utils.HashUtil.hashMapInit
import com.ichi2.utils.KotlinCleanup
import com.ichi2.utils.asLocalizedMessage
import org.json.JSONArray
import org.json.JSONObject
import timber.log.Timber
import java.util.*

class CustomStudyDialog(private val collection: Collection, private val customStudyListener: CustomStudyListener?) : AnalyticsDialogFragment(), TagsDialogListener {

    interface CustomStudyListener : CreateCustomStudySessionListener.Callback {
        fun onExtendStudyLimits()
        fun showDialogFragment(newFragment: DialogFragment)
        fun dismissAllDialogFragments()
        fun startActivityForResultWithoutAnimation(intent: Intent, requestCode: Int)
    }

    fun withArguments(contextMenuAttribute: ContextMenuAttribute<*>, did: DeckId, jumpToReviewer: Boolean = false): CustomStudyDialog {
        val args = this.arguments ?: Bundle()
        args.apply {
            putInt("id", contextMenuAttribute.value)
            putLong("did", did)
            putBoolean("jumpToReviewer", jumpToReviewer)
        }
        this.arguments = args
        return this
    }

    override fun onCreate(savedInstanceState: Bundle?) {
        super.onCreate(savedInstanceState)
        registerFragmentResultReceiver()
    }

    override fun onCreateDialog(savedInstanceState: Bundle?): Dialog {
        super.onCreate(savedInstanceState)
        val dialogId = requireArguments().getInt("id")
        return if (dialogId < 100) {
            // Select the specified deck
            collection.decks.select(requireArguments().getLong("did"))
            buildContextMenu(dialogId)
        } else {
            buildInputDialog(ContextMenuOption.fromInt(dialogId))
        }
    }

    /**
     * Build a context menu for custom study
     * @param id the id type of the dialog
     */
    private fun buildContextMenu(id: Int): MaterialDialog {
        val listIds = getListIds(ContextMenuConfiguration.fromInt(id)).map { it.value }.toIntArray()
        val jumpToReviewer = requireArguments().getBoolean("jumpToReviewer")

        return MaterialDialog(requireActivity())
            .title(R.string.custom_study)
            .cancelable(true)
            .listItems(items = getValuesFromKeys(keyValueMap, listIds).toList().map { it as CharSequence }) { _: MaterialDialog, _: Int, charSequence: CharSequence ->
                when (ContextMenuOption.fromString(resources, charSequence.toString())) {
                    DECK_OPTIONS -> {
                        // User asked to permanently change the deck options
                        val deckId = requireArguments().getLong("did")
                        val i = com.ichi2.anki.pages.DeckOptions.getIntent(requireContext(), deckId)
                        requireActivity().startActivity(i)
                    }
                    MORE_OPTIONS -> {
                        // User asked to see all custom study options
                        val d = CustomStudyDialog(collection, customStudyListener)
                            .withArguments(
                                STANDARD,
                                requireArguments().getLong("did"),
                                jumpToReviewer
                            )
                        customStudyListener?.showDialogFragment(d)
                    }
                    STUDY_TAGS -> {
                        /*
                         * This is a special Dialog for CUSTOM STUDY, where instead of only collecting a
                         * number, it is necessary to collect a list of tags. This case handles the creation
                         * of that Dialog.
                         */
                        val currentDeck = requireArguments().getLong("did")

                        val dialogFragment = TagsDialog().withArguments(
                            TagsDialog.DialogType.CUSTOM_STUDY_TAGS,
                            ArrayList(),
                            ArrayList(collection.tags.byDeck(currentDeck))
                        )
                        customStudyListener?.showDialogFragment(dialogFragment)
                    }
                    else -> {
                        // User asked for a standard custom study option
                        val d = CustomStudyDialog(collection, customStudyListener)
                            .withArguments(
                                ContextMenuOption.fromString(resources, charSequence.toString()),
                                requireArguments().getLong("did"),
                                jumpToReviewer
                            )
                        customStudyListener?.showDialogFragment(d)
                    }
                }
            }
    }

    @KotlinCleanup("make this use enum instead of Int")
    fun getValuesFromKeys(map: HashMap<Int, String>, keys: IntArray): Array<String?> {
        val values = arrayOfNulls<String>(keys.size)
        for (i in keys.indices) {
            values[i] = map[keys[i]]
        }
        return values
    }

    /**
     * Build an input dialog that is used to get a parameter related to custom study from the user
     * @param contextMenuOption the option of the dialog
     */
    private fun buildInputDialog(contextMenuOption: ContextMenuOption): MaterialDialog {
        /*
            TODO: Try to change to a standard input dialog (currently the thing holding us back is having the extra
            TODO: hint line for the number of cards available, and having the pre-filled text selected by default)
        */
        // Input dialogs
        // Show input dialog for an individual custom study dialog
        @SuppressLint("InflateParams")
        val v = requireActivity().layoutInflater.inflate(R.layout.styled_custom_study_details_dialog, null)
        val textView1 = v.findViewById<TextView>(R.id.custom_study_details_text1)
        val textView2 = v.findViewById<TextView>(R.id.custom_study_details_text2)
        val editText = v.findViewById<EditText>(R.id.custom_study_details_edittext2)
        // Set the text
        textView1.text = text1
        textView2.text = text2
        editText.setText(defaultValue)
        // Give EditText focus and show keyboard
        editText.setSelectAllOnFocus(true)
        editText.requestFocus()
        if (contextMenuOption == STUDY_NEW || contextMenuOption == STUDY_REV) {
            editText.inputType = EditorInfo.TYPE_CLASS_NUMBER or EditorInfo.TYPE_NUMBER_FLAG_SIGNED
        }
        // deck id
        val did = requireArguments().getLong("did")
        // Whether or not to jump straight to the reviewer
        val jumpToReviewer = requireArguments().getBoolean("jumpToReviewer")
        // Set material dialog parameters
        val dialog = MaterialDialog(requireActivity())
            .customView(view = v, scrollable = true, noVerticalPadding = false, horizontalPadding = true)
            .positiveButton(R.string.dialog_ok) {
                // Get the value selected by user
                val n: Int = try {
                    editText.text.toString().toInt()
                } catch (e: Exception) {
                    Timber.w(e)
                    // This should never happen because we disable positive button for non-parsable inputs
                    return@positiveButton
                }
                when (contextMenuOption) {
                    STUDY_NEW -> {
                        requireActivity().sharedPrefs().edit { putInt("extendNew", n) }
                        val deck = collection.decks.get(did)!!
                        deck.put("extendNew", n)
                        collection.decks.save(deck)
                        collection.sched.extendLimits(n, 0)
                        onLimitsExtended(jumpToReviewer)
                    }
                    STUDY_REV -> {
                        requireActivity().sharedPrefs().edit { putInt("extendRev", n) }
                        val deck = collection.decks.get(did)!!
                        deck.put("extendRev", n)
                        collection.decks.save(deck)
                        collection.sched.extendLimits(0, n)
                        onLimitsExtended(jumpToReviewer)
                    }
                    STUDY_FORGOT -> {
                        val ar = JSONArray()
                        ar.put(0, 1)
                        createCustomStudySession(
                            ar,
                            arrayOf(
                                String.format(
                                    Locale.US,
                                    "rated:%d:1",
                                    n
                                ),
                                Consts.DYN_MAX_SIZE,
                                Consts.DYN_RANDOM
                            ),
                            false
                        )
                    }
                    STUDY_AHEAD -> {
                        createCustomStudySession(
                            JSONArray(),
                            arrayOf(
                                String.format(
                                    Locale.US,
                                    "prop:due<=%d",
                                    n
                                ),
                                Consts.DYN_MAX_SIZE,
                                Consts.DYN_DUE
                            ),
                            true
                        )
                    }
                    STUDY_RANDOM -> {
                        createCustomStudySession(JSONArray(), arrayOf("", n, Consts.DYN_RANDOM), true)
                    }
                    STUDY_PREVIEW -> {
                        createCustomStudySession(
                            JSONArray(),
                            arrayOf(
                                "is:new added:" +
                                    n,
                                Consts.DYN_MAX_SIZE,
                                Consts.DYN_OLDEST
                            ),
                            false
                        )
                    }
                    STUDY_TAGS,
                    DECK_OPTIONS,
                    MORE_OPTIONS -> TODO("This branch has not been covered before")
                }
            }
            .negativeButton(R.string.dialog_cancel) {
                customStudyListener?.dismissAllDialogFragments()
            }
        editText.addTextChangedListener(object : TextWatcher {
            override fun beforeTextChanged(charSequence: CharSequence, i: Int, i1: Int, i2: Int) {}
            override fun onTextChanged(charSequence: CharSequence, i: Int, i1: Int, i2: Int) {}
            override fun afterTextChanged(editable: Editable) {
                try {
                    editText.text.toString().toInt()
                    dialog.getActionButton(WhichButton.POSITIVE).isEnabled = true
                } catch (e: Exception) {
                    Timber.w(e)
                    dialog.getActionButton(WhichButton.POSITIVE).isEnabled = false
                }
            }
        })

        // Show soft keyboard
        dialog.window?.setSoftInputMode(WindowManager.LayoutParams.SOFT_INPUT_STATE_VISIBLE)
        return dialog
    }

    private val keyValueMap: HashMap<Int, String>
        get() {
            val res = resources
            val keyValueMap = hashMapInit<Int, String>(10)
            keyValueMap[STANDARD.value] = res.getString(R.string.custom_study)
            keyValueMap[STUDY_NEW.value] = res.getString(R.string.custom_study_increase_new_limit)
            keyValueMap[STUDY_REV.value] = res.getString(R.string.custom_study_increase_review_limit)
            keyValueMap[STUDY_FORGOT.value] = res.getString(R.string.custom_study_review_forgotten)
            keyValueMap[STUDY_AHEAD.value] = res.getString(R.string.custom_study_review_ahead)
            keyValueMap[STUDY_RANDOM.value] = res.getString(R.string.custom_study_random_selection)
            keyValueMap[STUDY_PREVIEW.value] = res.getString(R.string.custom_study_preview_new)
            keyValueMap[STUDY_TAGS.value] = res.getString(R.string.custom_study_limit_tags)
            keyValueMap[DECK_OPTIONS.value] = res.getString(R.string.menu__deck_options)
            keyValueMap[MORE_OPTIONS.value] = res.getString(R.string.more_options)
            return keyValueMap
        }

    /**
     * Gathers the final selection of tags and type of cards,
     * Generates the search screen for the custom study deck.
     */
    override fun onSelectedTags(selectedTags: List<String>, indeterminateTags: List<String>, option: Int) {
        val sb = StringBuilder()
        when (option) {
            1 -> sb.append("is:new ")
            2 -> sb.append("is:due ")
        }
        val arr: MutableList<String?> = ArrayList(selectedTags.size)
        if (selectedTags.isNotEmpty()) {
            for (tag in selectedTags) {
                arr.add("tag:'$tag'")
            }
            sb.append("(").append(arr.joinToString(" or ")).append(")")
        }
        createCustomStudySession(
            JSONArray(),
            arrayOf(
                sb.toString(),
                Consts.DYN_MAX_SIZE,
                Consts.DYN_RANDOM
            ),
            true
        )
    }

    /**
     * Retrieve the list of ids to put in the context menu list
     * @param dialogId option to specify which tasks are shown in the list
     * @return the ids of which values to show
     */
    private fun getListIds(dialogId: ContextMenuConfiguration): List<ContextMenuOption> {
        when (dialogId) {
            STANDARD -> {
                // Standard context menu
                val dialogOptions = mutableListOf<ContextMenuOption>().apply {
                    add(STUDY_NEW)
                    add(STUDY_REV)
                    add(STUDY_FORGOT)
                    add(STUDY_AHEAD)
                    add(STUDY_RANDOM)
                    add(STUDY_PREVIEW)
                    add(STUDY_TAGS)
                }
                if (collection.sched.totalNewForCurrentDeck() == 0) {
                    // If no new cards we wont show CUSTOM_STUDY_NEW
                    dialogOptions.remove(STUDY_NEW)
                }
                return dialogOptions.toList()
            }
            LIMITS -> // Special custom study options to show when the daily study limit has been reached
                return if (!collection.sched.newDue() && !collection.sched.revDue()) {
                    listOf(STUDY_NEW, STUDY_REV, DECK_OPTIONS, MORE_OPTIONS)
                } else {
                    if (collection.sched.newDue()) {
                        listOf(STUDY_NEW, DECK_OPTIONS, MORE_OPTIONS)
                    } else {
                        listOf(STUDY_REV, DECK_OPTIONS, MORE_OPTIONS)
                    }
                }
            EMPTY_SCHEDULE -> // Special custom study options to show when extending the daily study limits is not applicable
                return listOf(
                    STUDY_FORGOT,
                    STUDY_AHEAD,
                    STUDY_RANDOM,
                    STUDY_PREVIEW,
                    STUDY_TAGS,
                    DECK_OPTIONS
                )
        }
    }

    private val text1: String
        get() {
            val res = resources
            return when (ContextMenuOption.fromInt(requireArguments().getInt("id"))) {
                STUDY_NEW -> res.getString(R.string.custom_study_new_total_new, collection.sched.totalNewForCurrentDeck())
                STUDY_REV -> res.getString(R.string.custom_study_rev_total_rev, collection.sched.totalRevForCurrentDeck())
                else -> ""
            }
        }
    private val text2: String
        get() {
            val res = resources
            return when (ContextMenuOption.fromInt(requireArguments().getInt("id"))) {
                STUDY_NEW -> res.getString(R.string.custom_study_new_extend)
                STUDY_REV -> res.getString(R.string.custom_study_rev_extend)
                STUDY_FORGOT -> res.getString(R.string.custom_study_forgotten)
                STUDY_AHEAD -> res.getString(R.string.custom_study_ahead)
                STUDY_RANDOM -> res.getString(R.string.custom_study_random)
                STUDY_PREVIEW -> res.getString(R.string.custom_study_preview)
                else -> ""
            }
        }
    private val defaultValue: String
        get() {
            val prefs = requireActivity().sharedPrefs()
            return when (ContextMenuOption.fromInt(requireArguments().getInt("id"))) {
                STUDY_NEW -> prefs.getInt("extendNew", 10).toString()
                STUDY_REV -> prefs.getInt("extendRev", 50).toString()
                STUDY_FORGOT -> prefs.getInt("forgottenDays", 1).toString()
                STUDY_AHEAD -> prefs.getInt("aheadDays", 1).toString()
                STUDY_RANDOM -> prefs.getInt("randomCards", 100).toString()
                STUDY_PREVIEW -> prefs.getInt("previewDays", 1).toString()
                else -> ""
            }
        }

    /**
     * Create a custom study session
     * @param delays delay options for scheduling algorithm
     * @param terms search terms
     * @param resched whether to reschedule the cards based on the answers given (or ignore them if false)
     */
    private fun createCustomStudySession(delays: JSONArray, terms: Array<Any>, resched: Boolean) {
        val dyn: Deck
        val did = requireArguments().getLong("did")

        val decks = collection.decks
        val deckToStudyName = decks.name(did)
        val customStudyDeck = resources.getString(R.string.custom_study_deck_name)
        val cur = decks.byName(customStudyDeck)
        if (cur != null) {
            Timber.i("Found deck: '%s'", customStudyDeck)
            if (cur.isNormal) {
                Timber.w("Deck: '%s' was non-dynamic", customStudyDeck)
                showSnackbar(R.string.custom_study_deck_exists, Snackbar.LENGTH_SHORT)
                return
            } else {
                Timber.i("Emptying dynamic deck '%s' for custom study", customStudyDeck)
                // safe to empty
                collection.sched.emptyDyn(cur.getLong("id"))
                // reuse; don't delete as it may have children
                dyn = cur
                decks.select(cur.getLong("id"))
            }
        } else {
            Timber.i("Creating Dynamic Deck '%s' for custom study", customStudyDeck)
            dyn = try {
                decks.get(decks.newDyn(customStudyDeck))!!
            } catch (ex: DeckRenameException) {
<<<<<<< HEAD
                showSnackbar(ex.getLocalizedMessage(this.resources), Snackbar.LENGTH_SHORT)
=======
                showThemedToast(requireActivity(), ex.asLocalizedMessage(requireContext()), true)
>>>>>>> b320a38d
                return
            }
        }
        if (!dyn.has("terms")) {
            // #5959 - temp code to diagnose why terms doesn't exist.
            // normally we wouldn't want to log this much, but we need to know how deep the corruption is to fix the
            // issue
            Timber.w("Invalid Dynamic Deck: %s", dyn)
            CrashReportService.sendExceptionReport("Custom Study Deck had no terms", "CustomStudyDialog - createCustomStudySession")
            showSnackbar(R.string.custom_study_rebuild_deck_corrupt)
            return
        }
        // and then set various options
        if (delays.length() > 0) {
            dyn.put("delays", delays)
        } else {
            dyn.put("delays", JSONObject.NULL)
        }
        val ar = dyn.getJSONArray("terms")
        ar.getJSONArray(0).put(0, "deck:\"" + deckToStudyName + "\" " + terms[0])
        ar.getJSONArray(0).put(1, terms[1])
        @DYN_PRIORITY val priority = terms[2] as Int
        ar.getJSONArray(0).put(2, priority)
        dyn.put("resched", resched)
        // Rebuild the filtered deck
        Timber.i("Rebuilding Custom Study Deck")
        // PERF: Should be in background
        collection.decks.save(dyn)
        requireActivity().launchCatchingTask { rebuildCram(CreateCustomStudySessionListener(customStudyListener!!)) }
        // Hide the dialogs
        customStudyListener?.dismissAllDialogFragments()
    }

    private fun onLimitsExtended(jumpToReviewer: Boolean) {
        if (jumpToReviewer) {
            customStudyListener?.startActivityForResultWithoutAnimation(Intent(requireContext(), Reviewer::class.java), AnkiActivity.REQUEST_REVIEW)
        } else {
            customStudyListener?.onExtendStudyLimits()
        }
        customStudyListener?.dismissAllDialogFragments()
    }

    /**
     * Interface that enables mixed usage of ContextMenuOptions and ContextMenuConfigurations.
     *
     * @see ContextMenuConfiguration
     * @see ContextMenuOption
     */
    interface ContextMenuAttribute<T> where T : Enum<*> {
        val value: Int

        @get:StringRes val stringResource: Int?
    }

    /**
     * Different context menu configurations for the custom study dialog.
     *
     * @see ContextMenuAttribute
     */
    enum class ContextMenuConfiguration(override val value: Int, override val stringResource: Int? = null) : ContextMenuAttribute<ContextMenuConfiguration> {
        STANDARD(1),
        LIMITS(2),
        EMPTY_SCHEDULE(3);

        companion object {
            fun fromInt(value: Int): ContextMenuConfiguration = values().first { it.value == value }
        }
    }

    /**
     * Possible context menu options that could be shown in the custom study dialog.
     *
     * @see ContextMenuAttribute
     */
    @VisibleForTesting(otherwise = VisibleForTesting.PRIVATE)
    enum class ContextMenuOption(override val value: Int, override val stringResource: Int?) : ContextMenuAttribute<ContextMenuOption> {
        STUDY_NEW(100, R.string.custom_study_increase_new_limit),
        STUDY_REV(101, R.string.custom_study_increase_review_limit),
        STUDY_FORGOT(102, R.string.custom_study_review_forgotten),
        STUDY_AHEAD(103, R.string.custom_study_review_ahead),
        STUDY_RANDOM(104, R.string.custom_study_random_selection),
        STUDY_PREVIEW(105, R.string.custom_study_preview_new),
        STUDY_TAGS(106, R.string.custom_study_limit_tags),
        DECK_OPTIONS(107, R.string.menu__deck_options),
        MORE_OPTIONS(108, R.string.more_options);

        companion object {
            fun fromInt(value: Int): ContextMenuOption = values().first { it.value == value }
            fun fromString(resources: Resources, stringValue: String): ContextMenuOption = values().first { resources.getString(it.stringResource as Int) == stringValue }
        }
    }
}<|MERGE_RESOLUTION|>--- conflicted
+++ resolved
@@ -43,11 +43,7 @@
 import com.ichi2.anki.dialogs.customstudy.CustomStudyDialog.ContextMenuOption.*
 import com.ichi2.anki.dialogs.tags.TagsDialog
 import com.ichi2.anki.dialogs.tags.TagsDialogListener
-<<<<<<< HEAD
 import com.ichi2.anki.snackbar.showSnackbar
-=======
-import com.ichi2.anki.preferences.sharedPrefs
->>>>>>> b320a38d
 import com.ichi2.libanki.Collection
 import com.ichi2.libanki.Consts
 import com.ichi2.libanki.Consts.DYN_PRIORITY
@@ -459,11 +455,7 @@
             dyn = try {
                 decks.get(decks.newDyn(customStudyDeck))!!
             } catch (ex: DeckRenameException) {
-<<<<<<< HEAD
                 showSnackbar(ex.getLocalizedMessage(this.resources), Snackbar.LENGTH_SHORT)
-=======
-                showThemedToast(requireActivity(), ex.asLocalizedMessage(requireContext()), true)
->>>>>>> b320a38d
                 return
             }
         }
