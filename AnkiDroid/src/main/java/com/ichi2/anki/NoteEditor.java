--- conflicted
+++ resolved
@@ -1758,12 +1758,9 @@
             });
         }
 
+        // Sets the background color of disabled EditText.
         if (!enabled) {
-<<<<<<< HEAD
             editText.setBackgroundColor(Themes.getColorFromAttr(NoteEditor.this,R.attr.editTextBackgroundColor));
-=======
-            editText.setBackgroundColor(Color.parseColor("#CFCFCF"));
->>>>>>> 521ef539
         }
         editText.setEnabled(enabled);
     }
