--- conflicted
+++ resolved
@@ -206,8 +206,6 @@
                 return onImagePaste(getImageUri(clipboard))
             }
             return pastePlainText()
-<<<<<<< HEAD
-=======
         }
         return false
     }
@@ -222,7 +220,6 @@
             )
             setSelection(start + pasted.length)
             return true
->>>>>>> 4932dec1
         }
         return false
     }
