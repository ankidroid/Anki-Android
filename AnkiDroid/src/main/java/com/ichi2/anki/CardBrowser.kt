/****************************************************************************************
 * Copyright (c) 2010 Norbert Nagold <norbert.nagold@gmail.com>                         *
 * Copyright (c) 2012 Kostas Spyropoulos <inigo.aldana@gmail.com>                       *
 * Copyright (c) 2014 Timothy Rae <perceptualchaos2@gmail.com>                          *
 *                                                                                      *
 * This program is free software; you can redistribute it and/or modify it under        *
 * the terms of the GNU General Public License as published by the Free Software        *
 * Foundation; either version 3 of the License, or (at your option) any later           *
 * version.                                                                             *
 *                                                                                      *
 * This program is distributed in the hope that it will be useful, but WITHOUT ANY      *
 * WARRANTY; without even the implied warranty of MERCHANTABILITY or FITNESS FOR A      *
 * PARTICULAR PURPOSE. See the GNU General Public License for more details.             *
 *                                                                                      *
 * You should have received a copy of the GNU General Public License along with         *
 * this program.  If not, see <http://www.gnu.org/licenses/>.                           *
 ****************************************************************************************/

package com.ichi2.anki

import android.content.*
import android.os.Bundle
import android.os.SystemClock
import android.text.TextUtils
import android.util.TypedValue
import android.view.*
import android.widget.*
import android.widget.AdapterView.OnItemSelectedListener
import androidx.activity.result.ActivityResult
import androidx.activity.result.contract.ActivityResultContracts.StartActivityForResult
import androidx.annotation.CheckResult
import androidx.annotation.VisibleForTesting
import androidx.appcompat.widget.SearchView
import androidx.core.content.edit
import anki.collection.OpChanges
import com.google.android.material.color.MaterialColors
import com.google.android.material.snackbar.Snackbar
import com.ichi2.anim.ActivityTransitionAnimation
import com.ichi2.anki.CollectionManager.TR
import com.ichi2.anki.CollectionManager.withCol
import com.ichi2.anki.Previewer.Companion.toIntent
import com.ichi2.anki.UIUtils.showThemedToast
import com.ichi2.anki.dialogs.*
import com.ichi2.anki.dialogs.CardBrowserMySearchesDialog.Companion.newInstance
import com.ichi2.anki.dialogs.CardBrowserMySearchesDialog.MySearchesDialogListener
import com.ichi2.anki.dialogs.DeckSelectionDialog.Companion.newInstance
import com.ichi2.anki.dialogs.DeckSelectionDialog.DeckSelectionListener
import com.ichi2.anki.dialogs.DeckSelectionDialog.SelectableDeck
import com.ichi2.anki.dialogs.RescheduleDialog.Companion.rescheduleMultipleCards
import com.ichi2.anki.dialogs.RescheduleDialog.Companion.rescheduleSingleCard
import com.ichi2.anki.dialogs.tags.TagsDialog
import com.ichi2.anki.dialogs.tags.TagsDialogFactory
import com.ichi2.anki.dialogs.tags.TagsDialogListener
import com.ichi2.anki.export.ActivityExportingDelegate
import com.ichi2.anki.export.ExportType
import com.ichi2.anki.model.CardStateFilter
import com.ichi2.anki.model.CardsOrNotes
import com.ichi2.anki.model.CardsOrNotes.*
import com.ichi2.anki.model.SortType
import com.ichi2.anki.pages.CardInfo.Companion.toIntent
import com.ichi2.anki.pages.CardInfoDestination
import com.ichi2.anki.preferences.sharedPrefs
import com.ichi2.anki.receiver.SdCardReceiver
import com.ichi2.anki.servicelayer.CardService.selectedNoteIds
import com.ichi2.anki.servicelayer.NoteService.isMarked
import com.ichi2.anki.servicelayer.avgIntervalOfNote
import com.ichi2.anki.servicelayer.rescheduleCards
import com.ichi2.anki.servicelayer.resetCards
import com.ichi2.anki.servicelayer.totalLapsesOfNote
import com.ichi2.anki.servicelayer.totalReviewsForNote
import com.ichi2.anki.snackbar.showSnackbar
import com.ichi2.anki.utils.SECONDS_PER_DAY
import com.ichi2.anki.utils.roundedTimeSpanUnformatted
import com.ichi2.anki.widgets.DeckDropDownAdapter.SubtitleListener
import com.ichi2.annotations.NeedsTest
import com.ichi2.async.*
import com.ichi2.libanki.*
import com.ichi2.ui.CardBrowserSearchView
import com.ichi2.ui.FixedTextView
import com.ichi2.utils.*
import com.ichi2.utils.HandlerUtils.postDelayedOnNewHandler
import com.ichi2.utils.Permissions.hasStorageAccessPermission
import com.ichi2.utils.TagsUtil.getUpdatedTags
import com.ichi2.widget.WidgetStatus.updateInBackground
import kotlinx.coroutines.Job
import net.ankiweb.rsdroid.RustCleanup
import timber.log.Timber
import java.util.*
import java.util.function.Consumer
import kotlin.math.abs
import kotlin.math.ceil
import kotlin.math.max
import kotlin.math.min

@Suppress("LeakingThis")
// The class is only 'open' due to testing
@KotlinCleanup("scan through this class and add attributes - in process")
open class CardBrowser :
    NavigationDrawerActivity(),
    SubtitleListener,
    DeckSelectionListener,
    TagsDialogListener,
    ChangeManager.Subscriber {
    override fun onDeckSelected(deck: SelectableDeck?) {
        deck?.let {
            val deckId = deck.deckId
            deckSpinnerSelection!!.initializeActionBarDeckSpinner(this.supportActionBar!!)
            deckSpinnerSelection!!.selectDeckById(deckId, true)
            selectDeckAndSave(deckId)
        }
    }

    enum class Column {
        QUESTION, ANSWER, FLAGS, SUSPENDED, MARKED, SFLD, DECK, TAGS, ID, CARD, DUE, EASE, CHANGED, CREATED, EDITED, INTERVAL, LAPSES, NOTE_TYPE, REVIEWS
    }

    private enum class TagsDialogListenerAction {
        FILTER, EDIT_TAGS
    }

    /** List of cards in the browser.
     * When the list is changed, the position member of its elements should get changed. */
    @VisibleForTesting(otherwise = VisibleForTesting.PRIVATE)
    val mCards = CardCollection<CardCache>()
    var deckSpinnerSelection: DeckSpinnerSelection? = null

    @VisibleForTesting
    lateinit var cardsListView: ListView
    private var mSearchView: CardBrowserSearchView? = null

    @VisibleForTesting(otherwise = VisibleForTesting.PRIVATE)
    lateinit var cardsAdapter: MultiColumnListAdapter

    private var mSearchTerms: String = ""
    private var mRestrictOnDeck: String = ""
    private var mCurrentFlag = 0
    private lateinit var mTagsDialogFactory: TagsDialogFactory
    private var mSearchItem: MenuItem? = null
    private var mSaveSearchItem: MenuItem? = null
    private var mMySearchesItem: MenuItem? = null
    private var mPreviewItem: MenuItem? = null
    private var mUndoSnackbar: Snackbar? = null

    private var renderBrowserQAJob: Job? = null

    private lateinit var mExportingDelegate: ActivityExportingDelegate

    /**
     * Boolean that keeps track of whether the browser is working in
     * Cards mode or Notes mode.
     * True by default.
     * */
    @get:VisibleForTesting(otherwise = VisibleForTesting.PRIVATE)
    var cardsOrNotes = CARDS

    // card that was clicked (not marked)
    private var mCurrentCardId: CardId = 0
    private var mOrder = SortType.NO_SORTING
    private var mOrderAsc = false
    private var mColumn1Index = 0
    private var mColumn2Index = 0

    // DEFECT: Doesn't need to be a local
    private var mTagsDialogListenerAction: TagsDialogListenerAction? = null

    /** The query which is currently in the search box, potentially null. Only set when search box was open  */
    private var mTempSearchQuery: String? = null
    private var onEditCardActivityResult = registerForActivityResult(StartActivityForResult()) { result: ActivityResult ->
        Timber.d("onEditCardActivityResult: resultCode=%d", result.resultCode)
        if (result.resultCode == DeckPicker.RESULT_DB_ERROR) {
            closeCardBrowser(DeckPicker.RESULT_DB_ERROR)
        }
        if (result.resultCode != RESULT_CANCELED) {
            Timber.i("CardBrowser:: CardBrowser: Saving card...")
            launchCatchingTask { saveEditedCard() }
        }
        val data = result.data
        if (data != null &&
            (data.getBooleanExtra(NoteEditor.RELOAD_REQUIRED_EXTRA_KEY, false) || data.getBooleanExtra(NoteEditor.NOTE_CHANGED_EXTRA_KEY, false))
        ) {
            Timber.d("Reloading Card Browser due to activity result")
            // if reloadRequired or noteChanged flag was sent from note editor then reload card list
            mShouldRestoreScroll = true
            searchCards()
            // in use by reviewer?
            if (reviewerCardId == mCurrentCardId) {
                mReloadRequired = true
            }
        }
        invalidateOptionsMenu() // maybe the availability of undo changed
    }
    private var onAddNoteActivityResult = registerForActivityResult(StartActivityForResult()) { result: ActivityResult ->
        Timber.d("onAddNoteActivityResult: resultCode=%d", result.resultCode)
        if (result.resultCode == DeckPicker.RESULT_DB_ERROR) {
            closeCardBrowser(DeckPicker.RESULT_DB_ERROR)
        }
        if (result.resultCode == RESULT_OK) {
            if (mSearchView != null) {
                mSearchTerms = mSearchView!!.query.toString()
                searchCards()
            } else {
                Timber.w("Note was added from browser and on return mSearchView == null")
            }
        }
        invalidateOptionsMenu() // maybe the availability of undo changed
    }
    private var onPreviewCardsActivityResult = registerForActivityResult(StartActivityForResult()) { result: ActivityResult ->
        Timber.d("onPreviewCardsActivityResult: resultCode=%d", result.resultCode)
        if (result.resultCode == DeckPicker.RESULT_DB_ERROR) {
            closeCardBrowser(DeckPicker.RESULT_DB_ERROR)
        }
        // Previewing can now perform an "edit", so it can pass on a reloadRequired
        val data = result.data
        if (data != null &&
            (data.getBooleanExtra(NoteEditor.RELOAD_REQUIRED_EXTRA_KEY, false) || data.getBooleanExtra(NoteEditor.NOTE_CHANGED_EXTRA_KEY, false))
        ) {
            searchCards()
            if (reviewerCardId == mCurrentCardId) {
                mReloadRequired = true
            }
        }
        invalidateOptionsMenu() // maybe the availability of undo changed
    }
    private var mLastRenderStart: Long = 0
    private lateinit var mActionBarTitle: TextView
    private var mReloadRequired = false

    @get:VisibleForTesting(otherwise = VisibleForTesting.NONE)
    var isInMultiSelectMode = false
        private set

    @get:VisibleForTesting(otherwise = VisibleForTesting.NONE)
    var isTruncated = false
    private val mCheckedCards = Collections.synchronizedSet(LinkedHashSet<CardCache>())
    private var mLastSelectedPosition = 0
    private var mActionBarMenu: Menu? = null
    private var mOldCardId: CardId = 0
    private var mOldCardTopOffset = 0
    private var mShouldRestoreScroll = false
    private var mPostAutoScroll = false
    private val mOnboarding = Onboarding.CardBrowser(this)

    /**
     * Broadcast that informs us when the sd card is about to be unmounted
     */
    private var mUnmountReceiver: BroadcastReceiver? = null
    private val orderSingleChoiceDialogListener: DialogInterface.OnClickListener =
        DialogInterface.OnClickListener { dialog: DialogInterface, which: Int ->
            dialog.dismiss()
            changeCardOrder(SortType.fromCardBrowserLabelIndex(which))
        }

    init {
        ChangeManager.subscribe(this)
    }

    @VisibleForTesting(otherwise = VisibleForTesting.PROTECTED)
    fun changeCardOrder(which: SortType) {
        if (which != mOrder) {
            mOrder = which
            mOrderAsc = false
<<<<<<< HEAD
            if (mOrder == 0) {
                // if the sort value in the card browser was changed, then perform a new search
                getColUnsafe.config.set("sortType", fSortTypes[1])
                getColUnsafe.config.set("noteSortType", fSortTypes[1])
                baseContext.sharedPrefs().edit {
                    putBoolean("cardBrowserNoSorting", true)
                }
            } else {
                getColUnsafe.config.set("sortType", fSortTypes[mOrder])
                getColUnsafe.config.set("noteSortType", fSortTypes[mOrder])
                baseContext.sharedPrefs().edit {
                    putBoolean("cardBrowserNoSorting", false)
                }
            }
=======
            which.save(getColUnsafe.config, baseContext.sharedPrefs())
>>>>>>> f03d541c
            getColUnsafe.config.set("sortBackwards", mOrderAsc)
            getColUnsafe.config.set("browserNoteSortBackwards", mOrderAsc)
            searchCards()
        } else if (which != SortType.NO_SORTING) {
            // if the same element is selected again, reverse the order
            mOrderAsc = !mOrderAsc
            getColUnsafe.config.set("sortBackwards", mOrderAsc)
            getColUnsafe.config.set("browserNoteSortBackwards", mOrderAsc)
            mCards.reverse()
            updateList()
        }
    }

    private fun savedFilters(col: com.ichi2.libanki.Collection): HashMap<String, String> {
        return col.config.get("savedFilters") ?: hashMapOf()
    }

    private val mMySearchesDialogListener: MySearchesDialogListener = object : MySearchesDialogListener {
        fun updateFilters(func: HashMap<String, String>.() -> Unit) {
            val filters = savedFilters(getColUnsafe)
            func(filters)
            getColUnsafe.config.set("savedFilters", filters)
        }

        override fun onSelection(searchName: String?) {
            Timber.d("OnSelection using search named: %s", searchName)
            savedFilters(getColUnsafe).get(searchName)?.apply {
                Timber.d("OnSelection using search terms: %s", this)
                mSearchTerms = this
                mSearchView!!.setQuery(this, false)
                mSearchItem!!.expandActionView()
                searchCards()
            }
        }

        override fun onRemoveSearch(searchName: String?) {
            Timber.d("OnRemoveSelection using search named: %s", searchName)
            updateFilters {
                remove("searchName")
                if (this.isEmpty()) {
                    mMySearchesItem!!.isVisible = false
                }
            }
        }

        override fun onSaveSearch(searchName: String?, searchTerms: String?) {
            if (searchTerms == null) {
                return
            }
            if (searchName.isNullOrEmpty()) {
                showSnackbar(
                    R.string.card_browser_list_my_searches_new_search_error_empty_name,
                    Snackbar.LENGTH_SHORT
                )
                return
            }
            updateFilters {
                if (get(searchName) != null) {
                    showSnackbar(
                        R.string.card_browser_list_my_searches_new_search_error_dup,
                        Snackbar.LENGTH_SHORT
                    )
                } else {
                    set(searchName, searchTerms)
                    mSearchView!!.setQuery("", false)
                    mMySearchesItem!!.isVisible = true
                }
            }
        }
    }

    private fun onSearch() {
        mSearchTerms = mSearchView!!.query.toString()
        if (mSearchTerms.isEmpty()) {
            mSearchView!!.queryHint = resources.getString(R.string.deck_conf_cram_search)
        }
        searchCards()
    }

    private val selectedCardIds: List<Long>
        get() = mCheckedCards.map { c -> c.id }

    private fun canPerformCardInfo(): Boolean {
        return checkedCardCount() == 1
    }

    private fun canPerformMultiSelectEditNote(): Boolean {
        // The noteId is not currently available. Only allow if a single card is selected for now.
        return checkedCardCount() == 1
    }

    /**
     * Change Deck
     * @param did Id of the deck
     */
    @VisibleForTesting
    fun moveSelectedCardsToDeck(did: DeckId): Job {
        return launchCatchingTask {
            val changed = withProgress {
                undoableOp {
                    setDeck(selectedCardIds, did)
                }
            }
            showUndoSnackbar(TR.browsingCardsUpdated(changed.count))
        }
    }

    @get:VisibleForTesting
    val lastDeckId: DeckId?
        get() = getSharedPreferences(PERSISTENT_STATE_FILE, 0)
            .getLong(LAST_DECK_ID_KEY, Decks.NOT_FOUND_DECK_ID)
            .takeUnless { it == Decks.NOT_FOUND_DECK_ID }

    private fun saveLastDeckId(id: Long?) {
        if (id == null) {
            clearLastDeckId()
            return
        }
        getSharedPreferences(PERSISTENT_STATE_FILE, 0).edit {
            putLong(LAST_DECK_ID_KEY, id)
        }
    }

    override fun onCreate(savedInstanceState: Bundle?) {
        if (showedActivityFailedScreen(savedInstanceState)) {
            return
        }
        mTagsDialogFactory = TagsDialogFactory(this).attachToActivity<TagsDialogFactory>(this)
        mExportingDelegate = ActivityExportingDelegate(this) { getColUnsafe }
        super.onCreate(savedInstanceState)
        if (wasLoadedFromExternalTextActionItem() && !hasStorageAccessPermission(this) && !Permissions.isExternalStorageManagerCompat()) {
            Timber.w("'Card Browser' Action item pressed before storage permissions granted.")
            showThemedToast(
                this,
                getString(R.string.intent_handler_failed_no_storage_permission),
                false
            )
            displayDeckPickerForPermissionsDialog()
            return
        }
        setContentView(R.layout.card_browser)
        initNavigationDrawer(findViewById(android.R.id.content))
        // initialize the lateinit variables
        // Load reference to action bar title
        mActionBarTitle = findViewById(R.id.toolbar_title)
        cardsListView = findViewById(R.id.card_browser_list)
        val preferences = baseContext.sharedPrefs()
        mColumn1Index = preferences.getInt(DISPLAY_COLUMN_1_KEY, 0)
        // Load default value for column2 selection
        mColumn2Index = preferences.getInt(DISPLAY_COLUMN_2_KEY, 0)
        // get the font and font size from the preferences
        val sflRelativeFontSize =
            preferences.getInt("relativeCardBrowserFontSize", DEFAULT_FONT_SIZE_RATIO)
        val columnsContent = arrayOf(COLUMN1_KEYS[mColumn1Index], COLUMN2_KEYS[mColumn2Index])
        // make a new list adapter mapping the data in mCards to column1 and column2 of R.layout.card_item_browser
        cardsAdapter = MultiColumnListAdapter(
            this,
            R.layout.card_item_browser,
            columnsContent,
            intArrayOf(R.id.card_sfld, R.id.card_column2),
            sflRelativeFontSize
        )
        // link the adapter to the main mCardsListView
        cardsListView.adapter = cardsAdapter
        // make the items (e.g. question & answer) render dynamically when scrolling
        cardsListView.setOnScrollListener(RenderOnScroll())
        startLoadingCollection()

        // search card using deep links
        intent.data?.getQueryParameter("search")?.let {
            mSearchTerms = it
            searchCards()
        }

        // for intent coming from search query js api
        intent.getStringExtra("search_query")?.let {
            mSearchTerms = it
            if (intent.getBooleanExtra("all_decks", false)) {
                onDeckSelected(SelectableDeck(ALL_DECKS_ID, getString(R.string.card_browser_all_decks)))
            }
            searchCards()
        }

        // Selected cards aren't restored on activity recreation,
        // so it is necessary to dismiss the change deck dialog
        val dialogFragment = supportFragmentManager.findFragmentByTag(DIALOG_FRAGMENT_TAG)
        if (dialogFragment is DeckSelectionDialog) {
            if (dialogFragment.requireArguments().getBoolean(CHANGE_DECK_KEY, false)) {
                Timber.d("onCreate(): Change deck dialog dismissed")
                dialogFragment.dismiss()
            }
        }
        mOnboarding.onCreate()
    }

    fun searchWithFilterQuery(filterQuery: String) {
        mSearchTerms = filterQuery
        mSearchView!!.setQuery(mSearchTerms, true)
        searchCards()
    }

    // Finish initializing the activity after the collection has been correctly loaded
    override fun onCollectionLoaded(col: com.ichi2.libanki.Collection) {
        super.onCollectionLoaded(col)
        Timber.d("onCollectionLoaded()")
        registerExternalStorageListener()
        val preferences = baseContext.sharedPrefs()

        mOrder = SortType.fromCol(col.config, preferences)
        mOrderAsc = col.config.get("sortBackwards") ?: false
        mCards.reset()
        // Create a spinner for column 1
        val cardsColumn1Spinner = findViewById<Spinner>(R.id.browser_column1_spinner)
        val column1Adapter = ArrayAdapter.createFromResource(
            this,
            R.array.browser_column1_headings,
            android.R.layout.simple_spinner_item
        )
        column1Adapter.setDropDownViewResource(R.layout.spinner_custom_layout)
        cardsColumn1Spinner.adapter = column1Adapter
        cardsColumn1Spinner.onItemSelectedListener = object : OnItemSelectedListener {
            override fun onItemSelected(parent: AdapterView<*>?, view: View?, pos: Int, id: Long) {
                // If a new column was selected then change the key used to map from mCards to the column TextView
                if (pos != mColumn1Index) {
                    mColumn1Index = pos
                    AnkiDroidApp.instance.baseContext.sharedPrefs().edit {
                        putInt(DISPLAY_COLUMN_1_KEY, mColumn1Index)
                    }
                    val fromMap = cardsAdapter.fromMapping
                    fromMap[0] = COLUMN1_KEYS[mColumn1Index]
                    cardsAdapter.fromMapping = fromMap
                }
            }

            override fun onNothingSelected(parent: AdapterView<*>?) {
                // Do Nothing
            }
        }
        // Setup the column 2 heading as a spinner so that users can easily change the column type
        val cardsColumn2Spinner = findViewById<Spinner>(R.id.browser_column2_spinner)
        val column2Adapter = ArrayAdapter.createFromResource(
            this,
            R.array.browser_column2_headings,
            android.R.layout.simple_spinner_item
        )
        // The custom layout for the adapter is used to prevent the overlapping of various interactive components on the screen
        column2Adapter.setDropDownViewResource(R.layout.spinner_custom_layout)
        cardsColumn2Spinner.adapter = column2Adapter
        // Create a new list adapter with updated column map any time the user changes the column
        cardsColumn2Spinner.onItemSelectedListener = object : OnItemSelectedListener {
            override fun onItemSelected(parent: AdapterView<*>?, view: View?, pos: Int, id: Long) {
                // If a new column was selected then change the key used to map from mCards to the column TextView
                if (pos != mColumn2Index) {
                    mColumn2Index = pos
                    AnkiDroidApp.instance.baseContext.sharedPrefs().edit {
                        putInt(DISPLAY_COLUMN_2_KEY, mColumn2Index)
                    }
                    val fromMap = cardsAdapter.fromMapping
                    fromMap[1] = COLUMN2_KEYS[mColumn2Index]
                    cardsAdapter.fromMapping = fromMap
                }
            }

            override fun onNothingSelected(parent: AdapterView<*>?) {
                // Do Nothing
            }
        }
        // set the spinner index
        cardsColumn1Spinner.setSelection(mColumn1Index)
        cardsColumn2Spinner.setSelection(mColumn2Index)
        cardsListView.setOnItemClickListener { _: AdapterView<*>?, view: View?, position: Int, _: Long ->
            if (isInMultiSelectMode) {
                // click on whole cell triggers select
                val cb = view!!.findViewById<CheckBox>(R.id.card_checkbox)
                cb.toggle()
                onCheck(position, view)
            } else {
                // load up the card selected on the list
                val clickedCardId = mCards[position].id
                saveScrollingState(position)
                openNoteEditorForCard(clickedCardId)
            }
        }
        @KotlinCleanup("helper function for min/max range")
        cardsListView.setOnItemLongClickListener { _: AdapterView<*>?, view: View?, position: Int, _: Long ->
            if (isInMultiSelectMode) {
                var hasChanged = false
                for (i in min(mLastSelectedPosition, position)..max(
                    mLastSelectedPosition,
                    position
                )) {
                    val card = cardsListView.getItemAtPosition(i) as CardCache

                    // Add to the set of checked cards
                    hasChanged = hasChanged or mCheckedCards.add(card)
                }
                if (hasChanged) {
                    onSelectionChanged()
                }
            } else {
                mLastSelectedPosition = position
                saveScrollingState(position)
                loadMultiSelectMode()

                // click on whole cell triggers select
                val cb = view!!.findViewById<CheckBox>(R.id.card_checkbox)
                cb.toggle()
                onCheck(position, view)
                recenterListView(view)
                cardsAdapter.notifyDataSetChanged()
            }
            true
        }
        window.setSoftInputMode(WindowManager.LayoutParams.SOFT_INPUT_STATE_ALWAYS_HIDDEN)
        val deckId = col.decks.selected()
        deckSpinnerSelection = DeckSpinnerSelection(
            this,
            col,
            findViewById(R.id.toolbar_spinner),
            showAllDecks = true,
            alwaysShowDefault = false,
            showFilteredDecks = true
        )
        cardsOrNotes = CardsOrNotes.fromCollection(col)
        isTruncated = this.sharedPrefs().getBoolean("isTruncated", false)
        deckSpinnerSelection!!.initializeActionBarDeckSpinner(this.supportActionBar!!)
        selectDeckAndSave(deckId)

        // If a valid value for last deck exists then use it, otherwise use libanki selected deck
        if (lastDeckId != null && lastDeckId == ALL_DECKS_ID) {
            selectAllDecks()
        } else if (lastDeckId != null && col.decks.get(lastDeckId!!) != null) {
            deckSpinnerSelection!!.selectDeckById(lastDeckId!!, false)
        } else {
            deckSpinnerSelection!!.selectDeckById(col.decks.selected(), false)
        }
    }

    fun selectDeckAndSave(deckId: DeckId) {
        deckSpinnerSelection!!.selectDeckById(deckId, true)
        mRestrictOnDeck = if (deckId == ALL_DECKS_ID) {
            ""
        } else {
            val deckName = getColUnsafe.decks.name(deckId)
            "deck:\"$deckName\" "
        }
        saveLastDeckId(deckId)
        searchCards()
    }

    override fun onKeyDown(keyCode: Int, event: KeyEvent): Boolean {
        // NOTE: These are all active when typing in the search - doesn't matter as all need CTRL
        when (keyCode) {
            KeyEvent.KEYCODE_A -> {
                if (event.isCtrlPressed) {
                    Timber.i("Ctrl+A - Select All")
                    onSelectAll()
                    return true
                }
            }
            KeyEvent.KEYCODE_E -> {
                // Ctrl+Shift+E: Export (TODO)
                if (event.isCtrlPressed) {
                    Timber.i("Ctrl+E: Add Note")
                    launchCatchingTask { addNoteFromCardBrowser() }
                    return true
                }
            }
            KeyEvent.KEYCODE_D -> {
                if (event.isCtrlPressed) {
                    Timber.i("Ctrl+D: Change Deck")
                    showChangeDeckDialog()
                    return true
                }
            }
            KeyEvent.KEYCODE_K -> {
                if (event.isCtrlPressed) {
                    Timber.i("Ctrl+K: Toggle Mark")
                    launchCatchingTask { toggleMark() }
                    return true
                }
            }
            KeyEvent.KEYCODE_R -> {
                if (event.isCtrlPressed && event.isAltPressed) {
                    Timber.i("Ctrl+Alt+R - Reschedule")
                    rescheduleSelectedCards()
                    return true
                }
            }
            KeyEvent.KEYCODE_FORWARD_DEL -> {
                Timber.i("Delete pressed - Delete Selected Note")
                launchCatchingTask { deleteSelectedNote() }
                return true
            }
            KeyEvent.KEYCODE_F -> {
                if (event.isCtrlPressed) {
                    Timber.i("Ctrl+F - Find notes")
                    mSearchItem?.expandActionView()
                    return true
                }
            }
        }
        return super.onKeyDown(keyCode, event)
    }

    /** All the notes of the selected cards will be marked
     * If one or more card is unmarked, all will be marked,
     * otherwise, they will be unmarked  */
    @NeedsTest("Test that the mark get toggled as expected for a list of selected cards")
    private suspend fun toggleMark() {
        if (!hasSelectedCards()) {
            Timber.i("Not marking cards - nothing selected")
            return
        }
        val cardIds = selectedCardIds
        withProgress {
            undoableOp {
                val noteIds = notesOfCards(cardIds)
                // if all notes are marked, remove the mark
                // if no notes are marked, add the mark
                // if there is a mix, enable the mark on all
                val wantMark = !noteIds.all { getNote(it).hasTag("marked") }
                if (wantMark) {
                    tags.bulkAdd(noteIds, "marked")
                } else {
                    tags.bulkRemove(noteIds, "marked")
                }
            }
        }
    }

    @VisibleForTesting
    fun selectAllDecks() {
        deckSpinnerSelection!!.selectAllDecks()
        mRestrictOnDeck = ""
        saveLastDeckId(ALL_DECKS_ID)
        searchCards()
    }

    /** Opens the note editor for a card.
     * We use the Card ID to specify the preview target  */
    private fun openNoteEditorForCard(cardId: CardId) {
        mCurrentCardId = cardId
        cardBrowserCard = getColUnsafe.getCard(mCurrentCardId)
        // start note editor using the card we just loaded
        val editCard = Intent(this, NoteEditor::class.java)
            .putExtra(NoteEditor.EXTRA_CALLER, NoteEditor.CALLER_CARDBROWSER_EDIT)
            .putExtra(NoteEditor.EXTRA_CARD_ID, cardBrowserCard!!.id)
        launchActivityForResultWithAnimation(editCard, onEditCardActivityResult, ActivityTransitionAnimation.Direction.START)
        // #6432 - FIXME - onCreateOptionsMenu crashes if receiving an activity result from edit card when in multiselect
        endMultiSelectMode()
    }

    private fun openNoteEditorForCurrentlySelectedNote() {
        try {
            // Just select the first one. It doesn't particularly matter if there's a multiselect occurring.
            openNoteEditorForCard(selectedCardIds[0])
        } catch (e: Exception) {
            Timber.w(e, "Error Opening Note Editor")
            showSnackbar(
                R.string.multimedia_editor_something_wrong,
                Snackbar.LENGTH_LONG
            )
        }
    }

    override fun onStop() {
        // cancel rendering the question and answer, which has shared access to mCards
        super.onStop()
        if (!isFinishing) {
            updateInBackground(this)
        }
    }

    override fun onDestroy() {
        invalidate()
        super.onDestroy()
        if (mUnmountReceiver != null) {
            unregisterReceiver(mUnmountReceiver)
        }
    }

    override fun onBackPressed() {
        when {
            isDrawerOpen -> super.onBackPressed()
            isInMultiSelectMode -> endMultiSelectMode()
            else -> {
                Timber.i("Back key pressed")
                val data = Intent()
                // Add reload flag to result intent so that schedule reset when returning to note editor
                data.putExtra(NoteEditor.RELOAD_REQUIRED_EXTRA_KEY, mReloadRequired)
                closeCardBrowser(RESULT_OK, data)
            }
        }
    }

    override fun onPause() {
        super.onPause()
        // If the user entered something into the search, but didn't press "search", clear this.
        // It's confusing if the bar is shown with a query that does not relate to the data on the screen
        mTempSearchQuery = null
        if (mPostAutoScroll) {
            mPostAutoScroll = false
        }
    }

    override fun onResume() {
        super.onResume()
        selectNavigationItem(R.id.nav_browser)
    }

    @KotlinCleanup("Add a few variables to get rid of the !!")
    override fun onCreateOptionsMenu(menu: Menu): Boolean {
        Timber.d("onCreateOptionsMenu()")
        mActionBarMenu = menu
        if (!isInMultiSelectMode) {
            // restore drawer click listener and icon
            restoreDrawerIcon()
            menuInflater.inflate(R.menu.card_browser, menu)
            mSaveSearchItem = menu.findItem(R.id.action_save_search)
            mSaveSearchItem?.isVisible = false // the searchview's query always starts empty.
            mMySearchesItem = menu.findItem(R.id.action_list_my_searches)
            val savedFiltersObj = savedFilters(getColUnsafe)
            mMySearchesItem!!.isVisible = savedFiltersObj.size > 0
            mSearchItem = menu.findItem(R.id.action_search)
            mSearchItem!!.setOnActionExpandListener(object : MenuItem.OnActionExpandListener {
                override fun onMenuItemActionExpand(item: MenuItem): Boolean {
                    return true
                }

                override fun onMenuItemActionCollapse(item: MenuItem): Boolean {
                    // SearchView doesn't support empty queries so we always reset the search when collapsing
                    mSearchTerms = ""
                    mSearchView!!.setQuery(mSearchTerms, false)
                    searchCards()
                    // invalidate options menu so that disappeared icons would appear again
                    invalidateOptionsMenu()
                    mTempSearchQuery = null
                    return true
                }
            })
            mSearchView = mSearchItem!!.actionView as CardBrowserSearchView
            mSearchView!!.setOnQueryTextListener(object : SearchView.OnQueryTextListener {
                override fun onQueryTextChange(newText: String): Boolean {
                    if (mSearchView!!.shouldIgnoreValueChange()) {
                        return true
                    }
                    mSaveSearchItem?.isVisible = newText.isNotEmpty()
                    mTempSearchQuery = newText
                    return true
                }

                override fun onQueryTextSubmit(query: String): Boolean {
                    onSearch()
                    mSearchView!!.clearFocus()
                    return true
                }
            })
            // Fixes #6500 - keep the search consistent if coming back from note editor
            // Fixes #9010 - consistent search after drawer change calls invalidateOptionsMenu (mTempSearchQuery)
            if (!mTempSearchQuery.isNullOrEmpty() || mSearchTerms.isNotEmpty()) {
                mSearchItem!!.expandActionView() // This calls mSearchView.setOnSearchClickListener
                val toUse = if (!mTempSearchQuery.isNullOrEmpty()) mTempSearchQuery else mSearchTerms
                mSearchView!!.setQuery(toUse!!, false)
            }
            mSearchView!!.setOnSearchClickListener {
                // Provide SearchView with the previous search terms
                mSearchView!!.setQuery(mSearchTerms, false)
            }
        } else {
            // multi-select mode
            menuInflater.inflate(R.menu.card_browser_multiselect, menu)
            showBackIcon()
            increaseHorizontalPaddingOfOverflowMenuIcons(menu)
        }
        mActionBarMenu?.findItem(R.id.action_undo)?.run {
            isVisible = getColUnsafe.undoAvailable()
            title = getColUnsafe.undoLabel()
        }

        // Maybe we were called from ACTION_PROCESS_TEXT.
        // In that case we already fill in the search.
        if (Intent.ACTION_PROCESS_TEXT == intent.action) {
            val search = intent.getCharSequenceExtra(Intent.EXTRA_PROCESS_TEXT)
            if (!search.isNullOrEmpty()) {
                Timber.i("CardBrowser :: Called with search intent: %s", search.toString())
                mSearchView!!.setQuery(search, true)
                intent.action = Intent.ACTION_DEFAULT
            }
        }
        mPreviewItem = menu.findItem(R.id.action_preview)
        onSelectionChanged()
        updatePreviewMenuItem()
        return super.onCreateOptionsMenu(menu)
    }

    override fun onNavigationPressed() {
        if (isInMultiSelectMode) {
            endMultiSelectMode()
        } else {
            super.onNavigationPressed()
        }
    }

    private fun displayDeckPickerForPermissionsDialog() {
        // TODO: Combine this with class: IntentHandler after both are well-tested
        val deckPicker = Intent(this, DeckPicker::class.java)
        deckPicker.action = Intent.ACTION_MAIN
        deckPicker.addCategory(Intent.CATEGORY_LAUNCHER)
        deckPicker.flags = Intent.FLAG_ACTIVITY_NEW_TASK or Intent.FLAG_ACTIVITY_CLEAR_TASK
        startActivityWithAnimation(deckPicker, ActivityTransitionAnimation.Direction.FADE)
        finishActivityWithFade(this)
        this.setResult(RESULT_CANCELED)
    }

    private fun wasLoadedFromExternalTextActionItem(): Boolean {
        val intent = this.intent ?: return false
        // API 23: Replace with Intent.ACTION_PROCESS_TEXT
        return "android.intent.action.PROCESS_TEXT".equals(intent.action, ignoreCase = true)
    }

    private fun updatePreviewMenuItem() {
        mPreviewItem?.isVisible = cardCount > 0
    }

    /** Returns the number of cards that are visible on the screen  */
    val cardCount: Int
        get() = mCards.size()

    private fun updateMultiselectMenu() {
        Timber.d("updateMultiselectMenu()")
        if (mActionBarMenu == null || mActionBarMenu!!.findItem(R.id.action_suspend_card) == null) {
            return
        }
        if (mCheckedCards.isNotEmpty()) {
            mActionBarMenu!!.findItem(R.id.action_suspend_card).apply {
                title = TR.browsingToggleSuspend()
                setIcon(R.drawable.ic_pause_circle_outline)
            }
            mActionBarMenu!!.findItem(R.id.action_mark_card).apply {
                title = TR.browsingToggleMark()
                setIcon(R.drawable.ic_star_border_white)
            }
        }
        mActionBarMenu!!.findItem(R.id.action_export_selected).apply {
            this.title = if (cardsOrNotes == CARDS) {
                resources.getQuantityString(R.plurals.card_browser_export_cards, checkedCardCount())
            } else {
                resources.getQuantityString(R.plurals.card_browser_export_notes, checkedCardCount())
            }
        }
        mActionBarMenu!!.findItem(R.id.action_delete_card).apply {
            this.title = if (cardsOrNotes == CARDS) {
                resources.getQuantityString(R.plurals.card_browser_delete_cards, checkedCardCount())
            } else {
                resources.getQuantityString(R.plurals.card_browser_delete_notes, checkedCardCount())
            }
        }
        mActionBarMenu!!.findItem(R.id.action_select_all).isVisible = !hasSelectedAllCards()
        // Note: Theoretically should not happen, as this should kick us back to the menu
        mActionBarMenu!!.findItem(R.id.action_select_none).isVisible = hasSelectedCards()
        mActionBarMenu!!.findItem(R.id.action_edit_note).isVisible = canPerformMultiSelectEditNote()
        mActionBarMenu!!.findItem(R.id.action_view_card_info).isVisible = canPerformCardInfo()
    }

    private fun hasSelectedCards(): Boolean {
        return mCheckedCards.isNotEmpty()
    }

    private fun hasSelectedAllCards(): Boolean {
        return checkedCardCount() >= cardCount // must handle 0.
    }

    private fun updateFlagForSelectedRows(flag: Int) {
        launchCatchingTask { updateSelectedCardsFlag(flag) }
    }

    /**
     * Sets the flag for selected cards, default norm of flags are as:
     *
     * 0: No Flag, 1: RED, 2: ORANGE, 3: GREEN
     * 4: BLUE, 5: PINK, 6: Turquoise, 7: PURPLE
     *
     */
    @VisibleForTesting
    suspend fun updateSelectedCardsFlag(flag: Int) {
        // list of cards with updated flags
        val updatedCards = withProgress {
            withCol {
                setUserFlag(flag, selectedCardIds)
                selectedCardIds
                    .map { getCard(it) }
                    .onEach { load() }
            }
        }
        // TODO: try to offload the cards processing in updateCardsInList() on a background thread,
        // otherwise it could hang the main thread
        updateCardsInList(updatedCards)
        invalidateOptionsMenu() // maybe the availability of undo changed
        if (updatedCards.map { card -> card.id }.contains(reviewerCardId)) {
            mReloadRequired = true
        }
    }

    /** Updates flag icon color and cards shown with given color  */
    private fun selectionWithFlagTask(flag: Int) {
        mCurrentFlag = flag
        filterByFlag()
    }

    override fun onOptionsItemSelected(item: MenuItem): Boolean {
        when {
            drawerToggle.onOptionsItemSelected(item) -> return true

            // dismiss undo-snackbar if shown to avoid race condition
            // (when another operation will be performed on the model, it will undo the latest operation)
            mUndoSnackbar != null && mUndoSnackbar!!.isShown -> mUndoSnackbar!!.dismiss()
        }

        when (item.itemId) {
            android.R.id.home -> {
                endMultiSelectMode()
                return true
            }
            R.id.action_add_note_from_card_browser -> {
                addNoteFromCardBrowser()
                return true
            }
            R.id.action_save_search -> {
                val searchTerms = mSearchView!!.query.toString()
                showDialogFragment(
                    newInstance(
                        null,
                        mMySearchesDialogListener,
                        searchTerms,
                        CardBrowserMySearchesDialog.CARD_BROWSER_MY_SEARCHES_TYPE_SAVE
                    )
                )
                return true
            }
            R.id.action_list_my_searches -> {
                val savedFilters = savedFilters(getColUnsafe)
                showDialogFragment(
                    newInstance(
                        savedFilters,
                        mMySearchesDialogListener,
                        "",
                        CardBrowserMySearchesDialog.CARD_BROWSER_MY_SEARCHES_TYPE_LIST
                    )
                )
                return true
            }
            R.id.action_sort_by_size -> {
                showDialogFragment(CardBrowserOrderDialog.newInstance(mOrder, mOrderAsc, orderSingleChoiceDialogListener))
                return true
            }

            @NeedsTest("filter-marked query needs testing")
            R.id.action_show_marked -> {
                mSearchTerms = "tag:marked"
                mSearchView!!.setQuery("", false)
                searchWithFilterQuery(mSearchTerms)
                return true
            }

            @NeedsTest("filter-suspended query needs testing")
            R.id.action_show_suspended -> {
                mSearchTerms = "is:suspended"
                mSearchView!!.setQuery("", false)
                searchWithFilterQuery(mSearchTerms)
                return true
            }
            R.id.action_search_by_tag -> {
                showFilterByTagsDialog()
                return true
            }
            R.id.action_flag_zero -> {
                updateFlagForSelectedRows(0)
                return true
            }
            R.id.action_flag_one -> {
                updateFlagForSelectedRows(1)
                return true
            }
            R.id.action_flag_two -> {
                updateFlagForSelectedRows(2)
                return true
            }
            R.id.action_flag_three -> {
                updateFlagForSelectedRows(3)
                return true
            }
            R.id.action_flag_four -> {
                updateFlagForSelectedRows(4)
                return true
            }
            R.id.action_flag_five -> {
                updateFlagForSelectedRows(5)
                return true
            }
            R.id.action_flag_six -> {
                updateFlagForSelectedRows(6)
                return true
            }
            R.id.action_flag_seven -> {
                updateFlagForSelectedRows(7)
                return true
            }
            R.id.action_select_flag_zero -> {
                selectionWithFlagTask(0)
                return true
            }
            R.id.action_select_flag_one -> {
                selectionWithFlagTask(1)
                return true
            }
            R.id.action_select_flag_two -> {
                selectionWithFlagTask(2)
                return true
            }
            R.id.action_select_flag_three -> {
                selectionWithFlagTask(3)
                return true
            }
            R.id.action_select_flag_four -> {
                selectionWithFlagTask(4)
                return true
            }
            R.id.action_select_flag_five -> {
                selectionWithFlagTask(5)
                return true
            }
            R.id.action_select_flag_six -> {
                selectionWithFlagTask(6)
                return true
            }
            R.id.action_select_flag_seven -> {
                selectionWithFlagTask(7)
                return true
            }
            R.id.action_delete_card -> {
                launchCatchingTask { deleteSelectedNote() }
                return true
            }
            R.id.action_mark_card -> {
                launchCatchingTask { toggleMark() }
                return true
            }
            R.id.action_suspend_card -> {
                launchCatchingTask { suspendCards(selectedCardIds) }
                return true
            }
            R.id.action_change_deck -> {
                showChangeDeckDialog()
                return true
            }
            R.id.action_undo -> {
                Timber.w("CardBrowser:: Undo pressed")
                onUndo()
                return true
            }
            R.id.action_select_none -> {
                onSelectNone()
                return true
            }
            R.id.action_select_all -> {
                onSelectAll()
                return true
            }
            R.id.action_preview -> {
                onPreview()
                return true
            }
            R.id.action_reset_cards_progress -> {
                Timber.i("NoteEditor:: Reset progress button pressed")
                onResetProgress()
                return true
            }
            R.id.action_reschedule_cards -> {
                Timber.i("CardBrowser:: Reschedule button pressed")
                rescheduleSelectedCards()
                return true
            }
            R.id.action_reposition_cards -> {
                Timber.i("CardBrowser:: Reposition button pressed")

                // `selectedCardIds` getter does alot of work so save it in a val beforehand
                val selectedCardIds = selectedCardIds
                // Only new cards may be repositioned (If any non-new found show error dialog and return false)
                if (selectedCardIds.any { getColUnsafe.getCard(it).queue != Consts.QUEUE_TYPE_NEW }) {
                    showDialogFragment(
                        SimpleMessageDialog.newInstance(
                            title = getString(R.string.vague_error),
                            message = getString(R.string.reposition_card_not_new_error),
                            reload = false
                        )
                    )
                    return false
                }
                val repositionDialog = IntegerDialog().apply {
                    setArgs(
                        title = this@CardBrowser.getString(R.string.reposition_card_dialog_title),
                        prompt = this@CardBrowser.getString(R.string.reposition_card_dialog_message),
                        digits = 5
                    )
                    setCallbackRunnable { pos -> repositionCardsNoValidation(selectedCardIds, pos) }
                }
                showDialogFragment(repositionDialog)
                return true
            }
            R.id.action_edit_note -> {
                openNoteEditorForCurrentlySelectedNote()
                return super.onOptionsItemSelected(item)
            }
            R.id.action_view_card_info -> {
                val selectedCardIds = selectedCardIds
                if (selectedCardIds.isNotEmpty()) {
                    val cardId = selectedCardIds[0]
                    val intent = CardInfoDestination(cardId).toIntent(this)
                    startActivityWithAnimation(intent, ActivityTransitionAnimation.Direction.FADE)
                }
                return true
            }
            R.id.action_edit_tags -> {
                showEditTagsDialog()
            }
            R.id.action_open_options -> {
                showOptionsDialog()
            }
            R.id.action_export_selected -> {
                exportSelected()
            }
        }
        return super.onOptionsItemSelected(item)
    }

    fun switchCardOrNote(newCardsMode: CardsOrNotes) {
        launchCatchingTask {
            withCol { newCardsMode.saveToCollection(this) }
            cardsOrNotes = newCardsMode
            searchCards()
        }
    }

    fun onTruncate(newTruncateValue: Boolean) {
        val sharedPrefs = this.sharedPrefs()

        sharedPrefs.edit {
            putBoolean("isTruncated", newTruncateValue)
        }

        isTruncated = newTruncateValue
        cardsAdapter.notifyDataSetChanged()
    }

    fun exportSelected() {
        if (!isInMultiSelectMode) {
            return
        }

        if (cardsOrNotes == CARDS) {
            mExportingDelegate.showExportDialog(
                ExportDialogParams(
                    message = resources.getQuantityString(R.plurals.confirm_apkg_export_selected_cards, selectedCardIds.size, selectedCardIds.size),
                    exportType = ExportType.ExportCards(selectedCardIds)
                )
            )
        } else {
            val selectedNoteIds = selectedNoteIds(selectedCardIds, getColUnsafe)
            mExportingDelegate.showExportDialog(
                ExportDialogParams(
                    message = resources.getQuantityString(R.plurals.confirm_apkg_export_selected_notes, selectedNoteIds.size, selectedNoteIds.size),
                    exportType = ExportType.ExportNotes(selectedNoteIds)
                )
            )
        }
    }

    protected suspend fun deleteSelectedNote() {
        if (!isInMultiSelectMode) {
            return
        }

        val noteCount = withProgress("Deleting selected notes") {
            val selectedIds = selectedCardIds
            undoableOp { removeNotes(cids = selectedIds) }.count
        }
        val deletedMessage = resources.getQuantityString(R.plurals.card_browser_cards_deleted, noteCount, noteCount)
        showUndoSnackbar(deletedMessage)
    }

    @VisibleForTesting
    fun onUndo() {
        launchCatchingTask {
            undoAndShowSnackbar()
        }
    }

    private fun onResetProgress() {
        // Show confirmation dialog before resetting card progress
        val dialog = ConfirmationDialog()
        val title = getString(R.string.reset_card_dialog_title)
        val message = getString(R.string.reset_card_dialog_message)
        dialog.setArgs(title, message)
        val confirm = Runnable {
            Timber.i("CardBrowser:: ResetProgress button pressed")
            resetProgressNoConfirm(selectedCardIds)
        }
        dialog.setConfirm(confirm)
        showDialogFragment(dialog)
    }

    @VisibleForTesting
    fun resetProgressNoConfirm(cardIds: List<Long>) {
        launchCatchingTask {
            resetCards(cardIds)
        }
    }

    @VisibleForTesting
    fun repositionCardsNoValidation(cardIds: List<CardId>, position: Int) {
        launchCatchingTask {
            val changes = withProgress {
                undoableOp {
                    sched.sortCards(cardIds, position, 1, false, true)
                }
            }
            val count = changes.count
            showSnackbar(
                resources.getQuantityString(
                    R.plurals.reposition_card_dialog_acknowledge,
                    count,
                    count
                ),
                Snackbar.LENGTH_SHORT
            )
        }
    }

    protected fun onPreview() {
        onPreviewCardsActivityResult.launch(previewIntent)
    } // Preview all cards, starting from the one that is currently selected

    // Multiple cards have been explicitly selected, so preview only those cards
    @get:VisibleForTesting
    val previewIntent: Intent
        get() = if (isInMultiSelectMode && checkedCardCount() > 1) {
            // Multiple cards have been explicitly selected, so preview only those cards
            getPreviewIntent(0, selectedCardIds.toLongArray())
        } else {
            // Preview all cards, starting from the one that is currently selected
            val startIndex = if (mCheckedCards.isEmpty()) 0 else mCheckedCards.iterator().next().position
            getPreviewIntent(startIndex, allCardIds)
        }

    private fun getPreviewIntent(index: Int, selectedCardIds: LongArray): Intent {
        return PreviewDestination(index, selectedCardIds).toIntent(this)
    }

    private fun rescheduleSelectedCards() {
        if (!hasSelectedCards()) {
            Timber.i("Attempted reschedule - no cards selected")
            return
        }
        val rescheduleDialog: RescheduleDialog = selectedCardIds.run {
            val consumer = Consumer { newDays: Int -> rescheduleWithoutValidation(this, newDays) }
            if (size == 1) {
                rescheduleSingleCard(resources, getColUnsafe.getCard(this[0]), consumer)
            } else {
                rescheduleMultipleCards(resources, consumer, size)
            }
        }
        showDialogFragment(rescheduleDialog)
    }

    @VisibleForTesting
    fun rescheduleWithoutValidation(selectedCardIds: List<CardId>, newDays: Int) {
        launchCatchingTask {
            rescheduleCards(selectedCardIds, newDays)
        }
    }

    @KotlinCleanup("DeckSelectionListener is almost certainly a bug - deck!!")
    fun getChangeDeckDialog(selectableDecks: List<SelectableDeck>?): DeckSelectionDialog {
        val dialog = newInstance(
            getString(R.string.move_all_to_deck),
            null,
            false,
            selectableDecks!!
        )
        // Add change deck argument so the dialog can be dismissed
        // after activity recreation, since the selected cards will be gone with it
        dialog.requireArguments().putBoolean(CHANGE_DECK_KEY, true)
        dialog.deckSelectionListener = DeckSelectionListener { deck: SelectableDeck? -> moveSelectedCardsToDeck(deck!!.deckId) }
        return dialog
    }

    private fun showChangeDeckDialog() {
        if (!hasSelectedCards()) {
            Timber.i("Not showing Change Deck - No Cards")
            return
        }
        val selectableDecks = validDecksForChangeDeck
            .map { d -> SelectableDeck(d) }
        val dialog = getChangeDeckDialog(selectableDecks)
        showDialogFragment(dialog)
    }

    @get:VisibleForTesting
    val addNoteIntent: Intent
        get() {
            val intent = Intent(this@CardBrowser, NoteEditor::class.java)
            intent.putExtra(NoteEditor.EXTRA_CALLER, NoteEditor.CALLER_CARDBROWSER_ADD)
            if (lastDeckId?.let { id -> id > 0 } == true) {
                intent.putExtra(NoteEditor.EXTRA_DID, lastDeckId)
            }
            intent.putExtra(NoteEditor.EXTRA_TEXT_FROM_SEARCH_VIEW, mSearchTerms)
            return intent
        }

    private fun addNoteFromCardBrowser() {
        launchActivityForResultWithAnimation(addNoteIntent, onAddNoteActivityResult, ActivityTransitionAnimation.Direction.START)
    }

    private val reviewerCardId: CardId
        get() = intent.getLongExtra("currentCard", -1)

    private fun showEditTagsDialog() {
        if (selectedCardIds.isEmpty()) {
            Timber.d("showEditTagsDialog: called with empty selection")
        }
        val allTags = getColUnsafe.tags.all()
        val selectedNotes = selectedCardIds
            .map { cardId: CardId? -> getColUnsafe.getCard(cardId!!).note() }
            .distinct()
        val checkedTags = selectedNotes
            .flatMap { note: Note -> note.tags }
        if (selectedNotes.size == 1) {
            Timber.d("showEditTagsDialog: edit tags for one note")
            mTagsDialogListenerAction = TagsDialogListenerAction.EDIT_TAGS
            val dialog = mTagsDialogFactory.newTagsDialog().withArguments(TagsDialog.DialogType.EDIT_TAGS, checkedTags, allTags)
            showDialogFragment(dialog)
            return
        }
        val uncheckedTags = selectedNotes
            .flatMap { note: Note ->
                val noteTags: List<String?> = note.tags
                allTags.filter { t: String? -> !noteTags.contains(t) }
            }
        Timber.d("showEditTagsDialog: edit tags for multiple note")
        mTagsDialogListenerAction = TagsDialogListenerAction.EDIT_TAGS
        val dialog = mTagsDialogFactory.newTagsDialog().withArguments(
            TagsDialog.DialogType.EDIT_TAGS,
            checkedTags,
            uncheckedTags,
            allTags
        )
        showDialogFragment(dialog)
    }

    private fun showFilterByTagsDialog() {
        mTagsDialogListenerAction = TagsDialogListenerAction.FILTER
        val dialog = mTagsDialogFactory.newTagsDialog().withArguments(
            TagsDialog.DialogType.FILTER_BY_TAG,
            ArrayList(0),
            getColUnsafe.tags.all()
        )
        showDialogFragment(dialog)
    }

    private fun showOptionsDialog() {
        val dialog = BrowserOptionsDialog(cardsOrNotes, isTruncated)
        dialog.show(supportFragmentManager, "browserOptionsDialog")
    }

    public override fun onSaveInstanceState(savedInstanceState: Bundle) {
        // Save current search terms
        savedInstanceState.putString("mSearchTerms", mSearchTerms)
        savedInstanceState.putLong("mOldCardId", mOldCardId)
        savedInstanceState.putInt("mOldCardTopOffset", mOldCardTopOffset)
        savedInstanceState.putBoolean("mShouldRestoreScroll", mShouldRestoreScroll)
        savedInstanceState.putBoolean("mPostAutoScroll", mPostAutoScroll)
        savedInstanceState.putInt("mLastSelectedPosition", mLastSelectedPosition)
        savedInstanceState.putBoolean("mInMultiSelectMode", isInMultiSelectMode)
        savedInstanceState.putBoolean("mIsTruncated", isTruncated)
        super.onSaveInstanceState(savedInstanceState)
    }

    public override fun onRestoreInstanceState(savedInstanceState: Bundle) {
        super.onRestoreInstanceState(savedInstanceState)
        mSearchTerms = savedInstanceState.getString("mSearchTerms", "")
        mOldCardId = savedInstanceState.getLong("mOldCardId")
        mOldCardTopOffset = savedInstanceState.getInt("mOldCardTopOffset")
        mShouldRestoreScroll = savedInstanceState.getBoolean("mShouldRestoreScroll")
        mPostAutoScroll = savedInstanceState.getBoolean("mPostAutoScroll")
        mLastSelectedPosition = savedInstanceState.getInt("mLastSelectedPosition")
        isInMultiSelectMode = savedInstanceState.getBoolean("mInMultiSelectMode")
        isTruncated = savedInstanceState.getBoolean("mIsTruncated")
        searchCards()
    }

    private fun invalidate() {
        renderBrowserQAJob?.cancel()
        mCards.clear()
        mCheckedCards.clear()
    }

    /** Currently unused - to be used in #7676  */
    private fun forceRefreshSearch() {
        searchCards()
    }

    @RustCleanup("remove card cache; switch to RecyclerView and browserRowForId (#11889)")
    @VisibleForTesting
    fun searchCards() {
        // cancel the previous search & render tasks if still running
        invalidate()
        if ("" != mSearchTerms && mSearchView != null) {
            mSearchView!!.setQuery(mSearchTerms, false)
            mSearchItem!!.expandActionView()
        }
        val searchText: String? = if (mSearchTerms.contains("deck:")) {
            "($mSearchTerms)"
        } else {
            if ("" != mSearchTerms) "$mRestrictOnDeck($mSearchTerms)" else mRestrictOnDeck
        }
        // clear the existing card list
        mCards.reset()
        cardsAdapter.notifyDataSetChanged()
        val query = searchText!!
        val order = mOrder.toSortOrder()
        launchCatchingTask {
            Timber.d("performing search")
            val cards = withProgress { searchForCards(query, order, cardsOrNotes) }
            Timber.d("Search returned %d cards", cards.size)
            // Render the first few items
            for (i in 0 until Math.min(numCardsToRender(), cards.size)) {
                cards[i].load(false, mColumn1Index, mColumn2Index)
            }
            redrawAfterSearch(cards)
        }
    }

    fun redrawAfterSearch(cards: MutableList<CardCache>) {
        mCards.replaceWith(cards)
        Timber.i("CardBrowser:: Completed searchCards() Successfully")
        updateList()
        /*check whether mSearchView is initialized as it is lateinit property.*/
        if (mSearchView == null || mSearchView!!.isIconified) {
            restoreScrollPositionIfRequested()
            return
        }
        if (hasSelectedAllDecks()) {
            showSnackbar(subtitleText, Snackbar.LENGTH_SHORT)
        } else {
            // If we haven't selected all decks, allow the user the option to search all decks.
            val message = if (cardCount == 0) {
                getString(R.string.card_browser_no_cards_in_deck, selectedDeckNameForUi)
            } else {
                subtitleText
            }
            showSnackbar(message, Snackbar.LENGTH_INDEFINITE) {
                setAction(R.string.card_browser_search_all_decks) { searchAllDecks() }
            }
        }
        restoreScrollPositionIfRequested()
        updatePreviewMenuItem()
    }

    /**
     * Restores the scroll position of the browser when requested (for example after editing a card)
     */
    @NeedsTest("Issue 14220: Ensure this is called if mSearchView == null. Use Espresso to test")
    private fun restoreScrollPositionIfRequested() {
        if (!mShouldRestoreScroll) {
            Timber.d("Not restoring search position")
            return
        }
        mShouldRestoreScroll = false
        val newPosition = newPositionOfSelectedCard
        if (newPosition != CARD_NOT_AVAILABLE) {
            Timber.d("Restoring scroll position after search")
            autoScrollTo(newPosition)
        }
    }

    @VisibleForTesting
    protected open fun numCardsToRender(): Int {
        return ceil(
            (
                cardsListView.height /
                    TypedValue.applyDimension(TypedValue.COMPLEX_UNIT_DIP, 20f, resources.displayMetrics)
                ).toDouble()
        ).toInt() + 5
    }

    private fun updateList() {
        if (colIsOpenUnsafe()) {
            cardsAdapter.notifyDataSetChanged()
            deckSpinnerSelection!!.notifyDataSetChanged()
            onSelectionChanged()
            updatePreviewMenuItem()
        }
    }

    /**
     * @return text to be used in the subtitle of the drop-down deck selector
     */
    override val subtitleText: String
        get() {
            val count = cardCount

            @androidx.annotation.StringRes val subtitleId = if (cardsOrNotes == CARDS) {
                R.plurals.card_browser_subtitle
            } else {
                R.plurals.card_browser_subtitle_notes_mode
            }
            return resources.getQuantityString(subtitleId, count, count)
        }

    // convenience method for updateCardsInList(...)
    private fun updateCardInList(card: Card) {
        val cards: MutableList<Card> = java.util.ArrayList(1)
        cards.add(card)
        updateCardsInList(cards)
    }

    /** Returns the decks which are valid targets for "Change Deck"  */
    @get:VisibleForTesting
    val validDecksForChangeDeck: List<DeckNameId>
        get() = deckSpinnerSelection!!.computeDropDownDecks(includeFiltered = false)

    @RustCleanup("this isn't how Desktop Anki does it")
    override fun onSelectedTags(selectedTags: List<String>, indeterminateTags: List<String>, stateFilter: CardStateFilter) {
        when (mTagsDialogListenerAction) {
            TagsDialogListenerAction.FILTER -> filterByTags(selectedTags, stateFilter)
            TagsDialogListenerAction.EDIT_TAGS -> launchCatchingTask {
                editSelectedCardsTags(selectedTags, indeterminateTags)
            }
            else -> {}
        }
    }

    /**
     * Updates the tags of selected/checked notes and saves them to the disk
     * @param selectedTags list of checked tags
     * @param indeterminateTags a list of tags which can checked or unchecked, should be ignored if not expected
     * For more info on [selectedTags] and [indeterminateTags] see [com.ichi2.anki.dialogs.tags.TagsDialogListener.onSelectedTags]
     */
    private suspend fun editSelectedCardsTags(selectedTags: List<String>, indeterminateTags: List<String>) = withProgress {
        undoableOp {
            val selectedNotes = selectedCardIds
                .map { cardId -> getCard(cardId).note() }
                .distinct()
                .onEach { note ->
                    val previousTags: List<String> = note.tags
                    val updatedTags = getUpdatedTags(previousTags, selectedTags, indeterminateTags)
                    note.setTagsFromStr(tags.join(updatedTags))
                }
            updateNotes(selectedNotes)
        }
    }

    private fun filterByTags(selectedTags: List<String>, cardState: CardStateFilter) {
        mSearchView!!.setQuery("", false)

        val sb = StringBuilder(cardState.toSearch)
        // join selectedTags as "tag:$tag" with " or " between them
        val tagsConcat = selectedTags.joinToString(" or ") { tag -> "\"tag:$tag\"" }
        if (selectedTags.isNotEmpty()) {
            sb.append("($tagsConcat)") // Only if we added anything to the tag list
        }
        mSearchTerms = sb.toString()
        searchWithFilterQuery(mSearchTerms)
    }

    /** Updates search terms to only show cards with selected flag.  */
    private fun filterByFlag() {
        mSearchView!!.setQuery("", false)
        val flagSearchTerm = "flag:$mCurrentFlag"
        mSearchTerms = when {
            mSearchTerms.contains("flag:") -> mSearchTerms.replaceFirst("flag:.".toRegex(), flagSearchTerm)
            mSearchTerms.isNotEmpty() -> "$flagSearchTerm $mSearchTerms"
            else -> flagSearchTerm
        }
        searchWithFilterQuery(mSearchTerms)
    }

    /**
     * Loads/Reloads (Updates the Q, A & etc) of cards in the [cards] list
     * @param cards Cards that were changed
     */
    private fun updateCardsInList(cards: List<Card>) {
        val idToPos = getPositionMap(mCards)
        cards
            .mapNotNull { c -> idToPos[c.id] }
            .filterNot { pos -> pos >= cardCount }
            .forEach { pos -> mCards[pos].load(true, mColumn1Index, mColumn2Index) }
        updateList()
    }

    private suspend fun saveEditedCard() {
        Timber.d("CardBrowser - saveEditedCard()")
        val card = cardBrowserCard!!
        withProgress {
            undoableOp {
                updateNote(card.note())
            }
        }
        updateCardInList(card)
    }

    /**
     * Removes cards from view. Doesn't delete them in model (database).
     * @param reorderCards Whether to rearrange the positions of checked items (DEFECT: Currently deselects all)
     */
    private fun removeNotesView(cardsIds: Collection<Long>, reorderCards: Boolean) {
        val idToPos = getPositionMap(mCards)
        val idToRemove = cardsIds.filter { cId -> idToPos.containsKey(cId) }
        mReloadRequired = mReloadRequired || cardsIds.contains(reviewerCardId)
        val newMCards: MutableList<CardCache> = mCards
            .filterNot { c -> idToRemove.contains(c.id) }
            .mapIndexed { i, c -> CardCache(c, i) }
            .toMutableList()
        mCards.replaceWith(newMCards)
        if (reorderCards) {
            // Suboptimal from a UX perspective, we should reorder
            // but this is only hit on a rare sad path and we'd need to rejig the data structures to allow an efficient
            // search
            Timber.w("Removing current selection due to unexpected removal of cards")
            onSelectNone()
        }
        updateList()
    }

    private suspend fun suspendCards(cardIds: List<Long>) {
        if (cardIds.isEmpty()) {
            return
        }
        withProgress {
            undoableOp {
                // if all cards are suspended, unsuspend all
                // if no cards are suspended, suspend all
                // if there is a mix, suspend all
                val wantUnsuspend = cardIds.all { getCard(it).queue == Consts.QUEUE_TYPE_SUSPENDED }
                if (wantUnsuspend) {
                    sched.unsuspendCards(cardIds)
                } else {
                    sched.suspendCards(cardIds).changes
                }
            }
        }
    }

    private fun showUndoSnackbar(message: CharSequence) {
        showSnackbar(message, Snackbar.LENGTH_LONG) {
            setAction(R.string.undo) { launchCatchingTask { undoAndShowSnackbar() } }
            mUndoSnackbar = this
        }
    }

    private fun refreshAfterUndo() {
        hideProgressBar()
        // reload whole view
        forceRefreshSearch()
        endMultiSelectMode()
        cardsAdapter.notifyDataSetChanged()
        updatePreviewMenuItem()
        invalidateOptionsMenu() // maybe the availability of undo changed
    }
    private fun saveScrollingState(position: Int) {
        mOldCardId = mCards[position].id
        mOldCardTopOffset = calculateTopOffset(position)
    }

    private fun autoScrollTo(newPosition: Int) {
        cardsListView.setSelectionFromTop(newPosition, mOldCardTopOffset)
        mPostAutoScroll = true
    }

    private fun calculateTopOffset(cardPosition: Int): Int {
        val firstVisiblePosition = cardsListView.firstVisiblePosition
        val v = cardsListView.getChildAt(cardPosition - firstVisiblePosition)
        return v?.top ?: 0
    }

    private val newPositionOfSelectedCard: Int
        get() = mCards.find { c -> c.id == mOldCardId }?.position
            ?: CARD_NOT_AVAILABLE

    fun hasSelectedAllDecks(): Boolean = lastDeckId == ALL_DECKS_ID

    fun searchAllDecks() {
        // all we need to do is select all decks
        selectAllDecks()
    }

    /**
     * Returns the current deck name, "All Decks" if all decks are selected, or "Unknown"
     * Do not use this for any business logic, as this will return inconsistent data
     * with the collection.
     */
    val selectedDeckNameForUi: String
        get() = try {
            when (lastDeckId) {
                null -> getString(R.string.card_browser_unknown_deck_name)
                ALL_DECKS_ID -> getString(R.string.card_browser_all_decks)
                else -> getColUnsafe.decks.name(lastDeckId!!)
            }
        } catch (e: Exception) {
            Timber.w(e, "Unable to get selected deck name")
            getString(R.string.card_browser_unknown_deck_name)
        }

    private fun onPostExecuteRenderBrowserQA(result: Pair<List<CardCache>, List<Long>>) {
        val cardsIdsToHide = result.second
        try {
            if (cardsIdsToHide.isNotEmpty()) {
                Timber.i("Removing %d invalid cards from view", cardsIdsToHide.size)
                removeNotesView(cardsIdsToHide, true)
            }
        } catch (e: Exception) {
            Timber.e(e, "failed to hide cards")
        }
        hideProgressBar() // Some places progressbar is launched explicitly, so hide it
        cardsAdapter.notifyDataSetChanged()
        Timber.d("Completed doInBackgroundRenderBrowserQA Successfully")
    }

    private fun closeCardBrowser(result: Int, data: Intent? = null) {
        // Set result and finish
        setResult(result, data)
        finishWithAnimation(ActivityTransitionAnimation.Direction.END)
    }

    /**
     * Render the second column whenever the user stops scrolling
     */
    @VisibleForTesting
    inner class RenderOnScroll : AbsListView.OnScrollListener {
        override fun onScroll(view: AbsListView, firstVisibleItem: Int, visibleItemCount: Int, totalItemCount: Int) {
            // Show the progress bar if scrolling to given position requires rendering of the question / answer
            val lastVisibleItem = firstVisibleItem + visibleItemCount - 1
            val cards = mCards
            // List is never cleared, only reset to a new list. So it's safe here.
            val size = cards.size()
            if (size > 0 && visibleItemCount <= 0) {
                // According to Mike, there used to be 5 to 10 report by hour on the beta version. All with
                // > com.ichi2.anki.exception.ManuallyReportedException: Useless onScroll call, with size 0 firstVisibleItem 0,
                // > lastVisibleItem 0 and visibleItemCount 0.

                // This change ensure that we log more specifically case where #8821 could have occurred. That is, there are cards but we
                // are asked to display nothing.

                // Note that this is not a bug. The fact that `visibleItemCount` is equal to 0 is actually authorized by the method we
                // override and mentioned in the javadoc. It perfectly makes sens to get this order, since it can be used to know that we
                // can delete some elements from the cache for example, since nothing is displayed.

                // It would be interesting to know how often it occurs, but it is not a bug.
                CrashReportService.sendExceptionReport("CardBrowser Scroll Issue 8821", "In a search result of $size cards, with totalItemCount = $totalItemCount, somehow we got $visibleItemCount elements to display.")
            }
            // In all of those cases, there is nothing to do:
            if (size <= 0 || firstVisibleItem >= size || lastVisibleItem >= size || visibleItemCount <= 0) {
                return
            }
            val firstLoaded = cards[firstVisibleItem].isLoaded
            // Note: max value of lastVisibleItem is totalItemCount, so need to subtract 1
            val lastLoaded = cards[lastVisibleItem].isLoaded
            if (!firstLoaded || !lastLoaded) {
                if (!mPostAutoScroll) {
                    showProgressBar()
                }
                // Also start rendering the items on the screen every 300ms while scrolling
                val currentTime = SystemClock.elapsedRealtime()
                if (currentTime - mLastRenderStart > 300 || lastVisibleItem + 1 >= totalItemCount) {
                    mLastRenderStart = currentTime
                    renderBrowserQAJob?.cancel()
                    launchCatchingTask { renderBrowserQAParams(firstVisibleItem, visibleItemCount, cards.toList()) }
                }
            }
        }

        override fun onScrollStateChanged(listView: AbsListView, scrollState: Int) {
            // TODO: Try change to RecyclerView as currently gets stuck a lot when using scrollbar on right of ListView
            // Start rendering the question & answer every time the user stops scrolling
            if (mPostAutoScroll) {
                mPostAutoScroll = false
            }
            if (scrollState == AbsListView.OnScrollListener.SCROLL_STATE_IDLE) {
                val startIdx = listView.firstVisiblePosition
                val numVisible = listView.lastVisiblePosition - startIdx
                launchCatchingTask { renderBrowserQAParams(startIdx - 5, 2 * numVisible + 5, mCards.toList()) }
            }
        }
    }

    // TODO: Improve progress bar handling in places where this function is used
    protected suspend fun renderBrowserQAParams(firstVisibleItem: Int, visibleItemCount: Int, cards: List<CardCache>) {
        Timber.d("Starting Q&A background rendering")
        val result = renderBrowserQA(
            cards,
            firstVisibleItem,
            visibleItemCount,
            mColumn1Index,
            mColumn2Index
        ) {
            // Note: This is called every time a card is rendered.
            // It blocks the long-click callback while the task is running, so usage of the task should be minimized
            cardsAdapter.notifyDataSetChanged()
        }
        onPostExecuteRenderBrowserQA(result)
    }

    @VisibleForTesting(otherwise = VisibleForTesting.PRIVATE)
    inner class MultiColumnListAdapter(
        context: Context?,
        private val resource: Int,
        private var fromKeys: Array<Column>,
        private val toIds: IntArray,
        private val fontSizeScalePcent: Int
    ) : BaseAdapter() {
        private var mOriginalTextSize = -1.0f
        private val mInflater: LayoutInflater
        override fun getView(position: Int, convertView: View?, parent: ViewGroup): View {
            // Get the main container view if it doesn't already exist, and call bindView
            val v: View
            if (convertView == null) {
                v = mInflater.inflate(resource, parent, false)
                val count = toIds.size
                val columns = arrayOfNulls<View>(count)
                for (i in 0 until count) {
                    columns[i] = v.findViewById(toIds[i])
                }
                v.tag = columns
            } else {
                v = convertView
            }
            bindView(position, v)
            return v
        }

        @Suppress("UNCHECKED_CAST")
        @KotlinCleanup("Unchecked cast")
        private fun bindView(position: Int, v: View) {
            // Draw the content in the columns
            val card = mCards[position]
            (v.tag as Array<*>)
                .forEachIndexed { i, col ->
                    setFont(col as TextView) // set font for column
                    col.text = card.getColumnHeaderText(fromKeys[i]) // set text for column
                }
            // set card's background color
            val backgroundColor: Int = MaterialColors.getColor(this@CardBrowser, card.color, 0)
            v.setBackgroundColor(backgroundColor)
            // setup checkbox to change color in multi-select mode
            val checkBox = v.findViewById<CheckBox>(R.id.card_checkbox)
            // if in multi-select mode, be sure to show the checkboxes
            if (isInMultiSelectMode) {
                checkBox.visibility = View.VISIBLE
                checkBox.isChecked = mCheckedCards.contains(card)
                // this prevents checkboxes from showing an animation from selected -> unselected when
                // checkbox was selected, then selection mode was ended and now restarted
                checkBox.jumpDrawablesToCurrentState()
            } else {
                checkBox.isChecked = false
                checkBox.visibility = View.GONE
            }
            // change bg color on check changed
            checkBox.setOnClickListener { onCheck(position, v) }
            val column1 = v.findViewById<FixedTextView>(R.id.card_sfld)
            val column2 = v.findViewById<FixedTextView>(R.id.card_column2)

            if (isTruncated) {
                column1.maxLines = LINES_VISIBLE_WHEN_COLLAPSED
                column2.maxLines = LINES_VISIBLE_WHEN_COLLAPSED
                column1.ellipsize = TextUtils.TruncateAt.END
                column2.ellipsize = TextUtils.TruncateAt.END
            } else {
                column1.maxLines = Integer.MAX_VALUE
                column2.maxLines = Integer.MAX_VALUE
            }
        }

        private fun setFont(v: TextView) {
            // Set the font and font size for a TextView v
            val currentSize = v.textSize
            if (mOriginalTextSize < 0) {
                mOriginalTextSize = v.textSize
            }
            // do nothing when pref is 100% and apply scaling only once
            if (fontSizeScalePcent != 100 && abs(mOriginalTextSize - currentSize) < 0.1) {
                // getTextSize returns value in absolute PX so use that in the setter
                v.setTextSize(TypedValue.COMPLEX_UNIT_PX, mOriginalTextSize * (fontSizeScalePcent / 100.0f))
            }
        }

        var fromMapping: Array<Column>
            get() = fromKeys
            set(from) {
                fromKeys = from
                notifyDataSetChanged()
            }

        override fun getCount(): Int {
            return cardCount
        }

        override fun getItem(position: Int): CardCache {
            return mCards[position]
        }

        override fun getItemId(position: Int): Long {
            return position.toLong()
        }

        init {
            mInflater = LayoutInflater.from(context)
        }
    }

    private fun onCheck(position: Int, cell: View) {
        val checkBox = cell.findViewById<CheckBox>(R.id.card_checkbox)
        val card = mCards[position]
        if (checkBox.isChecked) {
            mCheckedCards.add(card)
        } else {
            mCheckedCards.remove(card)
        }
        onSelectionChanged()
    }

    @VisibleForTesting
    fun onSelectAll() {
        mCheckedCards.addAll(mCards.wrapped)
        onSelectionChanged()
    }

    @VisibleForTesting
    fun onSelectNone() {
        mCheckedCards.clear()
        onSelectionChanged()
    }

    private fun onSelectionChanged() {
        Timber.d("onSelectionChanged()")
        try {
            if (!isInMultiSelectMode && mCheckedCards.isNotEmpty()) {
                // If we have selected cards, load multiselect
                loadMultiSelectMode()
            } else if (isInMultiSelectMode && mCheckedCards.isEmpty()) {
                // If we don't have cards, unload multiselect
                endMultiSelectMode()
            }

            // If we're not in mutliselect, we can select cards if there are cards to select
            if (!isInMultiSelectMode) {
                mActionBarMenu?.findItem(R.id.action_select_all)?.apply {
                    isVisible = cardCount() != 0L
                }
                return
            }
            updateMultiselectMenu()
            mActionBarTitle.text = String.format(LanguageUtil.getLocaleCompat(resources), "%d", checkedCardCount())
        } finally {
            if (colIsOpenUnsafe()) {
                cardsAdapter.notifyDataSetChanged()
            }
        }
    }

    private val allCardIds: LongArray
        get() = mCards.map { c -> c.id }.toLongArray()
    // This could be better: use a wrapper class PositionAware<T> to store the position so it's
    // no longer a responsibility of CardCache and we can guarantee it's consistent just by using this collection
    /** A position-aware collection to ensure consistency between the position of items and the collection  */
    class CardCollection<T : PositionAware?> : Iterable<T> {
        var wrapped: MutableList<T> = ArrayList(0)
            private set
        fun size(): Int {
            return wrapped.size
        }

        operator fun get(index: Int): T {
            return wrapped[index]
        }

        fun reset() {
            wrapped = ArrayList(0)
        }

        fun replaceWith(value: MutableList<T>) {
            wrapped = value
        }

        fun reverse() {
            wrapped.reverse()
            wrapped.forEachIndexed { pos, card -> card!!.position = pos }
        }

        override fun iterator(): MutableIterator<T> {
            return wrapped.iterator()
        }

        fun clear() {
            wrapped.clear()
        }
    }

    @VisibleForTesting
    interface PositionAware {
        var position: Int
    }

    class CardCache : Card.Cache, PositionAware {
        var isLoaded = false
            private set
        private var mQa: Pair<String, String>? = null
        override var position: Int

        private val inCardMode: Boolean
        constructor(id: Long, col: com.ichi2.libanki.Collection, position: Int, cardsOrNotes: CardsOrNotes) : super(col, id) {
            this.position = position
            this.inCardMode = cardsOrNotes == CARDS
        }

        constructor(cache: CardCache, position: Int) : super(cache) {
            isLoaded = cache.isLoaded
            mQa = cache.mQa
            this.position = position
            this.inCardMode = cache.inCardMode
        }

        /** clear all values except ID. */
        override fun reload() {
            super.reload()
            isLoaded = false
            mQa = null
        }

        /**
         * Get the background color of items in the card list based on the Card
         * @return index into TypedArray specifying the background color
         */
        val color: Int
            get() {
                return when (card.userFlag()) {
                    1 -> R.attr.flagRed
                    2 -> R.attr.flagOrange
                    3 -> R.attr.flagGreen
                    4 -> R.attr.flagBlue
                    5 -> R.attr.flagPink
                    6 -> R.attr.flagTurquoise
                    7 -> R.attr.flagPurple
                    else -> {
                        if (isMarked(card.note())) {
                            R.attr.markedColor
                        } else if (card.queue == Consts.QUEUE_TYPE_SUSPENDED) {
                            R.attr.suspendedColor
                        } else {
                            android.R.attr.colorBackground
                        }
                    }
                }
            }

        fun getColumnHeaderText(key: Column?): String? {
            return when (key) {
                Column.FLAGS -> Integer.valueOf(card.userFlag()).toString()
                Column.SUSPENDED -> if (card.queue == Consts.QUEUE_TYPE_SUSPENDED) "True" else "False"
                Column.MARKED -> if (isMarked(card.note())) "marked" else null
                Column.SFLD -> card.note().sFld
                Column.DECK -> col.decks.name(card.did)
                Column.TAGS -> card.note().stringTags()
                Column.CARD -> if (inCardMode) card.template().optString("name") else "${card.note().numberOfCards()}"
                Column.DUE -> card.dueString
                Column.EASE -> if (inCardMode) getEaseForCards() else getAvgEaseForNotes()
                Column.CHANGED -> LanguageUtil.getShortDateFormatFromS(if (inCardMode) card.mod else card.note().mod)
                Column.CREATED -> LanguageUtil.getShortDateFormatFromMs(card.note().id)
                Column.EDITED -> LanguageUtil.getShortDateFormatFromS(card.note().mod)
                Column.INTERVAL -> if (inCardMode) queryIntervalForCards() else queryAvgIntervalForNotes()
                Column.LAPSES -> (if (inCardMode) card.lapses else card.totalLapsesOfNote()).toString()
                Column.NOTE_TYPE -> card.model().optString("name")
                Column.REVIEWS -> if (inCardMode) card.reps.toString() else card.totalReviewsForNote().toString()
                Column.QUESTION -> {
                    updateSearchItemQA()
                    mQa!!.first
                }
                Column.ANSWER -> {
                    updateSearchItemQA()
                    mQa!!.second
                }
                else -> null
            }
        }

        private fun getEaseForCards(): String {
            return if (card.type == Consts.CARD_TYPE_NEW) {
                AnkiDroidApp.instance.getString(R.string.card_browser_interval_new_card)
            } else {
                "${card.factor / 10}%"
            }
        }

        private fun getAvgEaseForNotes(): String {
            val avgEase = card.avgEaseOfNote()

            return if (avgEase == null) {
                AnkiDroidApp.instance.getString(R.string.card_browser_interval_new_card)
            } else {
                "$avgEase%"
            }
        }

        private fun queryIntervalForCards(): String {
            return when (card.type) {
                Consts.CARD_TYPE_NEW -> AnkiDroidApp.instance.getString(R.string.card_browser_interval_new_card)
                Consts.CARD_TYPE_LRN -> AnkiDroidApp.instance.getString(R.string.card_browser_interval_learning_card)
                else -> roundedTimeSpanUnformatted(AnkiDroidApp.instance, card.ivl * SECONDS_PER_DAY)
            }
        }

        private fun queryAvgIntervalForNotes(): String {
            val avgInterval = card.avgIntervalOfNote()

            return if (avgInterval == null) {
                "" // upstream does not display interval for notes with new or learning cards
            } else {
                roundedTimeSpanUnformatted(AnkiDroidApp.instance, avgInterval * SECONDS_PER_DAY)
            }
        }

        /** pre compute the note and question/answer.  It can safely
         * be called twice without doing extra work.  */
        fun load(reload: Boolean, column1Index: Int, column2Index: Int) {
            if (reload) {
                reload()
            }
            card.note()
            // First column can not be the answer. If it were to change, this code should also be changed.
            if (COLUMN1_KEYS[column1Index] == Column.QUESTION || arrayOf(Column.QUESTION, Column.ANSWER).contains(COLUMN2_KEYS[column2Index])) {
                updateSearchItemQA()
            }
            isLoaded = true
        }

        /**
         * Reload question and answer. Use browser format. If it's empty
         * uses non-browser format. If answer starts by question, remove
         * question.
         */
        private fun updateSearchItemQA() {
            if (mQa != null) {
                return
            }
            // render question and answer
            val qa = card.renderOutput(reload = true, browser = true)
            // Render full question / answer if the bafmt (i.e. "browser appearance") setting forced blank result
            if (qa.questionText.isEmpty() || qa.answerText.isEmpty()) {
                val (question_text, answer_text) = card.renderOutput(
                    reload = true,
                    browser = false
                )
                if (qa.questionText.isEmpty()) {
                    qa.questionText = question_text
                }
                if (qa.answerText.isEmpty()) {
                    qa.answerText = answer_text
                }
            }
            // update the original hash map to include rendered question & answer
            var q = qa.questionText
            var a = qa.answerText
            // remove the question from the start of the answer if it exists
            if (a.startsWith(q)) {
                a = a.substring(q.length)
            }
            a = formatQA(a, AnkiDroidApp.instance)
            q = formatQA(q, AnkiDroidApp.instance)
            mQa = Pair(q, a)
        }

        override fun equals(other: Any?): Boolean {
            if (this === other) {
                return true
            }
            if (other == null) {
                return false
            }
            return if (javaClass != other.javaClass) {
                false
            } else {
                id == (other as CardCache).id
            }
        }

        override fun hashCode(): Int {
            return java.lang.Long.valueOf(id).hashCode()
        }
    }

    /**
     * Show/dismiss dialog when sd card is ejected/remounted (collection is saved by SdCardReceiver)
     */
    private fun registerExternalStorageListener() {
        if (mUnmountReceiver == null) {
            mUnmountReceiver = object : BroadcastReceiver() {
                override fun onReceive(context: Context, intent: Intent) {
                    if (intent.action == SdCardReceiver.MEDIA_EJECT) {
                        finish()
                    }
                }
            }
            val iFilter = IntentFilter()
            iFilter.addAction(SdCardReceiver.MEDIA_EJECT)
            registerReceiver(mUnmountReceiver, iFilter)
        }
    }

    /**
     * The views expand / contract when switching between multi-select mode so we manually
     * adjust so that the vertical position of the given view is maintained
     */
    private fun recenterListView(view: View) {
        val position = cardsListView.getPositionForView(view)
        // Get the current vertical position of the top of the selected view
        val top = view.top
        // Post to event queue with some delay to give time for the UI to update the layout
        postDelayedOnNewHandler({
            // Scroll to the same vertical position before the layout was changed
            cardsListView.setSelectionFromTop(position, top)
        }, 10)
    }

    /**
     * Turn on Multi-Select Mode so that the user can select multiple cards at once.
     */
    private fun loadMultiSelectMode() {
        if (isInMultiSelectMode) {
            return
        }
        Timber.d("loadMultiSelectMode()")
        // set in multi-select mode
        isInMultiSelectMode = true
        // show title and hide spinner
        mActionBarTitle.visibility = View.VISIBLE
        mActionBarTitle.text = checkedCardCount().toString()
        deckSpinnerSelection!!.setSpinnerVisibility(View.GONE)
        // reload the actionbar using the multi-select mode actionbar
        invalidateOptionsMenu()
    }

    /**
     * Turn off Multi-Select Mode and return to normal state
     */
    private fun endMultiSelectMode() {
        Timber.d("endMultiSelectMode()")
        mCheckedCards.clear()
        isInMultiSelectMode = false
        // If view which was originally selected when entering multi-select is visible then maintain its position
        val view = cardsListView.getChildAt(mLastSelectedPosition - cardsListView.firstVisiblePosition)
        view?.let { recenterListView(it) }
        // update adapter to remove check boxes
        cardsAdapter.notifyDataSetChanged()
        // update action bar
        invalidateOptionsMenu()
        deckSpinnerSelection!!.setSpinnerVisibility(View.VISIBLE)
        mActionBarTitle.visibility = View.GONE
    }

    @VisibleForTesting
    fun checkedCardCount(): Int {
        return mCheckedCards.size
    }

    @VisibleForTesting
    fun cardCount(): Long {
        return mCards.size().toLong()
    }

    @get:VisibleForTesting(otherwise = VisibleForTesting.NONE)
    val isShowingSelectAll: Boolean
        get() = mActionBarMenu?.findItem(R.id.action_select_all)?.isVisible == true

    @get:VisibleForTesting(otherwise = VisibleForTesting.NONE)
    val isShowingSelectNone: Boolean
        get() = mActionBarMenu?.findItem(R.id.action_select_none)?.isVisible == true

    @VisibleForTesting(otherwise = VisibleForTesting.NONE)
    fun clearCardData(position: Int) {
        mCards[position].reload()
    }

    @VisibleForTesting(otherwise = VisibleForTesting.NONE)
    suspend fun rerenderAllCards() {
        renderBrowserQAParams(0, mCards.size() - 1, mCards.toList())
    }

    @get:VisibleForTesting(otherwise = VisibleForTesting.NONE)
    val cardIds: LongArray
        get() {
            val cardsCopy = mCards.wrapped.toTypedArray()
            val ret = LongArray(cardsCopy.size)
            for (i in cardsCopy.indices) {
                ret[i] = cardsCopy[i].id
            }
            return ret
        }

    @VisibleForTesting(otherwise = VisibleForTesting.NONE)
    fun checkCardsAtPositions(vararg positions: Int) {
        positions.forEach { pos ->
            check(pos < mCards.size()) {
                "Attempted to check card at index $pos. ${mCards.size()} cards available"
            }
            mCheckedCards.add(mCards[pos])
        }
        onSelectionChanged()
    }

    @VisibleForTesting(otherwise = VisibleForTesting.NONE)
    fun hasCheckedCardAtPosition(i: Int): Boolean {
        return mCheckedCards.contains(mCards[i])
    }

    @get:VisibleForTesting(otherwise = VisibleForTesting.NONE)
    val checkedCardIds: List<Long>
        get() = mCheckedCards.map { c -> c.id }

    @VisibleForTesting(otherwise = VisibleForTesting.NONE)
    fun getPropertiesForCardId(cardId: CardId): CardCache {
        return mCards.find { c -> c.id == cardId } ?: throw IllegalStateException(String.format(Locale.US, "Card '%d' not found", cardId))
    }

    @VisibleForTesting(otherwise = VisibleForTesting.NONE)
    fun filterByTag(vararg tags: String) {
        mTagsDialogListenerAction = TagsDialogListenerAction.FILTER
        onSelectedTags(tags.toList(), emptyList(), CardStateFilter.ALL_CARDS)
        filterByTags(tags.toList(), CardStateFilter.ALL_CARDS)
    }

    @VisibleForTesting
    fun filterByFlag(flag: Int) {
        mCurrentFlag = flag
        filterByFlag()
    }

    @VisibleForTesting
    fun replaceSelectionWith(positions: IntArray) {
        mCheckedCards.clear()
        checkCardsAtPositions(*positions)
    }

    @VisibleForTesting
    fun searchCards(searchQuery: String) {
        mSearchTerms = searchQuery
        searchCards()
    }

    override fun opExecuted(changes: OpChanges, handler: Any?) {
        if ((
            changes.browserSidebar ||
                changes.browserTable ||
                changes.noteText ||
                changes.card
            ) && handler !== this
        ) {
            refreshAfterUndo()
        }
    }

    companion object {
        var cardBrowserCard: Card? = null

        /**
         * Argument key to add on change deck dialog,
         * so it can be dismissed on activity recreation,
         * since the cards are unselected when this happens
         */
        private const val CHANGE_DECK_KEY = "CHANGE_DECK"
        private const val DEFAULT_FONT_SIZE_RATIO = 100

        @VisibleForTesting(otherwise = VisibleForTesting.PRIVATE)
        const val LINES_VISIBLE_WHEN_COLLAPSED = 3

        private val COLUMN1_KEYS = arrayOf(Column.QUESTION, Column.SFLD)

        // list of available keys in mCards corresponding to the column names in R.array.browser_column2_headings.
        // Note: the last 6 are currently hidden
        private val COLUMN2_KEYS = arrayOf(Column.ANSWER, Column.CARD, Column.DECK, Column.NOTE_TYPE, Column.QUESTION, Column.TAGS, Column.LAPSES, Column.REVIEWS, Column.INTERVAL, Column.EASE, Column.DUE, Column.CHANGED, Column.CREATED, Column.EDITED)

        // Values related to persistent state data
        private const val ALL_DECKS_ID = 0L
        private const val PERSISTENT_STATE_FILE = "DeckPickerState"
        private const val LAST_DECK_ID_KEY = "lastDeckId"
        const val CARD_NOT_AVAILABLE = -1
        const val DISPLAY_COLUMN_1_KEY = "cardBrowserColumn1"
        const val DISPLAY_COLUMN_2_KEY = "cardBrowserColumn2"

        fun clearLastDeckId() {
            val context: Context = AnkiDroidApp.instance
            context.getSharedPreferences(PERSISTENT_STATE_FILE, 0).edit {
                remove(LAST_DECK_ID_KEY)
            }
        }

        private fun getPositionMap(cards: CardCollection<CardCache>): Map<Long, Int> {
            return cards.mapIndexed { i, c -> c.id to i }.toMap()
        }

        @CheckResult
        private fun formatQA(text: String, context: Context): String {
            val showFilenames =
                context.sharedPrefs().getBoolean("card_browser_show_media_filenames", false)
            return formatQAInternal(text, showFilenames)
        }

        /**
         * @param txt The text to strip HTML, comments, tags and media from
         * @param showFileNames Whether [sound:foo.mp3] should be rendered as " foo.mp3 " or  " "
         * @return The formatted string
         */
        @VisibleForTesting
        @CheckResult
        fun formatQAInternal(txt: String, showFileNames: Boolean): String {
            /* Strips all formatting from the string txt for use in displaying question/answer in browser */
            var s = txt
            s = s.replace("<!--.*?-->".toRegex(), "")
            s = s.replace("<br>", " ")
            s = s.replace("<br />", " ")
            s = s.replace("<div>", " ")
            s = s.replace("\n", " ")
            s = if (showFileNames) Utils.stripSoundMedia(s) else Utils.stripSoundMedia(s, " ")
            s = s.replace("\\[\\[type:[^]]+]]".toRegex(), "")
            s = if (showFileNames) Utils.stripHTMLMedia(s) else Utils.stripHTMLMedia(s, " ")
            s = s.trim { it <= ' ' }
            return s
        }
    }
}

suspend fun searchForCards(
    query: String,
    order: SortOrder,
    cardsOrNotes: CardsOrNotes
): MutableList<CardBrowser.CardCache> {
    return withCol {
<<<<<<< HEAD
        (if (inCardsMode) findCards(query, order) else findOneCardByNote(query, order)).asSequence()
            .toCardCache(this, inCardsMode)
=======
        (if (cardsOrNotes == CARDS) findCards(query, order) else findOneCardByNote(query)).asSequence()
            .toCardCache(this, cardsOrNotes)
>>>>>>> f03d541c
            .toMutableList()
    }
}

private fun Sequence<CardId>.toCardCache(col: com.ichi2.libanki.Collection, isInCardMode: CardsOrNotes): Sequence<CardBrowser.CardCache> {
    return this.mapIndexed { idx, cid -> CardBrowser.CardCache(cid, col, idx, isInCardMode) }
}<|MERGE_RESOLUTION|>--- conflicted
+++ resolved
@@ -259,24 +259,7 @@
         if (which != mOrder) {
             mOrder = which
             mOrderAsc = false
-<<<<<<< HEAD
-            if (mOrder == 0) {
-                // if the sort value in the card browser was changed, then perform a new search
-                getColUnsafe.config.set("sortType", fSortTypes[1])
-                getColUnsafe.config.set("noteSortType", fSortTypes[1])
-                baseContext.sharedPrefs().edit {
-                    putBoolean("cardBrowserNoSorting", true)
-                }
-            } else {
-                getColUnsafe.config.set("sortType", fSortTypes[mOrder])
-                getColUnsafe.config.set("noteSortType", fSortTypes[mOrder])
-                baseContext.sharedPrefs().edit {
-                    putBoolean("cardBrowserNoSorting", false)
-                }
-            }
-=======
             which.save(getColUnsafe.config, baseContext.sharedPrefs())
->>>>>>> f03d541c
             getColUnsafe.config.set("sortBackwards", mOrderAsc)
             getColUnsafe.config.set("browserNoteSortBackwards", mOrderAsc)
             searchCards()
@@ -2523,13 +2506,8 @@
     cardsOrNotes: CardsOrNotes
 ): MutableList<CardBrowser.CardCache> {
     return withCol {
-<<<<<<< HEAD
-        (if (inCardsMode) findCards(query, order) else findOneCardByNote(query, order)).asSequence()
-            .toCardCache(this, inCardsMode)
-=======
-        (if (cardsOrNotes == CARDS) findCards(query, order) else findOneCardByNote(query)).asSequence()
+        (if (cardsOrNotes == CARDS) findCards(query, order) else findOneCardByNote(query, order)).asSequence()
             .toCardCache(this, cardsOrNotes)
->>>>>>> f03d541c
             .toMutableList()
     }
 }
