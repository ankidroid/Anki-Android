--- conflicted
+++ resolved
@@ -1240,14 +1240,9 @@
             R.id.action_edit_tags -> {
                 showEditTagsDialog()
             }
-<<<<<<< HEAD
-            return true
-        } else if (itemId == R.id.action_edit_tags) {
-            showEditTagsDialog()
-        } else if (itemId == R.id.action_truncate) {
-            onTruncate()
-=======
->>>>>>> bbd6904f
+            R.id.action_truncate -> {
+                onTruncate()
+            }
         }
         return super.onOptionsItemSelected(item)
     }
