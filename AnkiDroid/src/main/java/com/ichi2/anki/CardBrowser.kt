/****************************************************************************************
 * Copyright (c) 2010 Norbert Nagold <norbert.nagold@gmail.com>                         *
 * Copyright (c) 2012 Kostas Spyropoulos <inigo.aldana@gmail.com>                       *
 * Copyright (c) 2014 Timothy Rae <perceptualchaos2@gmail.com>                          *
 *                                                                                      *
 * This program is free software; you can redistribute it and/or modify it under        *
 * the terms of the GNU General Public License as published by the Free Software        *
 * Foundation; either version 3 of the License, or (at your option) any later           *
 * version.                                                                             *
 *                                                                                      *
 * This program is distributed in the hope that it will be useful, but WITHOUT ANY      *
 * WARRANTY; without even the implied warranty of MERCHANTABILITY or FITNESS FOR A      *
 * PARTICULAR PURPOSE. See the GNU General Public License for more details.             *
 *                                                                                      *
 * You should have received a copy of the GNU General Public License along with         *
 * this program.  If not, see <http://www.gnu.org/licenses/>.                           *
 ****************************************************************************************/

package com.ichi2.anki

import android.content.*
import android.graphics.Typeface
import android.os.Bundle
import android.os.SystemClock
import android.text.TextUtils
import android.util.Pair
import android.util.TypedValue
import android.view.*
import android.widget.*
import android.widget.AdapterView.OnItemSelectedListener
import androidx.activity.result.ActivityResult
import androidx.activity.result.contract.ActivityResultContracts.StartActivityForResult
import androidx.annotation.CheckResult
import androidx.annotation.VisibleForTesting
import androidx.appcompat.widget.SearchView
import com.afollestad.materialdialogs.MaterialDialog
import com.afollestad.materialdialogs.MaterialDialog.ListCallbackSingleChoice
import com.google.android.material.snackbar.Snackbar
import com.ichi2.anim.ActivityTransitionAnimation
import com.ichi2.anki.AnkiFont.Companion.getTypeface
import com.ichi2.anki.CardUtils.getAllCards
import com.ichi2.anki.CardUtils.getNotes
import com.ichi2.anki.UIUtils.saveCollectionInBackground
import com.ichi2.anki.UIUtils.showSimpleSnackbar
import com.ichi2.anki.UIUtils.showSnackbar
import com.ichi2.anki.UIUtils.showThemedToast
import com.ichi2.anki.dialogs.CardBrowserMySearchesDialog
import com.ichi2.anki.dialogs.CardBrowserMySearchesDialog.Companion.newInstance
import com.ichi2.anki.dialogs.CardBrowserMySearchesDialog.MySearchesDialogListener
import com.ichi2.anki.dialogs.CardBrowserOrderDialog.Companion.newInstance
import com.ichi2.anki.dialogs.ConfirmationDialog
import com.ichi2.anki.dialogs.DeckSelectionDialog
import com.ichi2.anki.dialogs.DeckSelectionDialog.Companion.newInstance
import com.ichi2.anki.dialogs.DeckSelectionDialog.DeckSelectionListener
import com.ichi2.anki.dialogs.DeckSelectionDialog.SelectableDeck
import com.ichi2.anki.dialogs.IntegerDialog
import com.ichi2.anki.dialogs.RescheduleDialog
import com.ichi2.anki.dialogs.RescheduleDialog.rescheduleMultipleCards
import com.ichi2.anki.dialogs.RescheduleDialog.rescheduleSingleCard
import com.ichi2.anki.dialogs.SimpleMessageDialog.Companion.newInstance
import com.ichi2.anki.dialogs.tags.TagsDialog
import com.ichi2.anki.dialogs.tags.TagsDialogFactory
import com.ichi2.anki.dialogs.tags.TagsDialogListener
import com.ichi2.anki.receiver.SdCardReceiver
import com.ichi2.anki.servicelayer.NoteService.isMarked
import com.ichi2.anki.servicelayer.SchedulerService.NextCard
import com.ichi2.anki.servicelayer.SchedulerService.RepositionCards
import com.ichi2.anki.servicelayer.SchedulerService.RescheduleCards
import com.ichi2.anki.servicelayer.SchedulerService.ResetCards
import com.ichi2.anki.servicelayer.SearchService.SearchCardsResult
import com.ichi2.anki.servicelayer.UndoService.Undo
import com.ichi2.anki.widgets.DeckDropDownAdapter.SubtitleListener
import com.ichi2.async.CollectionTask
import com.ichi2.async.CollectionTask.ChangeDeckMulti
import com.ichi2.async.CollectionTask.CheckCardSelection
import com.ichi2.async.CollectionTask.DeleteNoteMulti
import com.ichi2.async.CollectionTask.MarkNoteMulti
import com.ichi2.async.CollectionTask.RenderBrowserQA
import com.ichi2.async.CollectionTask.SearchCards
import com.ichi2.async.CollectionTask.SuspendCardMulti
import com.ichi2.async.CollectionTask.UpdateMultipleNotes
import com.ichi2.async.CollectionTask.UpdateNote
import com.ichi2.async.TaskListenerWithContext
import com.ichi2.async.TaskManager
import com.ichi2.compat.Compat
import com.ichi2.libanki.*
import com.ichi2.libanki.SortOrder.NoOrdering
import com.ichi2.libanki.SortOrder.UseCollectionOrdering
import com.ichi2.libanki.stats.Stats
import com.ichi2.themes.Themes.getColorFromAttr
import com.ichi2.ui.CardBrowserSearchView
import com.ichi2.ui.FixedTextView
import com.ichi2.upgrade.Upgrade.upgradeJSONIfNecessary
import com.ichi2.utils.*
import com.ichi2.utils.HandlerUtils.postDelayedOnNewHandler
import com.ichi2.utils.HashUtil.HashMapInit
import com.ichi2.utils.Permissions.hasStorageAccessPermission
import com.ichi2.utils.TagsUtil.getUpdatedTags
import com.ichi2.widget.WidgetStatus.update
import net.ankiweb.rsdroid.RustCleanup
import timber.log.Timber
import java.lang.Exception
import java.lang.IllegalStateException
import java.lang.StringBuilder
import java.util.*
import java.util.function.Consumer
import java.util.stream.Collectors
import kotlin.collections.ArrayList
import kotlin.math.abs
import kotlin.math.ceil
import kotlin.math.max
import kotlin.math.min

@Suppress("LeakingThis") // The class is only 'open' due to testing
@KotlinCleanup("scan through this class and add attributes - not started")
@KotlinCleanup("Add TextUtils.isNotNullOrEmpty accepting nulls and use it. Remove TextUtils import")
open class CardBrowser : NavigationDrawerActivity(), SubtitleListener, DeckSelectionListener, TagsDialogListener {
    @KotlinCleanup("using ?. and let keyword would be good here")
    override fun onDeckSelected(deck: SelectableDeck?) {
        deck ?: return
        val deckId = deck.deckId
        mDeckSpinnerSelection!!.initializeActionBarDeckSpinner(supportActionBar!!)
        mDeckSpinnerSelection!!.selectDeckById(deckId, true)
        selectDeckAndSave(deckId)
    }

    enum class Column {
        QUESTION, ANSWER, FLAGS, SUSPENDED, MARKED, SFLD, DECK, TAGS, ID, CARD, DUE, EASE, CHANGED, CREATED, EDITED, INTERVAL, LAPSES, NOTE_TYPE, REVIEWS
    }

    private enum class TagsDialogListenerAction {
        FILTER, EDIT_TAGS
    }

    /** List of cards in the browser.
     * When the list is changed, the position member of its elements should get changed. */
    private val mCards = CardCollection<CardCache>()

    @JvmField
    var mDeckSpinnerSelection: DeckSpinnerSelection? = null

    @KotlinCleanup("move to onCreate and make lateinit")
    @JvmField
    @VisibleForTesting
    var mCardsListView: ListView? = null
    private var mSearchView: CardBrowserSearchView? = null

    @JvmField
    @VisibleForTesting(otherwise = VisibleForTesting.PRIVATE)
    var mCardsAdapter: MultiColumnListAdapter? = null

    private var mSearchTerms: String? = null
    private var mRestrictOnDeck: String? = null
    private var mCurrentFlag = 0
    private var mTagsDialogFactory: TagsDialogFactory? = null
    private var mSearchItem: MenuItem? = null
    private var mSaveSearchItem: MenuItem? = null
    private var mMySearchesItem: MenuItem? = null
    private var mPreviewItem: MenuItem? = null
    private var mUndoSnackbar: Snackbar? = null

    // card that was clicked (not marked)
    private var mCurrentCardId: Long = 0
    private var mOrder = 0
    private var mOrderAsc = false
    private var mColumn1Index = 0
    private var mColumn2Index = 0
    // DEFECT: Doesn't need to be a local
    /** The next deck for the "Change Deck" operation  */
    private var mNewDid: Long = 0
    private var mTagsDialogListenerAction: TagsDialogListenerAction? = null

    /** The query which is currently in the search box, potentially null. Only set when search box was open  */
    private var mTempSearchQuery: String? = null
    private var onEditCardActivityResult = registerForActivityResult(StartActivityForResult()) { result: ActivityResult ->
        Timber.d("onEditCardActivityResult: resultCode=%d", result.resultCode)
        if (result.resultCode == DeckPicker.RESULT_DB_ERROR) {
            closeCardBrowser(DeckPicker.RESULT_DB_ERROR)
        }
        if (result.resultCode != RESULT_CANCELED) {
            Timber.i("CardBrowser:: CardBrowser: Saving card...")
            TaskManager.launchCollectionTask(
                UpdateNote(sCardBrowserCard!!, isFromReviewer = false, canAccessScheduler = false),
                updateCardHandler()
            )
        }
        val data = result.data
        if (data != null &&
            (data.getBooleanExtra("reloadRequired", false) || data.getBooleanExtra("noteChanged", false))
        ) {
            // if reloadRequired or noteChanged flag was sent from note editor then reload card list
            searchCards()
            mShouldRestoreScroll = true
            // in use by reviewer?
            if (reviewerCardId == mCurrentCardId) {
                mReloadRequired = true
            }
        }
        invalidateOptionsMenu() // maybe the availability of undo changed
    }
    private var onAddNoteActivityResult = registerForActivityResult(StartActivityForResult()) { result: ActivityResult ->
        Timber.d("onAddNoteActivityResult: resultCode=%d", result.resultCode)
        if (result.resultCode == DeckPicker.RESULT_DB_ERROR) {
            closeCardBrowser(DeckPicker.RESULT_DB_ERROR)
        }
        if (result.resultCode == RESULT_OK) {
            if (mSearchView != null) {
                mSearchTerms = mSearchView!!.query.toString()
                searchCards()
            } else {
                Timber.w("Note was added from browser and on return mSearchView == null")
            }
        }
        invalidateOptionsMenu() // maybe the availability of undo changed
    }
    private var onPreviewCardsActivityResult = registerForActivityResult(StartActivityForResult()) { result: ActivityResult ->
        Timber.d("onPreviewCardsActivityResult: resultCode=%d", result.resultCode)
        if (result.resultCode == DeckPicker.RESULT_DB_ERROR) {
            closeCardBrowser(DeckPicker.RESULT_DB_ERROR)
        }
        // Previewing can now perform an "edit", so it can pass on a reloadRequired
        val data = result.data
        if (data != null &&
            (data.getBooleanExtra("reloadRequired", false) || data.getBooleanExtra("noteChanged", false))
        ) {
            searchCards()
            if (reviewerCardId == mCurrentCardId) {
                mReloadRequired = true
            }
        }
        invalidateOptionsMenu() // maybe the availability of undo changed
    }
    private var mLastRenderStart: Long = 0
    private var mActionBarTitle: TextView? = null
    private var mReloadRequired = false

    @get:VisibleForTesting(otherwise = VisibleForTesting.NONE)
    var isInMultiSelectMode = false
        private set

    @get:VisibleForTesting(otherwise = VisibleForTesting.NONE)
    var isTruncated = false
        private set
    private val mCheckedCards = Collections.synchronizedSet(LinkedHashSet<CardCache>())
    private var mLastSelectedPosition = 0
    private var mActionBarMenu: Menu? = null
    private var mOldCardId: Long = 0
    private var mOldCardTopOffset = 0
    private var mShouldRestoreScroll = false
    private var mPostAutoScroll = false
    private val mOnboarding = Onboarding.CardBrowser(this)

    /**
     * Broadcast that informs us when the sd card is about to be unmounted
     */
    private var mUnmountReceiver: BroadcastReceiver? = null
    private val mOrderDialogListener = ListCallbackSingleChoice { _: MaterialDialog?, _: View?, which: Int, _: CharSequence? ->
        changeCardOrder(which)
        true
    }

    @VisibleForTesting(otherwise = VisibleForTesting.PROTECTED)
    fun changeCardOrder(which: Int) {
        if (which != mOrder) {
            mOrder = which
            mOrderAsc = false
            if (mOrder == 0) {
                // if the sort value in the card browser was changed, then perform a new search
                col.set_config("sortType", fSortTypes[1])
                AnkiDroidApp.getSharedPrefs(baseContext).edit()
                    .putBoolean("cardBrowserNoSorting", true)
                    .apply()
            } else {
                col.set_config("sortType", fSortTypes[mOrder])
                AnkiDroidApp.getSharedPrefs(baseContext).edit()
                    .putBoolean("cardBrowserNoSorting", false)
                    .apply()
            }
            col.set_config("sortBackwards", mOrderAsc)
            searchCards()
        } else if (which != CARD_ORDER_NONE) {
            // if the same element is selected again, reverse the order
            mOrderAsc = !mOrderAsc
            col.set_config("sortBackwards", mOrderAsc)
            mCards.reverse()
            updateList()
        }
        // To update the collection
        col.db.mod = true
    }

    private fun repositionCardHandler(): RepositionCardHandler {
        return RepositionCardHandler(this)
    }

    private class RepositionCardHandler(browser: CardBrowser) : TaskListenerWithContext<CardBrowser, Unit, Computation<NextCard<Array<Card>>>>(browser) {
        override fun actualOnPreExecute(context: CardBrowser) {
            Timber.d("CardBrowser::RepositionCardHandler() onPreExecute")
        }

        override fun actualOnPostExecute(context: CardBrowser, result: Computation<NextCard<Array<Card>>>) {
            Timber.d("CardBrowser::RepositionCardHandler() onPostExecute")
            context.mReloadRequired = true
            val cardCount: Int = result.value.result.size
            showThemedToast(
                context,
                context.resources.getQuantityString(R.plurals.reposition_card_dialog_acknowledge, cardCount, cardCount), true
            )
            context.reloadCards(result.value.result)
            context.invalidateOptionsMenu()
        }
    }

    private fun resetProgressCardHandler(): ResetProgressCardHandler {
        return ResetProgressCardHandler(this)
    }

    private class ResetProgressCardHandler(browser: CardBrowser) : TaskListenerWithContext<CardBrowser, Unit, Computation<NextCard<Array<Card>>>>(browser) {
        override fun actualOnPreExecute(context: CardBrowser) {
            Timber.d("CardBrowser::ResetProgressCardHandler() onPreExecute")
        }

        override fun actualOnPostExecute(context: CardBrowser, result: Computation<NextCard<Array<Card>>>) {
            Timber.d("CardBrowser::ResetProgressCardHandler() onPostExecute")
            context.mReloadRequired = true
            val cardCount: Int = result.value.result.size
            showThemedToast(
                context,
                context.resources.getQuantityString(R.plurals.reset_cards_dialog_acknowledge, cardCount, cardCount), true
            )
            context.reloadCards(result.value.result)
            context.invalidateOptionsMenu()
        }
    }

    private fun rescheduleCardHandler(): RescheduleCardHandler {
        return RescheduleCardHandler(this)
    }

    private class RescheduleCardHandler(browser: CardBrowser) : TaskListenerWithContext<CardBrowser, Unit, Computation<NextCard<Array<Card>>>>(browser) {
        override fun actualOnPreExecute(context: CardBrowser) {
            Timber.d("CardBrowser::RescheduleCardHandler() onPreExecute")
        }

        override fun actualOnPostExecute(context: CardBrowser, result: Computation<NextCard<Array<Card>>>) {
            Timber.d("CardBrowser::RescheduleCardHandler() onPostExecute")
            context.mReloadRequired = true
            val cardCount: Int = result.value.result.size
            showThemedToast(
                context,
                context.resources.getQuantityString(R.plurals.reschedule_cards_dialog_acknowledge, cardCount, cardCount), true
            )
            context.reloadCards(result.value.result)
            context.invalidateOptionsMenu()
        }
    }

    private val mMySearchesDialogListener: MySearchesDialogListener = object : MySearchesDialogListener {
        override fun onSelection(searchName: String?) {
            Timber.d("OnSelection using search named: %s", searchName)
            val savedFiltersObj = col.get_config("savedFilters", null as JSONObject?)
            Timber.d("SavedFilters are %s", savedFiltersObj?.toString())
            if (savedFiltersObj != null) {
                mSearchTerms = savedFiltersObj.optString(searchName)
                Timber.d("OnSelection using search terms: %s", mSearchTerms)
                mSearchView!!.setQuery(mSearchTerms!!, false)
                mSearchItem!!.expandActionView()
                searchCards()
            }
        }

        override fun onRemoveSearch(searchName: String?) {
            Timber.d("OnRemoveSelection using search named: %s", searchName)
            val savedFiltersObj = col.get_config("savedFilters", null as JSONObject?)
            if (savedFiltersObj != null && savedFiltersObj.has(searchName)) {
                savedFiltersObj.remove(searchName)
                col.set_config("savedFilters", savedFiltersObj)
                col.flush()
                if (savedFiltersObj.length() == 0) {
                    mMySearchesItem!!.isVisible = false
                }
            }
        }

        override fun onSaveSearch(searchName: String?, searchTerms: String?) {
            if (searchName.isNullOrEmpty()) {
                showThemedToast(
                    this@CardBrowser,
                    getString(R.string.card_browser_list_my_searches_new_search_error_empty_name), true
                )
                return
            }
            var savedFiltersObj = col.get_config("savedFilters", null as JSONObject?)
            var shouldSave = false
            if (savedFiltersObj == null) {
                savedFiltersObj = JSONObject()
                savedFiltersObj.put(searchName, searchTerms)
                shouldSave = true
            } else if (!savedFiltersObj.has(searchName)) {
                savedFiltersObj.put(searchName, searchTerms)
                shouldSave = true
            } else {
                showThemedToast(
                    this@CardBrowser,
                    getString(R.string.card_browser_list_my_searches_new_search_error_dup), true
                )
            }
            if (shouldSave) {
                col.set_config("savedFilters", savedFiltersObj)
                col.flush()
                mSearchView!!.setQuery("", false)
                mMySearchesItem!!.isVisible = true
            }
        }
    }

    private fun onSearch() {
        mSearchTerms = mSearchView!!.query.toString()
        if (mSearchTerms!!.isEmpty()) {
            mSearchView!!.queryHint = resources.getString(R.string.deck_conf_cram_search)
        }
        searchCards()
    }

    private val selectedCardIds: List<Long>
        get() = mCheckedCards.map { c -> c.id }.toMutableList()

    private fun canPerformCardInfo(): Boolean {
        return checkedCardCount() == 1
    }

    private fun canPerformMultiSelectEditNote(): Boolean {
        // The noteId is not currently available. Only allow if a single card is selected for now.
        return checkedCardCount() == 1
    }

    /**
     * Change Deck
     * @param did Id of the deck
     */
    @VisibleForTesting
    fun moveSelectedCardsToDeck(did: Long) {
        val selectedDeck = col.decks.get(did)
        try {
            // #5932 - can't be dynamic
            if (Decks.isDynamic(selectedDeck)) {
                Timber.w("Attempted to change cards to dynamic deck. Cancelling operation.")
                displayCouldNotChangeDeck()
                return
            }
        } catch (e: Exception) {
            displayCouldNotChangeDeck()
            Timber.e(e)
            return
        }
        mNewDid = selectedDeck.getLong("id")
        Timber.i("Changing selected cards to deck: %d", mNewDid)
        if (selectedCardIds.isEmpty()) {
            endMultiSelectMode()
            mCardsAdapter!!.notifyDataSetChanged()
            return
        }
        if (selectedCardIds.contains(reviewerCardId)) {
            mReloadRequired = true
        }
        executeChangeCollectionTask(selectedCardIds, mNewDid)
    }

    private fun displayCouldNotChangeDeck() {
        showThemedToast(this, getString(R.string.card_browser_deck_change_error), true)
    }

    @get:VisibleForTesting
    val lastDeckId: Long?
        get() {
            val state = getSharedPreferences(PERSISTENT_STATE_FILE, 0)
            return if (!state.contains(LAST_DECK_ID_KEY)) {
                null
            } else state.getLong(LAST_DECK_ID_KEY, -1)
        }

    private fun saveLastDeckId(id: Long?) {
        if (id == null) {
            clearLastDeckId()
        } else {
            getSharedPreferences(PERSISTENT_STATE_FILE, 0).edit()
                .putLong(LAST_DECK_ID_KEY, id)
                .apply()
        }
    }

    override fun onCreate(savedInstanceState: Bundle?) {
        if (showedActivityFailedScreen(savedInstanceState)) {
            return
        }
        mTagsDialogFactory = TagsDialogFactory(this).attachToActivity<TagsDialogFactory>(this)
        super.onCreate(savedInstanceState)
        Timber.d("onCreate()")
        if (wasLoadedFromExternalTextActionItem() && !hasStorageAccessPermission(this)) {
            Timber.w("'Card Browser' Action item pressed before storage permissions granted.")
            showThemedToast(this, getString(R.string.intent_handler_failed_no_storage_permission), false)
            displayDeckPickerForPermissionsDialog()
            return
        }
        setContentView(R.layout.card_browser)
        initNavigationDrawer(findViewById(android.R.id.content))
        startLoadingCollection()

        // for intent coming from search query js api
        if (intent.getStringExtra("search_query") != null) {
            mSearchTerms = intent.getStringExtra("search_query")
            searchCards()
        }

        // Selected cards aren't restored on activity recreation,
        // so it is necessary to dismiss the change deck dialog
        val dialogFragment = supportFragmentManager.findFragmentByTag(DIALOG_FRAGMENT_TAG)
        if (dialogFragment is DeckSelectionDialog) {
            if (dialogFragment.requireArguments().getBoolean(CHANGE_DECK_KEY, false)) {
                Timber.d("onCreate(): Change deck dialog dismissed")
                dialogFragment.dismiss()
            }
        }
        mOnboarding.onCreate()
    }

    // Finish initializing the activity after the collection has been correctly loaded
    override fun onCollectionLoaded(col: com.ichi2.libanki.Collection) {
        super.onCollectionLoaded(col)
        Timber.d("onCollectionLoaded()")
        registerExternalStorageListener()
        val preferences = AnkiDroidApp.getSharedPrefs(baseContext)

        // Load reference to action bar title
        mActionBarTitle = findViewById(R.id.toolbar_title)
<<<<<<< HEAD
        val colOrder = getCol().get_config_string("sortType")
        mOrder = if (fSortTypes.contains(colOrder)) fSortTypes.indexOf(colOrder) else CARD_ORDER_NONE
=======
        mOrder = CARD_ORDER_NONE
        val colOrder = col.get_config_string("sortType")
        for (c in fSortTypes.indices) {
            if (fSortTypes[c] == colOrder) {
                mOrder = c
                break
            }
        }
>>>>>>> 502ee7a8
        if (mOrder == 1 && preferences.getBoolean("cardBrowserNoSorting", false)) {
            mOrder = 0
        }
        // This upgrade should already have been done during
        // setConf. However older version of AnkiDroid didn't call
        // upgradeJSONIfNecessary during setConf, which means the
        // conf saved may still have this bug.
        mOrderAsc = upgradeJSONIfNecessary(col, "sortBackwards", false)
        mCards.reset()
        mCardsListView = findViewById(R.id.card_browser_list)
        // Create a spinner for column1
        val cardsColumn1Spinner = findViewById<Spinner>(R.id.browser_column1_spinner)
        val column1Adapter = ArrayAdapter.createFromResource(
            this,
            R.array.browser_column1_headings, android.R.layout.simple_spinner_item
        )
        column1Adapter.setDropDownViewResource(android.R.layout.simple_spinner_dropdown_item)
        cardsColumn1Spinner.adapter = column1Adapter
        mColumn1Index = AnkiDroidApp.getSharedPrefs(baseContext).getInt("cardBrowserColumn1", 0)
        cardsColumn1Spinner.onItemSelectedListener = object : OnItemSelectedListener {
            override fun onItemSelected(parent: AdapterView<*>?, view: View?, pos: Int, id: Long) {
                // If a new column was selected then change the key used to map from mCards to the column TextView
                if (pos != mColumn1Index) {
                    mColumn1Index = pos
                    AnkiDroidApp.getSharedPrefs(AnkiDroidApp.getInstance().baseContext).edit()
                        .putInt("cardBrowserColumn1", mColumn1Index).apply()
                    val fromMap = mCardsAdapter!!.fromMapping
                    fromMap[0] = COLUMN1_KEYS[mColumn1Index]
                    mCardsAdapter!!.fromMapping = fromMap
                }
            }

            override fun onNothingSelected(parent: AdapterView<*>?) {
                // Do Nothing
            }
        }
        // Load default value for column2 selection
        mColumn2Index = AnkiDroidApp.getSharedPrefs(baseContext).getInt("cardBrowserColumn2", 0)
        // Setup the column 2 heading as a spinner so that users can easily change the column type
        val cardsColumn2Spinner = findViewById<Spinner>(R.id.browser_column2_spinner)
        val column2Adapter = ArrayAdapter.createFromResource(
            this,
            R.array.browser_column2_headings, android.R.layout.simple_spinner_item
        )
        column2Adapter.setDropDownViewResource(android.R.layout.simple_spinner_dropdown_item)
        cardsColumn2Spinner.adapter = column2Adapter
        // Create a new list adapter with updated column map any time the user changes the column
        cardsColumn2Spinner.onItemSelectedListener = object : OnItemSelectedListener {
            override fun onItemSelected(parent: AdapterView<*>?, view: View?, pos: Int, id: Long) {
                // If a new column was selected then change the key used to map from mCards to the column TextView
                if (pos != mColumn2Index) {
                    mColumn2Index = pos
                    AnkiDroidApp.getSharedPrefs(AnkiDroidApp.getInstance().baseContext).edit()
                        .putInt("cardBrowserColumn2", mColumn2Index).apply()
                    val fromMap = mCardsAdapter!!.fromMapping
                    fromMap[1] = COLUMN2_KEYS[mColumn2Index]
                    mCardsAdapter!!.fromMapping = fromMap
                }
            }

            override fun onNothingSelected(parent: AdapterView<*>?) {
                // Do Nothing
            }
        }
        // get the font and font size from the preferences
        val sflRelativeFontSize = preferences.getInt("relativeCardBrowserFontSize", DEFAULT_FONT_SIZE_RATIO)
        val sflCustomFont = preferences.getString("browserEditorFont", "")
        val columnsContent = arrayOf(COLUMN1_KEYS[mColumn1Index], COLUMN2_KEYS[mColumn2Index])
        // make a new list adapter mapping the data in mCards to column1 and column2 of R.layout.card_item_browser
        mCardsAdapter = MultiColumnListAdapter(
            this,
            R.layout.card_item_browser,
            columnsContent, intArrayOf(R.id.card_sfld, R.id.card_column2),
            sflRelativeFontSize,
            sflCustomFont
        )
        // link the adapter to the main mCardsListView
        mCardsListView!!.adapter = mCardsAdapter
        // make the items (e.g. question & answer) render dynamically when scrolling
        mCardsListView!!.setOnScrollListener(RenderOnScroll())
        // set the spinner index
        cardsColumn1Spinner.setSelection(mColumn1Index)
        cardsColumn2Spinner.setSelection(mColumn2Index)
        mCardsListView!!.setOnItemClickListener { _: AdapterView<*>?, view: View?, position: Int, _: Long ->
            if (isInMultiSelectMode) {
                // click on whole cell triggers select
                val cb = view!!.findViewById<CheckBox>(R.id.card_checkbox)
                cb.toggle()
                onCheck(position, view)
            } else {
                // load up the card selected on the list
                val clickedCardId = cards[position].id
                saveScrollingState(position)
                openNoteEditorForCard(clickedCardId)
            }
        }
        @KotlinCleanup("helper function for min/max range")
        mCardsListView!!.setOnItemLongClickListener { _: AdapterView<*>?, view: View?, position: Int, _: Long ->
            if (isInMultiSelectMode) {
                var hasChanged = false
                for (
                    i in min(mLastSelectedPosition, position)..max(
                        mLastSelectedPosition,
                        position
                    )
                ) {
                    val card = mCardsListView!!.getItemAtPosition(i) as CardCache

                    // Add to the set of checked cards
                    hasChanged = hasChanged or mCheckedCards.add(card)
                }
                if (hasChanged) {
                    onSelectionChanged()
                }
            } else {
                mLastSelectedPosition = position
                saveScrollingState(position)
                loadMultiSelectMode()

                // click on whole cell triggers select
                val cb = view!!.findViewById<CheckBox>(R.id.card_checkbox)
                cb.toggle()
                onCheck(position, view)
                recenterListView(view)
                mCardsAdapter!!.notifyDataSetChanged()
            }
            true
        }
        window.setSoftInputMode(WindowManager.LayoutParams.SOFT_INPUT_STATE_ALWAYS_HIDDEN)
        val deckId = col.decks.selected()
        mDeckSpinnerSelection = DeckSpinnerSelection(
            this, col, findViewById(R.id.toolbar_spinner),
            showAllDecks = true, alwaysShowDefault = false
        )
        mDeckSpinnerSelection!!.initializeActionBarDeckSpinner(this.supportActionBar!!)
        selectDeckAndSave(deckId)

        // If a valid value for last deck exists then use it, otherwise use libanki selected deck
        if (lastDeckId == ALL_DECKS_ID) {
            selectAllDecks()
        } else if (lastDeckId != null && getCol().decks.get(lastDeckId!!, false) != null) {
            mDeckSpinnerSelection!!.selectDeckById(lastDeckId!!, false)
        } else {
            mDeckSpinnerSelection!!.selectDeckById(getCol().decks.selected(), false)
        }
    }

    fun selectDeckAndSave(deckId: Long) {
        mDeckSpinnerSelection!!.selectDeckById(deckId, true)
        mRestrictOnDeck = if (deckId == ALL_DECKS_ID) {
            ""
        } else {
            val deckName = col!!.decks.name(deckId)
            "deck:\"$deckName\" "
        }
        saveLastDeckId(deckId)
        searchCards()
    }

    override fun onKeyDown(keyCode: Int, event: KeyEvent): Boolean {
        // NOTE: These are all active when typing in the search - doesn't matter as all need CTRL
        when (keyCode) {
            KeyEvent.KEYCODE_A -> {
                if (event.isCtrlPressed) {
                    Timber.i("Ctrl+A - Select All")
                    onSelectAll()
                    return true
                }
            }
            KeyEvent.KEYCODE_E -> {
                // Ctrl+Shift+E: Export (TODO)
                if (event.isCtrlPressed) {
                    Timber.i("Ctrl+E: Add Note")
                    addNoteFromCardBrowser()
                    return true
                }
            }
            KeyEvent.KEYCODE_D -> {
                if (event.isCtrlPressed) {
                    Timber.i("Ctrl+D: Change Deck")
                    showChangeDeckDialog()
                    return true
                }
            }
            KeyEvent.KEYCODE_K -> {
                if (event.isCtrlPressed) {
                    Timber.i("Ctrl+K: Toggle Mark")
                    toggleMark()
                    return true
                }
            }
            KeyEvent.KEYCODE_R -> {
                if (event.isCtrlPressed && event.isAltPressed) {
                    Timber.i("Ctrl+Alt+R - Reschedule")
                    rescheduleSelectedCards()
                    return true
                }
            }
            KeyEvent.KEYCODE_FORWARD_DEL -> {
                Timber.i("Delete pressed - Delete Selected Note")
                deleteSelectedNote()
                return true
            }
        }
        return super.onKeyDown(keyCode, event)
    }

    /** All the notes of the selected cards will be marked
     * If one or more card is unmarked, all will be marked,
     * otherwise, they will be unmarked  */
    private fun toggleMark() {
        if (!hasSelectedCards()) {
            Timber.i("Not marking cards - nothing selected")
            return
        }
        TaskManager.launchCollectionTask(
            MarkNoteMulti(selectedCardIds),
            markCardHandler()
        )
    }

    @VisibleForTesting
    fun selectAllDecks() {
        mDeckSpinnerSelection!!.selectAllDecks()
        mRestrictOnDeck = ""
        saveLastDeckId(ALL_DECKS_ID)
        searchCards()
    }

    /** Opens the note editor for a card.
     * We use the Card ID to specify the preview target  */
    private fun openNoteEditorForCard(cardId: Long) {
        mCurrentCardId = cardId
        sCardBrowserCard = col.getCard(mCurrentCardId)
        // start note editor using the card we just loaded
        val editCard = Intent(this, NoteEditor::class.java)
            .putExtra(NoteEditor.EXTRA_CALLER, NoteEditor.CALLER_CARDBROWSER_EDIT)
            .putExtra(NoteEditor.EXTRA_CARD_ID, sCardBrowserCard!!.id)
        launchActivityForResultWithAnimation(editCard, onEditCardActivityResult, ActivityTransitionAnimation.Direction.START)
        // #6432 - FIXME - onCreateOptionsMenu crashes if receiving an activity result from edit card when in multiselect
        endMultiSelectMode()
    }

    private fun openNoteEditorForCurrentlySelectedNote() {
        try {
            // Just select the first one. It doesn't particularly matter if there's a multiselect occurring.
            openNoteEditorForCard(selectedCardIds[0])
        } catch (e: Exception) {
            Timber.w(e, "Error Opening Note Editor")
            showThemedToast(this, getString(R.string.multimedia_editor_something_wrong), false)
        }
    }

    override fun onStop() {
        Timber.d("onStop()")
        // cancel rendering the question and answer, which has shared access to mCards
        super.onStop()
        if (!isFinishing) {
            update(this)
            saveCollectionInBackground()
        }
    }

    override fun onDestroy() {
        Timber.d("onDestroy()")
        invalidate()
        super.onDestroy()
        if (mUnmountReceiver != null) {
            unregisterReceiver(mUnmountReceiver)
        }
    }

    override fun onBackPressed() {
        when {
            isDrawerOpen -> super.onBackPressed()
            isInMultiSelectMode -> endMultiSelectMode()
            else -> {
                Timber.i("Back key pressed")
                val data = Intent()
                // Add reload flag to result intent so that schedule reset when returning to note editor
                data.putExtra("reloadRequired", mReloadRequired)
                closeCardBrowser(RESULT_OK, data)
            }
        }
    }

    override fun onPause() {
        super.onPause()
        // If the user entered something into the search, but didn't press "search", clear this.
        // It's confusing if the bar is shown with a query that does not relate to the data on the screen
        mTempSearchQuery = null
        mPostAutoScroll = false
    }

    override fun onResume() {
        Timber.d("onResume()")
        super.onResume()
        selectNavigationItem(R.id.nav_browser)
    }

    @KotlinCleanup("Add a few variables to get rid of the !!")
    override fun onCreateOptionsMenu(menu: Menu): Boolean {
        Timber.d("onCreateOptionsMenu()")
        mActionBarMenu = menu
        if (!isInMultiSelectMode) {
            // restore drawer click listener and icon
            restoreDrawerIcon()
            menuInflater.inflate(R.menu.card_browser, menu)
            mSaveSearchItem = menu.findItem(R.id.action_save_search)
            mSaveSearchItem!!.isVisible = false // the searchview's query always starts empty.
            mMySearchesItem = menu.findItem(R.id.action_list_my_searches)
            val savedFiltersObj = col.get_config("savedFilters", null as JSONObject?)
            mMySearchesItem!!.isVisible = savedFiltersObj != null && savedFiltersObj.length() > 0
            mSearchItem = menu.findItem(R.id.action_search)
            mSearchItem!!.setOnActionExpandListener(object : MenuItem.OnActionExpandListener {
                override fun onMenuItemActionExpand(item: MenuItem): Boolean {
                    return true
                }

                override fun onMenuItemActionCollapse(item: MenuItem): Boolean {
                    // SearchView doesn't support empty queries so we always reset the search when collapsing
                    mSearchTerms = ""
                    mSearchView!!.setQuery(mSearchTerms!!, false)
                    searchCards()
                    // invalidate options menu so that disappeared icons would appear again
                    invalidateOptionsMenu()
                    mTempSearchQuery = null
                    return true
                }
            })
            mSearchView = mSearchItem!!.actionView as CardBrowserSearchView
            mSearchView!!.setOnQueryTextListener(object : SearchView.OnQueryTextListener {
                override fun onQueryTextChange(newText: String): Boolean {
                    if (mSearchView!!.shouldIgnoreValueChange()) {
                        return true
                    }
                    mSaveSearchItem!!.isVisible = !TextUtils.isEmpty(newText)
                    mTempSearchQuery = newText
                    return true
                }

                override fun onQueryTextSubmit(query: String): Boolean {
                    onSearch()
                    mSearchView!!.clearFocus()
                    return true
                }
            })
            // Fixes #6500 - keep the search consistent if coming back from note editor
            // Fixes #9010 - consistent search after drawer change calls invalidateOptionsMenu (mTempSearchQuery)
            if (!mTempSearchQuery.isNullOrEmpty() || !mSearchTerms.isNullOrEmpty()) {
                mSearchItem!!.expandActionView() // This calls mSearchView.setOnSearchClickListener
                val toUse = if (mTempSearchQuery!!.isNotEmpty()) mTempSearchQuery else mSearchTerms
                mSearchView!!.setQuery(toUse!!, false)
            }
            mSearchView!!.setOnSearchClickListener {
                // Provide SearchView with the previous search terms
                mSearchView!!.setQuery(mSearchTerms!!, false)
            }
        } else {
            // multi-select mode
            menuInflater.inflate(R.menu.card_browser_multiselect, menu)
            showBackIcon()
        }
        val undo = mActionBarMenu?.findItem(R.id.action_undo)
        undo?.isVisible = col.undoAvailable()
        undo?.title = resources.getString(R.string.studyoptions_congrats_undo, col.undoName(resources))

        // Maybe we were called from ACTION_PROCESS_TEXT.
        // In that case we already fill in the search.
        if (intent.action == Compat.ACTION_PROCESS_TEXT) {
            val search = intent.getCharSequenceExtra(Compat.EXTRA_PROCESS_TEXT)
            if (!search.isNullOrEmpty()) {
                Timber.i("CardBrowser :: Called with search intent: %s", search.toString())
                mSearchView!!.setQuery(search, true)
                intent.action = Intent.ACTION_DEFAULT
            }
        }
        mPreviewItem = menu.findItem(R.id.action_preview)
        onSelectionChanged()
        updatePreviewMenuItem()
        return super.onCreateOptionsMenu(menu)
    }

    override fun onNavigationPressed() {
        if (isInMultiSelectMode) {
            endMultiSelectMode()
        } else {
            super.onNavigationPressed()
        }
    }

    private fun displayDeckPickerForPermissionsDialog() {
        // TODO: Combine this with class: IntentHandler after both are well-tested
        val deckPicker = Intent(this, DeckPicker::class.java)
        deckPicker.action = Intent.ACTION_MAIN
        deckPicker.addCategory(Intent.CATEGORY_LAUNCHER)
        deckPicker.flags = Intent.FLAG_ACTIVITY_NEW_TASK or Intent.FLAG_ACTIVITY_CLEAR_TASK
        startActivityWithAnimation(deckPicker, ActivityTransitionAnimation.Direction.FADE)
        finishActivityWithFade(this)
        finishActivityWithFade(this)
        this.setResult(RESULT_CANCELED)
    }

    private fun wasLoadedFromExternalTextActionItem(): Boolean {
        intent ?: return false
        // API 23: Replace with Intent.ACTION_PROCESS_TEXT
        return intent.action.equals("android.intent.action.PROCESS_TEXT", ignoreCase = true)
    }

    private fun updatePreviewMenuItem() {
        mPreviewItem?.isVisible = cardCount > 0
    }

    /** Returns the number of cards that are visible on the screen  */
    val cardCount: Int
        get() = cards.size()

    private fun updateMultiselectMenu() {
        Timber.d("updateMultiselectMenu()")
        mActionBarMenu?.findItem(R.id.action_suspend_card) ?: return
        if (mCheckedCards.isNotEmpty()) {
            TaskManager.cancelAllTasks(CheckCardSelection::class.java)
            TaskManager.launchCollectionTask(
                CheckCardSelection(mCheckedCards),
                mCheckSelectedCardsHandler
            )
        }
        mActionBarMenu!!.findItem(R.id.action_select_all).isVisible = !hasSelectedAllCards()
        // Note: Theoretically should not happen, as this should kick us back to the menu
        mActionBarMenu!!.findItem(R.id.action_select_none).isVisible = hasSelectedCards()
        mActionBarMenu!!.findItem(R.id.action_edit_note).isVisible = canPerformMultiSelectEditNote()
        mActionBarMenu!!.findItem(R.id.action_view_card_info).isVisible = canPerformCardInfo()
    }

    private fun hasSelectedCards(): Boolean {
        return mCheckedCards.isNotEmpty()
    }

    private fun hasSelectedAllCards(): Boolean {
        return checkedCardCount() >= cardCount // must handle 0.
    }

    @VisibleForTesting
    fun flagTask(flag: Int) {
        TaskManager.launchCollectionTask(
            CollectionTask.Flag(selectedCardIds, flag),
            flagCardHandler()
        )
    }

    /** Updates flag icon color and cards shown with given color  */
    private fun selectionWithFlagTask(flag: Int) {
        mCurrentFlag = flag
        filterByFlag()
    }

    @KotlinCleanup("cleanup the when")
    override fun onOptionsItemSelected(item: MenuItem): Boolean {
        if (drawerToggle.onOptionsItemSelected(item)) {
            return true
        }

        // dismiss undo-snackbar if shown to avoid race condition
        // (when another operation will be performed on the model, it will undo the latest operation)
        if (mUndoSnackbar != null && mUndoSnackbar!!.isShown) mUndoSnackbar!!.dismiss()
        when (item.itemId) {
            android.R.id.home -> {
                endMultiSelectMode()
                return true
            }
            R.id.action_add_note_from_card_browser -> {
                addNoteFromCardBrowser()
                return true
            }
            R.id.action_save_search -> {
                val searchTerms = mSearchView!!.query.toString()
                showDialogFragment(
                    newInstance(
                        null, mMySearchesDialogListener,
                        searchTerms, CardBrowserMySearchesDialog.CARD_BROWSER_MY_SEARCHES_TYPE_SAVE
                    )
                )
                return true
            }
            R.id.action_list_my_searches -> {
                val savedFiltersObj = col.get_config("savedFilters", null as JSONObject?)
                val savedFilters: HashMap<String?, String?> = savedFiltersObj?.toHashMap() ?: HashMapInit(0)
                showDialogFragment(
                    newInstance(
                        savedFilters, mMySearchesDialogListener,
                        "", CardBrowserMySearchesDialog.CARD_BROWSER_MY_SEARCHES_TYPE_LIST
                    )
                )
                return true
            }
            R.id.action_sort_by_size -> {
                showDialogFragment(newInstance(mOrder, mOrderAsc, mOrderDialogListener))
                return true
            }
            R.id.action_show_marked -> {
                mSearchTerms = "tag:marked"
                mSearchView!!.setQuery("", false)
                mSearchView!!.queryHint = resources.getString(R.string.card_browser_show_marked)
                searchCards()
                return true
            }
            R.id.action_show_suspended -> {
                mSearchTerms = "is:suspended"
                mSearchView!!.setQuery("", false)
                mSearchView!!.queryHint = resources.getString(R.string.card_browser_show_suspended)
                searchCards()
                return true
            }
            R.id.action_search_by_tag -> {
                showFilterByTagsDialog()
                return true
            }
            R.id.action_flag_zero,
            R.id.action_flag_one,
            R.id.action_flag_two,
            R.id.action_flag_three,
            R.id.action_flag_four,
            R.id.action_flag_five,
            R.id.action_flag_six,
            R.id.action_flag_seven -> {
                flagTask(
                    arrayOf(
                        R.id.action_flag_zero,
                        R.id.action_flag_one,
                        R.id.action_flag_two,
                        R.id.action_flag_three,
                        R.id.action_flag_four,
                        R.id.action_flag_five,
                        R.id.action_flag_six,
                        R.id.action_flag_seven
                    ).indexOf(item.itemId)
                )
                return true
            }
            R.id.action_select_flag_zero,
            R.id.action_select_flag_one,
            R.id.action_select_flag_two,
            R.id.action_select_flag_three,
            R.id.action_select_flag_four,
            R.id.action_select_flag_five,
            R.id.action_select_flag_six,
            R.id.action_select_flag_seven -> {
                selectionWithFlagTask(
                    arrayOf(
                        R.id.action_select_flag_zero,
                        R.id.action_select_flag_one,
                        R.id.action_select_flag_two,
                        R.id.action_select_flag_three,
                        R.id.action_select_flag_four,
                        R.id.action_select_flag_five,
                        R.id.action_select_flag_six,
                        R.id.action_select_flag_seven
                    ).indexOf(item.itemId)
                )
                return true
            }
            R.id.action_delete_card -> {
                deleteSelectedNote()
                return true
            }
            R.id.action_mark_card -> {
                toggleMark()
                return true
            }
            R.id.action_suspend_card -> {
                TaskManager.launchCollectionTask(
                    SuspendCardMulti(selectedCardIds),
                    suspendCardHandler()
                )
                return true
            }
            R.id.action_change_deck -> {
                showChangeDeckDialog()
                return true
            }
            R.id.action_undo -> {
                Timber.w("CardBrowser:: Undo pressed")
                onUndo()
                return true
            }
            R.id.action_select_none -> {
                onSelectNone()
                return true
            }
            R.id.action_select_all -> {
                onSelectAll()
                return true
            }
            R.id.action_preview -> {
                onPreview()
                return true
            }
            R.id.action_reset_cards_progress -> {
                Timber.i("NoteEditor:: Reset progress button pressed")
                onResetProgress()
                return true
            }
            R.id.action_reschedule_cards -> {
                Timber.i("CardBrowser:: Reschedule button pressed")
                rescheduleSelectedCards()
                return true
            }
            R.id.action_reposition_cards -> {
                Timber.i("CardBrowser:: Reposition button pressed")

                // Only new cards may be repositioned
                for (cardId in selectedCardIds) {
                    if (col.getCard(cardId).queue != Consts.QUEUE_TYPE_NEW) {
                        val dialog = newInstance(
                            getString(R.string.vague_error),
                            getString(R.string.reposition_card_not_new_error),
                            false
                        )
                        showDialogFragment(dialog)
                        return false
                    }
                }
                val repositionDialog = IntegerDialog()
                repositionDialog.setArgs(
                    getString(R.string.reposition_card_dialog_title),
                    getString(R.string.reposition_card_dialog_message),
                    5
                )
                repositionDialog.setCallbackRunnable { position: Int? -> repositionCardsNoValidation(selectedCardIds, position) }
                showDialogFragment(repositionDialog)
                return true
            }
            R.id.action_edit_note -> {
                openNoteEditorForCurrentlySelectedNote()
                return super.onOptionsItemSelected(item)
            }
            R.id.action_view_card_info -> {
                if (selectedCardIds.isNotEmpty()) {
                    val intent = Intent(this, CardInfo::class.java)
                    intent.putExtra("cardId", selectedCardIds[0])
                    startActivityWithAnimation(intent, ActivityTransitionAnimation.Direction.FADE)
                }
                return true
            }
            R.id.action_edit_tags -> {
                showEditTagsDialog()
            }
            R.id.action_truncate -> {
                onTruncate()
            }
        }
        return super.onOptionsItemSelected(item)
    }

    private fun onTruncate() {
        val truncate = mActionBarMenu!!.findItem(R.id.action_truncate)

        isTruncated = !truncate.isChecked
        mCardsAdapter!!.notifyDataSetChanged()
        truncate.isChecked = isTruncated
    }

    @VisibleForTesting(otherwise = VisibleForTesting.PROTECTED)
    fun deleteSelectedNote() {
        if (!isInMultiSelectMode) {
            return
        }
        TaskManager.launchCollectionTask(
            DeleteNoteMulti(selectedCardIds),
            mDeleteNoteHandler
        )
        mCheckedCards.clear()
        endMultiSelectMode()
        mCardsAdapter!!.notifyDataSetChanged()
    }

    @VisibleForTesting
    fun onUndo() {
        if (col.undoAvailable()) {
            Undo().runWithHandler(mUndoHandler)
        }
    }

    private fun onResetProgress() {
        // Show confirmation dialog before resetting card progress
        val dialog = ConfirmationDialog()
        dialog.setArgs(
            getString(R.string.reset_card_dialog_title),
            getString(R.string.reset_card_dialog_message)
        )
        dialog.setConfirm {
            Timber.i("CardBrowser:: ResetProgress button pressed")
            resetProgressNoConfirm(selectedCardIds)
        }
        showDialogFragment(dialog)
    }

    @VisibleForTesting
    fun resetProgressNoConfirm(cardIds: List<Long>?) {
        TaskManager.launchCollectionTask(ResetCards(cardIds!!).toDelegate(), resetProgressCardHandler())
    }

    @VisibleForTesting
    fun repositionCardsNoValidation(cardIds: List<Long>?, position: Int?) {
        TaskManager.launchCollectionTask(
            RepositionCards(cardIds!!, position!!).toDelegate(),
            repositionCardHandler()
        )
    }

    protected fun onPreview() {
        launchActivityForResultWithoutAnimation(previewIntent, onPreviewCardsActivityResult)
    } // Preview all cards, starting from the one that is currently selected

    // Multiple cards have been explicitly selected, so preview only those cards
    @get:VisibleForTesting
    val previewIntent: Intent
        get() = if (isInMultiSelectMode && checkedCardCount() > 1) {
            // Multiple cards have been explicitly selected, so preview only those cards
            getPreviewIntent(0, Utils.toPrimitive(selectedCardIds))
        } else {
            // Preview all cards, starting from the one that is currently selected
            val startIndex = if (mCheckedCards.isEmpty()) 0 else mCheckedCards.iterator().next().position
            getPreviewIntent(startIndex, allCardIds)
        }

    private fun getPreviewIntent(index: Int, selectedCardIds: LongArray): Intent {
        return Previewer.getPreviewIntent(this@CardBrowser, index, selectedCardIds)
    }

    private fun rescheduleSelectedCards() {
        if (!hasSelectedCards()) {
            Timber.i("Attempted reschedule - no cards selected")
            return
        }
        val consumer = Consumer { newDays: Int -> rescheduleWithoutValidation(selectedCardIds, newDays) }
        val rescheduleDialog: RescheduleDialog = if (selectedCardIds.size == 1) {
            rescheduleSingleCard(resources, col.getCard(selectedCardIds[0]), consumer)
        } else {
            rescheduleMultipleCards(
                resources,
                consumer,
                selectedCardIds.size
            )
        }
        showDialogFragment(rescheduleDialog)
    }

    @VisibleForTesting
    fun rescheduleWithoutValidation(selectedCardIds: List<Long>?, newDays: Int?) {
        TaskManager.launchCollectionTask(
            RescheduleCards(selectedCardIds!!, newDays!!).toDelegate(),
            rescheduleCardHandler()
        )
    }

    @KotlinCleanup("DeckSelectionListener is almost certainly a bug - deck!!")
    fun getChangeDeckDialog(selectableDecks: ArrayList<SelectableDeck>?): DeckSelectionDialog {
        val dialog = newInstance(
            getString(R.string.move_all_to_deck),
            null,
            false,
            selectableDecks!!
        )
        // Add change deck argument so the dialog can be dismissed
        // after activity recreation, since the selected cards will be gone with it
        dialog.requireArguments().putBoolean(CHANGE_DECK_KEY, true)
        dialog.deckSelectionListener = DeckSelectionListener { deck: SelectableDeck? -> moveSelectedCardsToDeck(deck!!.deckId) }
        return dialog
    }

    private fun showChangeDeckDialog() {
        if (!hasSelectedCards()) {
            Timber.i("Not showing Change Deck - No Cards")
            return
        }
        val selectableDecks = validDecksForChangeDeck
            .stream()
            .map { deck -> SelectableDeck(deck) }
            .collect(Collectors.toCollection { ArrayList() })
        val dialog = getChangeDeckDialog(selectableDecks)
        showDialogFragment(dialog)
    }

    @get:VisibleForTesting
    val addNoteIntent: Intent
        get() {
            val intent = Intent(this@CardBrowser, NoteEditor::class.java)
            intent.putExtra(NoteEditor.EXTRA_CALLER, NoteEditor.CALLER_CARDBROWSER_ADD)
            if (lastDeckId != null && lastDeckId!! > 0) {
                intent.putExtra(NoteEditor.EXTRA_DID, lastDeckId)
            }
            intent.putExtra(NoteEditor.EXTRA_TEXT_FROM_SEARCH_VIEW, mSearchTerms)
            return intent
        }

    private fun addNoteFromCardBrowser() {
        launchActivityForResultWithAnimation(addNoteIntent, onAddNoteActivityResult, ActivityTransitionAnimation.Direction.START)
    }

    // We spawn CollectionTasks that may create memory pressure, this transmits it so polling isCancelled sees the pressure
    override fun onTrimMemory(pressureLevel: Int) {
        super.onTrimMemory(pressureLevel)
        TaskManager.cancelCurrentlyExecutingTask()
    }

    private val reviewerCardId: Long
        get() = intent.getLongExtra("currentCard", -1)

    private fun showEditTagsDialog() {
        if (selectedCardIds.isEmpty()) {
            Timber.d("showEditTagsDialog: called with empty selection")
        }
        val allTags = ArrayList(col.tags.all())
        val selectedNotes = selectedCardIds
            .stream()
            .map { cardId: Long? -> col.getCard(cardId!!).note() }
            .distinct()
            .collect(Collectors.toList())
        val checkedTags = selectedNotes
            .stream()
            .flatMap { note: Note -> note.tags.stream() }
            .collect(Collectors.toCollection { ArrayList() })
        if (selectedNotes.size == 1) {
            Timber.d("showEditTagsDialog: edit tags for one note")
            mTagsDialogListenerAction = TagsDialogListenerAction.EDIT_TAGS
            val dialog = mTagsDialogFactory!!.newTagsDialog().withArguments(TagsDialog.DialogType.EDIT_TAGS, checkedTags, allTags)
            showDialogFragment(dialog)
            return
        }
        val uncheckedTags = selectedNotes
            .stream()
            .flatMap { note: Note ->
                val noteTags: List<String?> = note.tags
                allTags.stream().filter { t: String? -> !noteTags.contains(t) }
            }
            .collect(Collectors.toCollection { ArrayList() })
        Timber.d("showEditTagsDialog: edit tags for multiple note")
        mTagsDialogListenerAction = TagsDialogListenerAction.EDIT_TAGS
        val dialog = mTagsDialogFactory!!.newTagsDialog().withArguments(
            TagsDialog.DialogType.EDIT_TAGS,
            checkedTags, uncheckedTags, allTags
        )
        showDialogFragment(dialog)
    }

    private fun showFilterByTagsDialog() {
        mTagsDialogListenerAction = TagsDialogListenerAction.FILTER
        val dialog = mTagsDialogFactory!!.newTagsDialog().withArguments(
            TagsDialog.DialogType.FILTER_BY_TAG, ArrayList(0), ArrayList(col.tags.all())
        )
        showDialogFragment(dialog)
    }

    public override fun onSaveInstanceState(savedInstanceState: Bundle) {
        // Save current search terms
        savedInstanceState.putString("mSearchTerms", mSearchTerms)
        savedInstanceState.putLong("mOldCardId", mOldCardId)
        savedInstanceState.putInt("mOldCardTopOffset", mOldCardTopOffset)
        savedInstanceState.putBoolean("mShouldRestoreScroll", mShouldRestoreScroll)
        savedInstanceState.putBoolean("mPostAutoScroll", mPostAutoScroll)
        savedInstanceState.putInt("mLastSelectedPosition", mLastSelectedPosition)
        savedInstanceState.putBoolean("mInMultiSelectMode", isInMultiSelectMode)
        savedInstanceState.putBoolean("mIsTruncated", isTruncated)
        super.onSaveInstanceState(savedInstanceState)
    }

    public override fun onRestoreInstanceState(savedInstanceState: Bundle) {
        super.onRestoreInstanceState(savedInstanceState)
        mSearchTerms = savedInstanceState.getString("mSearchTerms")
        mOldCardId = savedInstanceState.getLong("mOldCardId")
        mOldCardTopOffset = savedInstanceState.getInt("mOldCardTopOffset")
        mShouldRestoreScroll = savedInstanceState.getBoolean("mShouldRestoreScroll")
        mPostAutoScroll = savedInstanceState.getBoolean("mPostAutoScroll")
        mLastSelectedPosition = savedInstanceState.getInt("mLastSelectedPosition")
        isInMultiSelectMode = savedInstanceState.getBoolean("mInMultiSelectMode")
        isTruncated = savedInstanceState.getBoolean("mIsTruncated")
        searchCards()
    }

    private fun invalidate() {
        TaskManager.cancelAllTasks(SearchCards::class.java)
        TaskManager.cancelAllTasks(RenderBrowserQA::class.java)
        TaskManager.cancelAllTasks(CheckCardSelection::class.java)
        mCards.clear()
        mCheckedCards.clear()
    }

    /** Currently unused - to be used in #7676  */
    private fun forceRefreshSearch() {
        searchCards()
    }

    private fun searchCards() {
        // cancel the previous search & render tasks if still running
        invalidate()
        mSearchTerms = mSearchTerms ?: ""
        if (mSearchTerms!!.isNotEmpty() && mSearchView != null) {
            mSearchView!!.setQuery(mSearchTerms!!, false)
            mSearchItem!!.expandActionView()
        }
        val searchText: String? = if (mSearchTerms!!.contains("deck:")) {
            "($mSearchTerms)"
        } else {
            if (mSearchTerms!!.isNotEmpty()) "$mRestrictOnDeck($mSearchTerms)" else mRestrictOnDeck
        }
        if (colIsOpen() && mCardsAdapter != null) {
            // clear the existing card list
            mCards.reset()
            mCardsAdapter!!.notifyDataSetChanged()
            //  estimate maximum number of cards that could be visible (assuming worst-case minimum row height of 20dp)
            // Perform database query to get all card ids
            TaskManager.launchCollectionTask(
                SearchCards(
                    searchText!!,
                    if (mOrder == CARD_ORDER_NONE) NoOrdering() else UseCollectionOrdering(),
                    numCardsToRender(),
                    mColumn1Index,
                    mColumn2Index
                ),
                mSearchCardsHandler
            )
        }
    }

    @VisibleForTesting
    protected open fun numCardsToRender(): Int {
        return ceil(
            (
                mCardsListView!!.height /
                    TypedValue.applyDimension(TypedValue.COMPLEX_UNIT_DIP, 20f, resources.displayMetrics)
                ).toDouble()
        ).toInt() + 5
    }

    private fun updateList() {
        if (colIsOpen() && mCardsAdapter != null) {
            mCardsAdapter!!.notifyDataSetChanged()
            mDeckSpinnerSelection!!.notifyDataSetChanged()
            onSelectionChanged()
            updatePreviewMenuItem()
        }
    }

    /**
     * @return text to be used in the subtitle of the drop-down deck selector
     */
    override val subtitleText: String
        get() = resources.getQuantityString(R.plurals.card_browser_subtitle, cardCount, cardCount)

    // convenience method for updateCardsInList(...)
    private fun updateCardInList(card: Card) {
        updateCardsInList(arrayListOf(card))
    }

    /** Returns the decks which are valid targets for "Change Deck"  */
    @get:VisibleForTesting
    val validDecksForChangeDeck: List<Deck>
        get() = mDeckSpinnerSelection!!.dropDownDecks
            .filter { d -> !Decks.isDynamic(d) }

    @RustCleanup("this isn't how Desktop Anki does it")
    override fun onSelectedTags(selectedTags: List<String>?, indeterminateTags: List<String>?, option: Int) {
        when (mTagsDialogListenerAction) {
            TagsDialogListenerAction.FILTER -> filterByTags(selectedTags!!, option)
            TagsDialogListenerAction.EDIT_TAGS -> editSelectedCardsTags(selectedTags!!, indeterminateTags!!)
            else -> {}
        }
    }

    private fun editSelectedCardsTags(selectedTags: List<String>, indeterminateTags: List<String>) {
        val selectedNotes = selectedCardIds
            .stream()
            .map { cardId: Long? -> col.getCard(cardId!!).note() }
            .distinct()
            .collect(Collectors.toList())
        selectedNotes
            .forEach { note ->
                val previousTags: List<String> = note.tags
                val updatedTags = getUpdatedTags(previousTags, selectedTags, indeterminateTags)
                note.setTagsFromStr(col.tags.join(updatedTags))
            }
        Timber.i("CardBrowser:: editSelectedCardsTags: Saving note/s tags...")
        TaskManager.launchCollectionTask(
            UpdateMultipleNotes(selectedNotes),
            updateMultipleNotesHandler()
        )
    }

    private fun filterByTags(selectedTags: List<String>, option: Int) {
        // TODO: Duplication between here and CustomStudyDialog:onSelectedTags
        mSearchView!!.setQuery("", false)
        val tags = selectedTags.toString()
        mSearchView!!.queryHint = resources.getString(
            R.string.CardEditorTags,
            tags.substring(1, tags.length - 1)
        )
        val sb = StringBuilder(
            when (option) {
                1 -> "is:new "
                2 -> "is:due "
                else -> ""
            }
        )
        sb.append(
            when (option) {
                1 -> "is:new "
                2 -> "is:due "
                else -> ""
            }
        )
        sb.append("(")
        // join selectedTags as "tag:$tag" with " or " between them
        sb.append(selectedTags.joinToString(" or ") { tag -> "\"tag:$tag\"" })
        if (selectedTags.isNotEmpty()) {
            sb.append(")") // Only if we added anything to the tag list
        }
        mSearchTerms = sb.toString()
        searchCards()
    }

    /** Updates search terms to only show cards with selected flag.  */
    private fun filterByFlag() {
        mSearchView!!.setQuery("", false)
        val flagSearchTerm = "flag:$mCurrentFlag"
        mSearchTerms = when {
            mSearchTerms!!.contains("flag:") -> mSearchTerms!!.replaceFirst("flag:.".toRegex(), flagSearchTerm)
            mSearchTerms!!.isNotEmpty() -> "$flagSearchTerm $mSearchTerms"
            else -> flagSearchTerm
        }
        searchCards()
    }

    internal abstract class ListenerWithProgressBar<Progress, Result>(browser: CardBrowser) : TaskListenerWithContext<CardBrowser, Progress, Result>(browser) {
        override fun actualOnPreExecute(context: CardBrowser) {
            context.showProgressBar()
        }
    }

    /** Does not leak Card Browser.  */
    private abstract class ListenerWithProgressBarCloseOnFalse<Progress, Result : Computation<*>?>(private val timber: String?, browser: CardBrowser) : ListenerWithProgressBar<Progress, Result>(browser) {
        constructor(browser: CardBrowser) : this(null, browser)

        override fun actualOnPostExecute(context: CardBrowser, result: Result) {
            if (timber != null) {
                Timber.d(timber)
            }
            if (result!!.succeeded()) {
                actualOnValidPostExecute(context, result)
            } else {
                context.closeCardBrowser(DeckPicker.RESULT_DB_ERROR)
            }
        }

        protected abstract fun actualOnValidPostExecute(browser: CardBrowser, result: Result)
    }

    /**
     * @param cards Cards that were changed
     */
    private fun updateCardsInList(cards: List<Card>) {
        val idToPos = getPositionMap(this.cards)
        cards.mapNotNull { c -> idToPos[c.id] }
            .filter { pos -> pos < cardCount }
            .forEach { pos -> this.cards[pos].load(true, mColumn1Index, mColumn2Index) }
        updateList()
    }

    private fun updateMultipleNotesHandler(): UpdateMultipleNotesHandler {
        return UpdateMultipleNotesHandler(this)
    }

    private class UpdateMultipleNotesHandler(browser: CardBrowser) : ListenerWithProgressBarCloseOnFalse<List<Note>, Computation<*>>("Card Browser - UpdateMultipleNotesHandler.actualOnPostExecute(CardBrowser browser)", browser) {
        override fun actualOnProgressUpdate(context: CardBrowser, value: List<Note>) {
            val cardsToUpdate = value
                .stream()
                .flatMap { n: Note -> n.cards().stream() }
                .collect(Collectors.toList())
            context.updateCardsInList(cardsToUpdate)
        }

        override fun actualOnValidPostExecute(browser: CardBrowser, result: Computation<*>) {
            browser.hideProgressBar()
        }
    }

    private fun updateCardHandler(): UpdateCardHandler {
        return UpdateCardHandler(this)
    }

    private class UpdateCardHandler(browser: CardBrowser) : ListenerWithProgressBarCloseOnFalse<Card, Computation<*>?>("Card Browser - UpdateCardHandler.actualOnPostExecute(CardBrowser browser)", browser) {
        override fun actualOnProgressUpdate(context: CardBrowser, value: Card) {
            context.updateCardInList(value)
        }

        override fun actualOnValidPostExecute(browser: CardBrowser, result: Computation<*>?) {
            browser.hideProgressBar()
        }
    }

    private class ChangeDeckHandler(browser: CardBrowser) : ListenerWithProgressBarCloseOnFalse<Any?, Computation<Array<Card>>>("Card Browser - changeDeckHandler.actualOnPostExecute(CardBrowser browser)", browser) {
        override fun actualOnValidPostExecute(browser: CardBrowser, result: Computation<Array<Card>>) {
            browser.hideProgressBar()
            browser.searchCards()
            browser.endMultiSelectMode()
            browser.mCardsAdapter!!.notifyDataSetChanged()
            browser.invalidateOptionsMenu() // maybe the availability of undo changed
            if (!result.succeeded()) {
                Timber.i("changeDeckHandler failed, not offering undo")
                browser.displayCouldNotChangeDeck()
                return
            }
            // snackbar to offer undo
            val deckName = browser.col.decks.name(browser.mNewDid)
            browser.mUndoSnackbar = showSnackbar(
                browser, String.format(browser.getString(R.string.changed_deck_message), deckName),
                SNACKBAR_DURATION,
                R.string.undo,
                { TaskManager.launchCollectionTask(Undo().toDelegate(), browser.mUndoHandler) },
                browser.mCardsListView, null
            )
        }
    }

    /**
     * Removes cards from view. Doesn't delete them in model (database).
     * @param reorderCards Whether to rearrange the positions of checked items (DEFECT: Currently deselects all)
     */
    private fun removeNotesView(cardsIds: Collection<Long>, reorderCards: Boolean) {
        val idToPos = getPositionMap(cards)
        val idToRemove = cardsIds.filter { cardId -> idToPos.containsKey(cardId) }
        if (cardsIds.contains(reviewerCardId)) {
            mReloadRequired = true
        }
        val newMCards: MutableList<CardCache> = cards
            .filter { card -> !idToRemove.contains(card.id) }
            .mapIndexed { i, card -> CardCache(card, i) }
            .toMutableList()
        mCards.replaceWith(newMCards)
        if (reorderCards) {
            // Suboptimal from a UX perspective, we should reorder
            // but this is only hit on a rare sad path and we'd need to rejig the data structures to allow an efficient
            // search
            Timber.w("Removing current selection due to unexpected removal of cards")
            onSelectNone()
        }
        updateList()
    }

    private fun suspendCardHandler(): SuspendCardHandler {
        return SuspendCardHandler(this)
    }

    private open class SuspendCardHandler(browser: CardBrowser) : ListenerWithProgressBarCloseOnFalse<Void?, Computation<Array<Card>>>(browser) {
        override fun actualOnValidPostExecute(browser: CardBrowser, result: Computation<Array<Card>>) {
            browser.updateCardsInList(result.value.toList())
            browser.hideProgressBar()
            browser.invalidateOptionsMenu() // maybe the availability of undo changed
<<<<<<< HEAD
            if (result.value.map { card -> card.id }.contains(browser.reviewerCardId)) {
=======
            if (result.value.map { it.id }.contains(browser.reviewerCardId)) {
>>>>>>> 502ee7a8
                browser.mReloadRequired = true
            }
        }
    }

    private fun flagCardHandler(): FlagCardHandler {
        return FlagCardHandler(this)
    }

    private class FlagCardHandler(browser: CardBrowser) : SuspendCardHandler(browser)

    private fun markCardHandler(): MarkCardHandler {
        return MarkCardHandler(this)
    }

    private class MarkCardHandler(browser: CardBrowser) : ListenerWithProgressBarCloseOnFalse<Void?, Computation<Array<Card>>>(browser) {
        override fun actualOnValidPostExecute(browser: CardBrowser, result: Computation<Array<Card>>) {
            browser.updateCardsInList(getAllCards(getNotes(result.value.toList())))
            browser.hideProgressBar()
            browser.invalidateOptionsMenu() // maybe the availability of undo changed
<<<<<<< HEAD
            if (result.value.map { card -> card.id }.contains(browser.reviewerCardId)) {
=======
            if (result.value.map { it.id }.contains(browser.reviewerCardId)) {
>>>>>>> 502ee7a8
                browser.mReloadRequired = true
            }
        }
    }

    private val mDeleteNoteHandler = DeleteNoteHandler(this)

    private class DeleteNoteHandler(browser: CardBrowser) : ListenerWithProgressBarCloseOnFalse<Array<Card>, Computation<*>>(browser) {
        private var mCardsDeleted = -1
        override fun actualOnPreExecute(context: CardBrowser) {
            super.actualOnPreExecute(context)
            context.invalidate()
        }

        override fun actualOnProgressUpdate(context: CardBrowser, value: Array<Card>) {
            // we don't need to reorder cards here as we've already deselected all notes,
            context.removeNotesView(value.map { it.id }, false)
            mCardsDeleted = value.size
        }

        override fun actualOnValidPostExecute(browser: CardBrowser, result: Computation<*>) {
            browser.hideProgressBar()
            browser.mActionBarTitle!!.text = String.format(LanguageUtil.getLocaleCompat(browser.resources), "%d", browser.checkedCardCount())
            browser.invalidateOptionsMenu() // maybe the availability of undo changed
            // snackbar to offer undo
            val deletedMessage = browser.resources.getQuantityString(R.plurals.card_browser_cards_deleted, mCardsDeleted, mCardsDeleted)
            browser.mUndoSnackbar = showSnackbar(
                browser, deletedMessage, SNACKBAR_DURATION,
                R.string.undo, { Undo().runWithHandler(browser.mUndoHandler) },
                browser.mCardsListView, null
            )
            browser.searchCards()
        }
    }

    private val mUndoHandler = UndoHandler(this)

    private class UndoHandler(browser: CardBrowser) : ListenerWithProgressBarCloseOnFalse<Unit, Computation<NextCard<*>>>(browser) {
        public override fun actualOnValidPostExecute(browser: CardBrowser, result: Computation<NextCard<*>>) {
            Timber.d("Card Browser - mUndoHandler.actualOnPostExecute(CardBrowser browser)")
            browser.hideProgressBar()
            // reload whole view
            browser.forceRefreshSearch()
            browser.endMultiSelectMode()
            browser.mCardsAdapter!!.notifyDataSetChanged()
            browser.updatePreviewMenuItem()
            browser.invalidateOptionsMenu() // maybe the availability of undo changed
        }
    }

    private val mSearchCardsHandler = SearchCardsHandler(this)

    @VisibleForTesting
    internal inner class SearchCardsHandler(browser: CardBrowser) : ListenerWithProgressBar<List<CardCache>, SearchCardsResult>(browser) {
        override fun actualOnProgressUpdate(context: CardBrowser, value: List<CardCache>) {
            // Need to copy the list into a new list, because the original list is modified, and
            // ListAdapter crash
            mCards.replaceWith(ArrayList(value))
            updateList()
        }

        override fun actualOnPostExecute(context: CardBrowser, result: SearchCardsResult) {
            if (result.hasResult) {
                mCards.replaceWith(result.result!!.toMutableList())
                updateList()
                handleSearchResult()
            }
            if (result.hasError) {
                showThemedToast(this@CardBrowser, result.error, true)
            }
            if (mShouldRestoreScroll) {
                mShouldRestoreScroll = false
                val isRestorePossible = newPositionOfSelectedCard != CARD_NOT_AVAILABLE
                if (isRestorePossible) {
                    autoScrollTo(newPositionOfSelectedCard)
                }
            }
            updatePreviewMenuItem()
            hideProgressBar()
        }

        private fun handleSearchResult() {
            Timber.i("CardBrowser:: Completed doInBackgroundSearchCards Successfully")
            updateList()
            if (mSearchView == null || mSearchView!!.isIconified) {
                return
            }
            if (hasSelectedAllDecks()) {
                showSimpleSnackbar(this@CardBrowser, subtitleText, true)
                return
            }

            // If we haven't selected all decks, allow the user the option to search all decks.
            val displayText: String = if (cardCount == 0) {
                getString(R.string.card_browser_no_cards_in_deck, selectedDeckNameForUi)
            } else {
                subtitleText
            }
            val root = findViewById<View>(R.id.root_layout)
            showSnackbar(
                this@CardBrowser,
                displayText,
                SNACKBAR_DURATION,
                R.string.card_browser_search_all_decks,
                { searchAllDecks() },
                root,
                null
            )
        }

        override fun actualOnCancelled(context: CardBrowser) {
            super.actualOnCancelled(context)
            hideProgressBar()
        }
    }

    private fun saveScrollingState(position: Int) {
        mOldCardId = cards[position].id
        mOldCardTopOffset = calculateTopOffset(position)
    }

    private fun autoScrollTo(newPosition: Int) {
        mCardsListView!!.setSelectionFromTop(newPosition, mOldCardTopOffset)
        mPostAutoScroll = true
    }

    private fun calculateTopOffset(cardPosition: Int): Int {
        val firstVisiblePosition = mCardsListView!!.firstVisiblePosition
        val v = mCardsListView!!.getChildAt(cardPosition - firstVisiblePosition)
        return v?.top ?: 0
    }

    private val newPositionOfSelectedCard: Int
        get() = mCards.find { card -> card.id == mOldCardId }?.position
            ?: CARD_NOT_AVAILABLE

    fun hasSelectedAllDecks(): Boolean {
        return lastDeckId != null && lastDeckId == ALL_DECKS_ID
    }

    fun searchAllDecks() {
        // all we need to do is select all decks
        selectAllDecks()
    }

    /**
     * Returns the current deck name, "All Decks" if all decks are selected, or "Unknown"
     * Do not use this for any business logic, as this will return inconsistent data
     * with the collection.
     */
    val selectedDeckNameForUi: String
        get() = try {
            when (lastDeckId) {
                null -> getString(R.string.card_browser_unknown_deck_name)
                ALL_DECKS_ID -> getString(R.string.card_browser_all_decks)
                else -> col.decks.name(lastDeckId!!)
            }
        } catch (e: Exception) {
            Timber.w(e, "Unable to get selected deck name")
            getString(R.string.card_browser_unknown_deck_name)
        }
    private val mRenderQAHandler = RenderQAHandler(this)

    private class RenderQAHandler(browser: CardBrowser) : TaskListenerWithContext<CardBrowser, Int, Pair<CardCollection<CardCache>, List<Long>>?>(browser) {
        override fun actualOnProgressUpdate(context: CardBrowser, value: Int) {
            // Note: This is called every time a card is rendered.
            // It blocks the long-click callback while the task is running, so usage of the task should be minimized
            context.mCardsAdapter!!.notifyDataSetChanged()
        }

        override fun actualOnPreExecute(context: CardBrowser) {
            Timber.d("Starting Q&A background rendering")
        }

        override fun actualOnPostExecute(context: CardBrowser, result: Pair<CardCollection<CardCache>, List<Long>>?) {
            result ?: return
            val cardsIdsToHide = result.second
            if (cardsIdsToHide != null) {
                try {
                    if (cardsIdsToHide.isNotEmpty()) {
                        Timber.i("Removing %d invalid cards from view", cardsIdsToHide.size)
                        context.removeNotesView(cardsIdsToHide, true)
                    }
                } catch (e: Exception) {
                    Timber.e(e, "failed to hide cards")
                }
                context.hideProgressBar()
                context.mCardsAdapter!!.notifyDataSetChanged()
                Timber.d("Completed doInBackgroundRenderBrowserQA Successfully")
            } else {
                // Might want to do something more proactive here like show a message box?
                Timber.e("doInBackgroundRenderBrowserQA was not successful... continuing anyway")
            }
        }

        override fun actualOnCancelled(context: CardBrowser) {
            context.hideProgressBar()
        }
    }

    private val mCheckSelectedCardsHandler = CheckSelectedCardsHandler(this)

    private class CheckSelectedCardsHandler(browser: CardBrowser) : ListenerWithProgressBar<Void?, Pair<Boolean, Boolean>?>(browser) {
        override fun actualOnPostExecute(context: CardBrowser, result: Pair<Boolean, Boolean>?) {
            context.hideProgressBar()
            if (context.mActionBarMenu != null && result != null) {
                val hasUnsuspended = result.first
                val hasUnmarked = result.second
                setMenuIcons(context, hasUnsuspended, hasUnmarked, context.mActionBarMenu!!)
            }
        }

        private fun setMenuIcons(browser: Context, hasUnsuspended: Boolean, hasUnmarked: Boolean, actionBarMenu: Menu) {
            var title = if (hasUnsuspended) R.string.card_browser_suspend_card else R.string.card_browser_unsuspend_card
            var icon = if (hasUnsuspended) R.drawable.ic_pause_circle_outline else R.drawable.ic_pause_circle_filled
            val suspendItem = actionBarMenu.findItem(R.id.action_suspend_card)
            suspendItem.title = browser.getString(title)
            suspendItem.setIcon(icon)

            title = if (hasUnmarked) R.string.card_browser_mark_card else R.string.card_browser_unmark_card
            icon = if (hasUnmarked) R.drawable.ic_star_border_white else R.drawable.ic_star_white
            val markItem = actionBarMenu.findItem(R.id.action_mark_card)
            markItem.title = browser.getString(title)
            markItem.setIcon(icon)
        }

        override fun actualOnCancelled(context: CardBrowser) {
            super.actualOnCancelled(context)
            context.hideProgressBar()
        }
    }

    private fun closeCardBrowser(result: Int, data: Intent? = null) {
        // Set result and finish
        setResult(result, data)
        finishWithAnimation(ActivityTransitionAnimation.Direction.END)
    }

    /**
     * Render the second column whenever the user stops scrolling
     */
    @VisibleForTesting
    inner class RenderOnScroll : AbsListView.OnScrollListener {
        override fun onScroll(view: AbsListView, firstVisibleItem: Int, visibleItemCount: Int, totalItemCount: Int) {
            // Show the progress bar if scrolling to given position requires rendering of the question / answer
            val lastVisibleItem = firstVisibleItem + visibleItemCount - 1
            // List is never cleared, only reset to a new list. So it's safe here.
            val size = cards.size()
            if (size > 0 && visibleItemCount <= 0) {
                // According to Mike, there used to be 5 to 10 report by hour on the beta version. All with
                // > com.ichi2.anki.exception.ManuallyReportedException: Useless onScroll call, with size 0 firstVisibleItem 0,
                // > lastVisibleItem 0 and visibleItemCount 0.

                // This change ensure that we log more specifically case where #8821 could have occurred. That is, there are cards but we
                // are asked to display nothing.

                // Note that this is not a bug. The fact that `visibleItemCount` is equal to 0 is actually authorized by the method we
                // override and mentioned in the javadoc. It perfectly makes sens to get this order, since it can be used to know that we
                // can delete some elements from the cache for example, since nothing is displayed.

                // It would be interesting to know how often it occurs, but it is not a bug.
                CrashReportService.sendExceptionReport("CardBrowser Scroll Issue 8821", "In a search result of $size cards, with totalItemCount = $totalItemCount, somehow we got $visibleItemCount elements to display.")
            }
            // In all of those cases, there is nothing to do:
            if (size <= 0 || firstVisibleItem >= size || lastVisibleItem >= size || visibleItemCount <= 0) {
                return
            }
            val firstLoaded = cards[firstVisibleItem].isLoaded
            // Note: max value of lastVisibleItem is totalItemCount, so need to subtract 1
            val lastLoaded = cards[lastVisibleItem].isLoaded
            if (!firstLoaded || !lastLoaded) {
                if (!mPostAutoScroll) {
                    showProgressBar()
                }
                // Also start rendering the items on the screen every 300ms while scrolling
                val currentTime = SystemClock.elapsedRealtime()
                if (currentTime - mLastRenderStart > 300 || lastVisibleItem + 1 >= totalItemCount) {
                    mLastRenderStart = currentTime
                    TaskManager.cancelAllTasks(RenderBrowserQA::class.java)
                    TaskManager.launchCollectionTask(renderBrowserQAParams(firstVisibleItem, visibleItemCount, cards), mRenderQAHandler)
                }
            }
        }

        override fun onScrollStateChanged(listView: AbsListView, scrollState: Int) {
            // TODO: Try change to RecyclerView as currently gets stuck a lot when using scrollbar on right of ListView
            // Start rendering the question & answer every time the user stops scrolling
            mPostAutoScroll = false
            if (scrollState == AbsListView.OnScrollListener.SCROLL_STATE_IDLE) {
                val startIdx = listView.firstVisiblePosition
                val numVisible = listView.lastVisiblePosition - startIdx
                TaskManager.launchCollectionTask(renderBrowserQAParams(startIdx - 5, 2 * numVisible + 5, cards), mRenderQAHandler)
            }
        }
    }

    protected fun renderBrowserQAParams(firstVisibleItem: Int, visibleItemCount: Int, cards: CardCollection<CardCache>): RenderBrowserQA {
        return RenderBrowserQA(cards, firstVisibleItem, visibleItemCount, mColumn1Index, mColumn2Index)
    }

    @VisibleForTesting(otherwise = VisibleForTesting.PRIVATE)
    inner class MultiColumnListAdapter(
        context: Context?,
        private val resource: Int,
        private var fromKeys: Array<Column>,
        private val toIds: IntArray,
        private val fontSizeScalePcent: Int,
        customFont: String?
    ) : BaseAdapter() {
        private var mOriginalTextSize = -1.0f
        private var mCustomTypeface: Typeface? = null
        private val mInflater: LayoutInflater
        override fun getView(position: Int, convertView: View?, parent: ViewGroup): View {
            // Get the main container view if it doesn't already exist, and call bindView
            val v = convertView ?: mInflater.inflate(resource, parent, false)
            if (convertView == null) {
                v.tag = toIds
                    .map { toId -> v.findViewById(toId) as View }
                    .toTypedArray()
            }
            bindView(position, v)
            return v
        }

        @Suppress("UNCHECKED_CAST")
        @KotlinCleanup("Unchecked cast")
        private fun bindView(position: Int, v: View) {
            // Draw the content in the columns
            val columns = v.tag as Array<*>
            val card = cards[position]
            for (i in toIds.indices) {
                val col = columns[i] as TextView
                // set font for column
                setFont(col)
                // set text for column
                col.text = card.getColumnHeaderText(fromKeys[i])
            }
            // set card's background color
            val backgroundColor: Int = getColorFromAttr(this@CardBrowser, card.color)
            v.setBackgroundColor(backgroundColor)
            // setup checkbox to change color in multi-select mode
            val checkBox = v.findViewById<CheckBox>(R.id.card_checkbox)
            // if in multi-select mode, be sure to show the checkboxes
            if (isInMultiSelectMode) {
                checkBox.visibility = View.VISIBLE
                checkBox.isChecked = mCheckedCards.contains(card)
                // this prevents checkboxes from showing an animation from selected -> unselected when
                // checkbox was selected, then selection mode was ended and now restarted
                checkBox.jumpDrawablesToCurrentState()
            } else {
                checkBox.isChecked = false
                checkBox.visibility = View.GONE
            }
            // change bg color on check changed
            checkBox.setOnClickListener { onCheck(position, v) }
            val column1 = v.findViewById<FixedTextView>(R.id.card_sfld)
            val column2 = v.findViewById<FixedTextView>(R.id.card_column2)

            if (isTruncated) {
                column1.maxLines = LINES_VISIBLE_WHEN_COLLAPSED
                column2.maxLines = LINES_VISIBLE_WHEN_COLLAPSED
                column1.ellipsize = TextUtils.TruncateAt.END
                column2.ellipsize = TextUtils.TruncateAt.END
            } else {
                column1.maxLines = Integer.MAX_VALUE
                column2.maxLines = Integer.MAX_VALUE
            }
        }

        private fun setFont(v: TextView) {
            // Set the font and font size for a TextView v
            val currentSize = v.textSize
            if (mOriginalTextSize < 0) {
                mOriginalTextSize = v.textSize
            }
            // do nothing when pref is 100% and apply scaling only once
            if (fontSizeScalePcent != 100 && abs(mOriginalTextSize - currentSize) < 0.1) {
                // getTextSize returns value in absolute PX so use that in the setter
                v.setTextSize(TypedValue.COMPLEX_UNIT_PX, mOriginalTextSize * (fontSizeScalePcent / 100.0f))
            }
            if (mCustomTypeface != null) {
                v.typeface = mCustomTypeface
            }
        }

        var fromMapping: Array<Column>
            get() = fromKeys
            set(from) {
                fromKeys = from
                notifyDataSetChanged()
            }

        override fun getCount(): Int {
            return cardCount
        }

        override fun getItem(position: Int): CardCache {
            return cards[position]
        }

        override fun getItemId(position: Int): Long {
            return position.toLong()
        }

        init {
            if (customFont!!.isNotEmpty()) {
                mCustomTypeface = getTypeface(context!!, customFont)
            }
            mInflater = LayoutInflater.from(context)
        }
    }

    private fun onCheck(position: Int, cell: View) {
        val checkBox = cell.findViewById<CheckBox>(R.id.card_checkbox)
        val card = cards[position]
        if (checkBox.isChecked) {
            mCheckedCards.add(card)
        } else {
            mCheckedCards.remove(card)
        }
        onSelectionChanged()
    }

    @VisibleForTesting
    fun onSelectAll() {
        mCheckedCards.addAll(mCards.unsafeGetWrapped()!!)
        onSelectionChanged()
    }

    @VisibleForTesting
    fun onSelectNone() {
        mCheckedCards.clear()
        onSelectionChanged()
    }

    private fun onSelectionChanged() {
        Timber.d("onSelectionChanged()")
        try {
            if (!isInMultiSelectMode && mCheckedCards.isNotEmpty()) {
                // If we have selected cards, load multiselect
                loadMultiSelectMode()
            } else if (isInMultiSelectMode && mCheckedCards.isEmpty()) {
                // If we don't have cards, unload multiselect
                endMultiSelectMode()
            }

            // If we're not in mutliselect, we can select cards if there are cards to select
            if (!isInMultiSelectMode) {
                val selectAll = mActionBarMenu?.findItem(R.id.action_select_all)
                selectAll?.isVisible = true && cardCount() != 0L
                return
            }
            updateMultiselectMenu()
            mActionBarTitle!!.text = String.format(LanguageUtil.getLocaleCompat(resources), "%d", checkedCardCount())
        } finally {
            if (colIsOpen()) {
                mCardsAdapter?.notifyDataSetChanged()
            }
        }
    }

    /**
     * Reloads the data of the cards, taking on their current values from the database.
     */
    @KotlinCleanup("cards.isNullOrEmpty()")
    protected fun reloadCards(cards: Array<Card>?) {
        if (cards.isNullOrEmpty()) return
        val cardIds: MutableSet<Long> = cards.map { c -> c.id }.toMutableSet()
        mCards
            .filter { c -> cardIds.contains(c.id) }
            .forEach { c -> c.reload() }
        mCardsAdapter!!.notifyDataSetChanged()
    }

    @get:VisibleForTesting
    val cards: CardCollection<CardCache>
        get() {
            mCards.ensureValidValue()
            return mCards
        }
    private val allCardIds: LongArray
        get() = mCards.map { c -> c.id }.toLongArray()

    // This could be better: use a wrapper class PositionAware<T> to store the position so it's
    // no longer a responsibility of CardCache and we can guarantee it's consistent just by using this collection
    /** A position-aware collection to ensure consistency between the position of items and the collection  */
    @KotlinCleanup("wrapped - nonNull")
    class CardCollection<T : PositionAware?> : Iterable<T> {
        private var mWrapped: MutableList<T>? = ArrayList(0)
        fun size(): Int {
            return mWrapped!!.size
        }

        operator fun get(index: Int): T {
            return mWrapped!![index]
        }

        fun reset() {
            mWrapped = ArrayList(0)
        }

        fun replaceWith(value: MutableList<T>?) {
            mWrapped = value
        }

        fun reverse() {
            mWrapped!!.reverse()
            mWrapped!!.forEachIndexed { pos, card -> card!!.position = pos }
        }

        override fun iterator(): MutableIterator<T> {
            return mWrapped!!.iterator()
        }

        fun unsafeGetWrapped(): Collection<T>? {
            return mWrapped
        }

        fun ensureValidValue() {
            mWrapped ?: reset()
        }

        fun clear() {
            mWrapped!!.clear()
        }
    }

    @VisibleForTesting
    interface PositionAware {
        var position: Int
    }

    class CardCache : Card.Cache, PositionAware {
        var isLoaded = false
            private set
        private var mQa: Pair<String, String>? = null
        override var position: Int

        constructor(id: Long, col: com.ichi2.libanki.Collection?, position: Int) : super(col!!, id) {
            this.position = position
        }

        constructor(cache: CardCache, position: Int) : super(cache) {
            isLoaded = cache.isLoaded
            mQa = cache.mQa
            this.position = position
        }

        /** clear all values except ID. */
        override fun reload() {
            super.reload()
            isLoaded = false
            mQa = null
        }

        /**
         * Get the background color of items in the card list based on the Card
         * @return index into TypedArray specifying the background color
         */
        val color: Int
            get() {
                return when (card.userFlag()) {
                    1 -> R.attr.flagRed
                    2 -> R.attr.flagOrange
                    3 -> R.attr.flagGreen
                    4 -> R.attr.flagBlue
                    5 -> R.attr.flagPink
                    6 -> R.attr.flagTurquoise
                    7 -> R.attr.flagPurple
                    else ->
                        if (isMarked(card.note()))
                            R.attr.markedColor
                        else if (card.queue == Consts.QUEUE_TYPE_SUSPENDED)
                            R.attr.suspendedColor
                        else
                            android.R.attr.colorBackground
                }
            }

        fun getColumnHeaderText(key: Column?): String? {
            return when (key) {
                Column.FLAGS -> Integer.valueOf(card.userFlag()).toString()
                Column.SUSPENDED -> if (card.queue == Consts.QUEUE_TYPE_SUSPENDED) "True" else "False"
                Column.MARKED -> if (isMarked(card.note())) "marked" else null
                Column.SFLD -> card.note().sFld
                Column.DECK -> col.decks.name(card.did)
                Column.TAGS -> card.note().stringTags()
                Column.CARD -> card.template().optString("name")
                Column.DUE -> card.dueString
                Column.EASE ->
                    if (card.type == Consts.CARD_TYPE_NEW) {
                        AnkiDroidApp.getInstance().getString(R.string.card_browser_interval_new_card)
                    } else {
                        (card.factor / 10).toString() + "%"
                    }
                Column.CHANGED -> LanguageUtil.getShortDateFormatFromS(card.mod)
                Column.CREATED -> LanguageUtil.getShortDateFormatFromMs(card.note().id)
                Column.EDITED -> LanguageUtil.getShortDateFormatFromS(card.note().mod)
                Column.INTERVAL -> when (card.type) {
                    Consts.CARD_TYPE_NEW -> AnkiDroidApp.getInstance().getString(R.string.card_browser_interval_new_card)
                    Consts.CARD_TYPE_LRN -> AnkiDroidApp.getInstance().getString(R.string.card_browser_interval_learning_card)
                    else -> Utils.roundedTimeSpanUnformatted(AnkiDroidApp.getInstance(), card.ivl * Stats.SECONDS_PER_DAY)
                }
                Column.LAPSES -> card.lapses.toString()
                Column.NOTE_TYPE -> card.model().optString("name")
                Column.REVIEWS -> card.reps.toString()
                Column.QUESTION -> {
                    updateSearchItemQA()
                    mQa!!.first
                }
                Column.ANSWER -> {
                    updateSearchItemQA()
                    mQa!!.second
                }
                else -> null
            }
        }

        /** pre compute the note and question/answer.  It can safely
         * be called twice without doing extra work.  */
        fun load(reload: Boolean, column1Index: Int, column2Index: Int) {
            if (reload) {
                reload()
            }
            card.note()
            // First column can not be the answer. If it were to change, this code should also be changed.
            if (COLUMN1_KEYS[column1Index] == Column.QUESTION || arrayOf(Column.QUESTION, Column.ANSWER).contains(COLUMN2_KEYS[column2Index])) {
                updateSearchItemQA()
            }
            isLoaded = true
        }

        /**
         * Reload question and answer. Use browser format. If it's empty
         * uses non-browser format. If answer starts by question, remove
         * question.
         */
        private fun updateSearchItemQA() {
            if (mQa != null) {
                return
            }
            // render question and answer
            val qa = card.render_output(reload = true, browser = true)
            // Render full question / answer if the bafmt (i.e. "browser appearance") setting forced blank result
            if (qa.question_text.isEmpty() || qa.answer_text.isEmpty()) {
                val (question_text, answer_text) = card.render_output(
                    reload = true,
                    browser = false
                )
                if (qa.question_text.isEmpty()) {
                    qa.question_text = question_text
                }
                if (qa.answer_text.isEmpty()) {
                    qa.answer_text = answer_text
                }
            }
            // update the original hash map to include rendered question & answer
            var q = qa.question_text
            var a = qa.answer_text
            // remove the question from the start of the answer if it exists
            if (a.startsWith(q)) {
                a = a.substring(q.length)
            }
            a = formatQA(a, AnkiDroidApp.getInstance())
            q = formatQA(q, AnkiDroidApp.getInstance())
            mQa = Pair(q, a)
        }

        override fun equals(other: Any?): Boolean {
            return this === other &&
                javaClass == other.javaClass &&
                id == other.id
        }

        override fun hashCode(): Int {
            return id.hashCode()
        }
    }

    /**
     * Show/dismiss dialog when sd card is ejected/remounted (collection is saved by SdCardReceiver)
     */
    private fun registerExternalStorageListener() {
        if (mUnmountReceiver == null) {
            mUnmountReceiver = object : BroadcastReceiver() {
                override fun onReceive(context: Context, intent: Intent) {
                    if (intent.action == SdCardReceiver.MEDIA_EJECT) {
                        finishWithoutAnimation()
                    }
                }
            }
            val iFilter = IntentFilter()
            iFilter.addAction(SdCardReceiver.MEDIA_EJECT)
            registerReceiver(mUnmountReceiver, iFilter)
        }
    }

    /**
     * The views expand / contract when switching between multi-select mode so we manually
     * adjust so that the vertical position of the given view is maintained
     */
    private fun recenterListView(view: View) {
        val position = mCardsListView!!.getPositionForView(view)
        // Get the current vertical position of the top of the selected view
        val top = view.top
        // Post to event queue with some delay to give time for the UI to update the layout
        postDelayedOnNewHandler({
            // Scroll to the same vertical position before the layout was changed
            mCardsListView!!.setSelectionFromTop(position, top)
        }, 10)
    }

    /**
     * Turn on Multi-Select Mode so that the user can select multiple cards at once.
     */
    private fun loadMultiSelectMode() {
        if (isInMultiSelectMode) {
            return
        }
        Timber.d("loadMultiSelectMode()")
        // set in multi-select mode
        isInMultiSelectMode = true
        // show title and hide spinner
        mActionBarTitle!!.visibility = View.VISIBLE
        mActionBarTitle!!.text = checkedCardCount().toString()
        mDeckSpinnerSelection!!.setSpinnerVisibility(View.GONE)
        // reload the actionbar using the multi-select mode actionbar
        invalidateOptionsMenu()
    }

    /**
     * Turn off Multi-Select Mode and return to normal state
     */
    private fun endMultiSelectMode() {
        Timber.d("endMultiSelectMode()")
        mCheckedCards.clear()
        isInMultiSelectMode = false
        // If view which was originally selected when entering multi-select is visible then maintain its position
        val view = mCardsListView!!.getChildAt(mLastSelectedPosition - mCardsListView!!.firstVisiblePosition)
        view?.let { recenterListView(it) }
        // update adapter to remove check boxes
        mCardsAdapter!!.notifyDataSetChanged()
        // update action bar
        invalidateOptionsMenu()
        mDeckSpinnerSelection!!.setSpinnerVisibility(View.VISIBLE)
        mActionBarTitle!!.visibility = View.GONE
    }

    @VisibleForTesting
    fun checkedCardCount(): Int {
        return mCheckedCards.size
    }

    @VisibleForTesting
    fun cardCount(): Long {
        return mCards.size().toLong()
    }

    @get:VisibleForTesting(otherwise = VisibleForTesting.NONE)
    val isShowingSelectAll: Boolean
        get() = mActionBarMenu?.findItem(R.id.action_select_all) != null && mActionBarMenu!!.findItem(R.id.action_select_all).isVisible

    @get:VisibleForTesting(otherwise = VisibleForTesting.NONE)
    val isShowingSelectNone: Boolean
        get() = mActionBarMenu?.findItem(R.id.action_select_none) != null && mActionBarMenu!!.findItem(R.id.action_select_none).isVisible

    @VisibleForTesting(otherwise = VisibleForTesting.NONE)
    fun clearCardData(position: Int) {
        mCards[position].reload()
    }

    @VisibleForTesting(otherwise = VisibleForTesting.NONE)
    fun rerenderAllCards() {
        TaskManager.launchCollectionTask(renderBrowserQAParams(0, mCards.size() - 1, cards), mRenderQAHandler)
    }

    @get:VisibleForTesting(otherwise = VisibleForTesting.NONE)
    val cardIds: LongArray
        get() = mCards
            .unsafeGetWrapped()!!
            .map { c -> c.id }.toLongArray()

    @VisibleForTesting(otherwise = VisibleForTesting.NONE)
    fun checkCardsAtPositions(vararg positions: Int) {
        for (position in positions) {
            check(position < mCards.size()) {
                String.format(
                    Locale.US, "Attempted to check card at index %d. %d cards available",
                    position, mCards.size()
                )
            }
            mCheckedCards.add(cards[position])
        }
        onSelectionChanged()
    }

    @VisibleForTesting(otherwise = VisibleForTesting.NONE)
    fun hasCheckedCardAtPosition(i: Int): Boolean {
        return mCheckedCards.contains(cards[i])
    }

    @get:VisibleForTesting(otherwise = VisibleForTesting.NONE)
    val checkedCardIds: List<Long>
        get() = mCheckedCards.map { c -> c.id }.toList()

    // should only be called from changeDeck()
    @VisibleForTesting(otherwise = VisibleForTesting.NONE)
    fun executeChangeCollectionTask(ids: List<Long>, newDid: Long) {
        mNewDid = newDid // line required for unit tests, not necessary, but a noop in regular call.
        TaskManager.launchCollectionTask(
            ChangeDeckMulti(ids, newDid),
            ChangeDeckHandler(this)
        )
    }

    @VisibleForTesting(otherwise = VisibleForTesting.NONE)
    fun getPropertiesForCardId(cardId: Long): CardCache {
        return mCards.find { c -> c.id == cardId } ?: throw IllegalStateException(String.format(Locale.US, "Card '%d' not found", cardId))
    }

    @VisibleForTesting(otherwise = VisibleForTesting.NONE)
    fun filterByTag(vararg tags: String) {
        mTagsDialogListenerAction = TagsDialogListenerAction.FILTER
        onSelectedTags(tags.toList(), emptyList(), 0)
        filterByTags(tags.toList(), 0)
    }

    @VisibleForTesting
    fun filterByFlag(flag: Int) {
        mCurrentFlag = flag
        filterByFlag()
    }

    @VisibleForTesting
    fun replaceSelectionWith(positions: IntArray) {
        mCheckedCards.clear()
        checkCardsAtPositions(*positions)
    }

    @VisibleForTesting
    fun searchCards(searchQuery: String?) {
        mSearchTerms = searchQuery
        searchCards()
    }

    companion object {
        @JvmField
        var sCardBrowserCard: Card? = null

        /**
         * Argument key to add on change deck dialog,
         * so it can be dismissed on activity recreation,
         * since the cards are unselected when this happens
         */
        private const val CHANGE_DECK_KEY = "CHANGE_DECK"
        private const val DEFAULT_FONT_SIZE_RATIO = 100

        @VisibleForTesting(otherwise = VisibleForTesting.PRIVATE)
        const val LINES_VISIBLE_WHEN_COLLAPSED = 3

        // Should match order of R.array.card_browser_order_labels
        const val CARD_ORDER_NONE = 0
        private val fSortTypes = arrayOf(
            "",
            "noteFld",
            "noteCrt",
            "noteMod",
            "cardMod",
            "cardDue",
            "cardIvl",
            "cardEase",
            "cardReps",
            "cardLapses"
        )
        private val COLUMN1_KEYS = arrayOf(Column.QUESTION, Column.SFLD)

        // list of available keys in mCards corresponding to the column names in R.array.browser_column2_headings.
        // Note: the last 6 are currently hidden
        private val COLUMN2_KEYS = arrayOf(Column.ANSWER, Column.CARD, Column.DECK, Column.NOTE_TYPE, Column.QUESTION, Column.TAGS, Column.LAPSES, Column.REVIEWS, Column.INTERVAL, Column.EASE, Column.DUE, Column.CHANGED, Column.CREATED, Column.EDITED)
        private const val SNACKBAR_DURATION = 8000

        // Values related to persistent state data
        private const val ALL_DECKS_ID = 0L
        private const val PERSISTENT_STATE_FILE = "DeckPickerState"
        private const val LAST_DECK_ID_KEY = "lastDeckId"
        const val CARD_NOT_AVAILABLE = -1

        @JvmStatic
        fun clearLastDeckId() {
            val context: Context = AnkiDroidApp.getInstance()
            context.getSharedPreferences(PERSISTENT_STATE_FILE, 0).edit().remove(LAST_DECK_ID_KEY).apply()
        }

        private fun getPositionMap(list: CardCollection<CardCache>): Map<Long, Int> {
            val positions: MutableMap<Long, Int> = HashMapInit(list.size())
            for (i in 0 until list.size()) {
                positions[list[i].id] = i
            }
            return positions
        }

        @CheckResult
        private fun formatQA(text: String, context: Context): String {
            val showFilenames = AnkiDroidApp.getSharedPrefs(context).getBoolean("card_browser_show_media_filenames", false)
            return formatQAInternal(text, showFilenames)
        }

        /**
         * @param txt The text to strip HTML, comments, tags and media from
         * @param showFileNames Whether [sound:foo.mp3] should be rendered as " foo.mp3 " or  " "
         * @return The formatted string
         */
        @JvmStatic
        @VisibleForTesting
        @CheckResult
        fun formatQAInternal(txt: String, showFileNames: Boolean): String {
            /* Strips all formatting from the string txt for use in displaying question/answer in browser */
            var s = txt
                .replace("<!--.*?-->".toRegex(), "")
                .replace("<br ?/?>".toRegex(), " ")
                .replace("<div>", " ")
                .replace("\n", " ")
            s = if (showFileNames) Utils.stripSoundMedia(s) else Utils.stripSoundMedia(s, " ")
            s = s.replace("\\[\\[type:[^]]+]]".toRegex(), "")
            s = if (showFileNames) Utils.stripHTMLMedia(s) else Utils.stripHTMLMedia(s, " ")
            return s.trim { it <= ' ' }
        }
    }
}<|MERGE_RESOLUTION|>--- conflicted
+++ resolved
@@ -533,19 +533,8 @@
 
         // Load reference to action bar title
         mActionBarTitle = findViewById(R.id.toolbar_title)
-<<<<<<< HEAD
         val colOrder = getCol().get_config_string("sortType")
         mOrder = if (fSortTypes.contains(colOrder)) fSortTypes.indexOf(colOrder) else CARD_ORDER_NONE
-=======
-        mOrder = CARD_ORDER_NONE
-        val colOrder = col.get_config_string("sortType")
-        for (c in fSortTypes.indices) {
-            if (fSortTypes[c] == colOrder) {
-                mOrder = c
-                break
-            }
-        }
->>>>>>> 502ee7a8
         if (mOrder == 1 && preferences.getBoolean("cardBrowserNoSorting", false)) {
             mOrder = 0
         }
@@ -1704,11 +1693,7 @@
             browser.updateCardsInList(result.value.toList())
             browser.hideProgressBar()
             browser.invalidateOptionsMenu() // maybe the availability of undo changed
-<<<<<<< HEAD
             if (result.value.map { card -> card.id }.contains(browser.reviewerCardId)) {
-=======
-            if (result.value.map { it.id }.contains(browser.reviewerCardId)) {
->>>>>>> 502ee7a8
                 browser.mReloadRequired = true
             }
         }
@@ -1729,11 +1714,7 @@
             browser.updateCardsInList(getAllCards(getNotes(result.value.toList())))
             browser.hideProgressBar()
             browser.invalidateOptionsMenu() // maybe the availability of undo changed
-<<<<<<< HEAD
             if (result.value.map { card -> card.id }.contains(browser.reviewerCardId)) {
-=======
-            if (result.value.map { it.id }.contains(browser.reviewerCardId)) {
->>>>>>> 502ee7a8
                 browser.mReloadRequired = true
             }
         }
