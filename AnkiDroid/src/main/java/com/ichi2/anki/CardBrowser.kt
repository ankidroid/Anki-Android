/****************************************************************************************
 * Copyright (c) 2010 Norbert Nagold <norbert.nagold@gmail.com>                         *
 * Copyright (c) 2012 Kostas Spyropoulos <inigo.aldana@gmail.com>                       *
 * Copyright (c) 2014 Timothy Rae <perceptualchaos2@gmail.com>                          *
 *                                                                                      *
 * This program is free software; you can redistribute it and/or modify it under        *
 * the terms of the GNU General Public License as published by the Free Software        *
 * Foundation; either version 3 of the License, or (at your option) any later           *
 * version.                                                                             *
 *                                                                                      *
 * This program is distributed in the hope that it will be useful, but WITHOUT ANY      *
 * WARRANTY; without even the implied warranty of MERCHANTABILITY or FITNESS FOR A      *
 * PARTICULAR PURPOSE. See the GNU General Public License for more details.             *
 *                                                                                      *
 * You should have received a copy of the GNU General Public License along with         *
 * this program.  If not, see <http://www.gnu.org/licenses/>.                           *
 ****************************************************************************************/

package com.ichi2.anki

import android.content.*
import android.graphics.Typeface
import android.os.Bundle
import android.os.SystemClock
import android.text.TextUtils
import android.util.Pair
import android.util.TypedValue
import android.view.*
import android.widget.*
import android.widget.AdapterView.OnItemSelectedListener
import androidx.activity.result.ActivityResult
import androidx.activity.result.contract.ActivityResultContracts.StartActivityForResult
import androidx.annotation.CheckResult
import androidx.annotation.VisibleForTesting
import androidx.appcompat.widget.SearchView
import anki.collection.OpChanges
import com.afollestad.materialdialogs.list.SingleChoiceListener
import com.google.android.material.floatingactionbutton.FloatingActionButton
import com.google.android.material.snackbar.Snackbar
import com.ichi2.anim.ActivityTransitionAnimation
import com.ichi2.anki.AnkiFont.Companion.getTypeface
import com.ichi2.anki.CardUtils.getAllCards
import com.ichi2.anki.CardUtils.getNotes
import com.ichi2.anki.UIUtils.saveCollectionInBackground
import com.ichi2.anki.UIUtils.showSimpleSnackbar
import com.ichi2.anki.UIUtils.showSnackbar
import com.ichi2.anki.UIUtils.showThemedToast
import com.ichi2.anki.dialogs.*
import com.ichi2.anki.dialogs.CardBrowserMySearchesDialog.Companion.newInstance
import com.ichi2.anki.dialogs.CardBrowserMySearchesDialog.MySearchesDialogListener
import com.ichi2.anki.dialogs.CardBrowserOrderDialog.Companion.newInstance
import com.ichi2.anki.dialogs.DeckSelectionDialog.Companion.newInstance
import com.ichi2.anki.dialogs.DeckSelectionDialog.DeckSelectionListener
import com.ichi2.anki.dialogs.DeckSelectionDialog.SelectableDeck
import com.ichi2.anki.dialogs.RescheduleDialog.rescheduleMultipleCards
import com.ichi2.anki.dialogs.RescheduleDialog.rescheduleSingleCard
import com.ichi2.anki.dialogs.tags.TagsDialog
import com.ichi2.anki.dialogs.tags.TagsDialogFactory
import com.ichi2.anki.dialogs.tags.TagsDialogListener
import com.ichi2.anki.receiver.SdCardReceiver
import com.ichi2.anki.servicelayer.NoteService.isMarked
import com.ichi2.anki.servicelayer.SchedulerService.NextCard
import com.ichi2.anki.servicelayer.SchedulerService.RepositionCards
import com.ichi2.anki.servicelayer.SchedulerService.RescheduleCards
import com.ichi2.anki.servicelayer.SchedulerService.ResetCards
import com.ichi2.anki.servicelayer.SearchService.SearchCardsResult
import com.ichi2.anki.servicelayer.UndoService.Undo
import com.ichi2.anki.widgets.DeckDropDownAdapter.SubtitleListener
import com.ichi2.async.CollectionTask
import com.ichi2.async.CollectionTask.ChangeDeckMulti
import com.ichi2.async.CollectionTask.CheckCardSelection
import com.ichi2.async.CollectionTask.DeleteNoteMulti
import com.ichi2.async.CollectionTask.MarkNoteMulti
import com.ichi2.async.CollectionTask.RenderBrowserQA
import com.ichi2.async.CollectionTask.SearchCards
import com.ichi2.async.CollectionTask.SuspendCardMulti
import com.ichi2.async.CollectionTask.UpdateMultipleNotes
import com.ichi2.async.CollectionTask.UpdateNote
import com.ichi2.async.TaskListenerWithContext
import com.ichi2.async.TaskManager
import com.ichi2.compat.Compat
import com.ichi2.libanki.*
import com.ichi2.libanki.SortOrder.NoOrdering
import com.ichi2.libanki.SortOrder.UseCollectionOrdering
import com.ichi2.libanki.stats.Stats
import com.ichi2.themes.Themes.getColorFromAttr
import com.ichi2.ui.CardBrowserSearchView
import com.ichi2.ui.FixedTextView
import com.ichi2.upgrade.Upgrade.upgradeJSONIfNecessary
import com.ichi2.utils.*
import com.ichi2.utils.HandlerUtils.postDelayedOnNewHandler
import com.ichi2.utils.HashUtil.HashMapInit
import com.ichi2.utils.Permissions.hasStorageAccessPermission
import com.ichi2.utils.TagsUtil.getUpdatedTags
import com.ichi2.widget.WidgetStatus.update
import net.ankiweb.rsdroid.BackendFactory
import net.ankiweb.rsdroid.RustCleanup
import timber.log.Timber
import java.lang.Exception
import java.lang.IllegalStateException
import java.lang.StringBuilder
import java.util.*
import java.util.function.Consumer
import kotlin.collections.ArrayList
import kotlin.math.abs
import kotlin.math.ceil
import kotlin.math.max
import kotlin.math.min

@Suppress("LeakingThis") // The class is only 'open' due to testing
@KotlinCleanup("scan through this class and add attributes - not started")
@KotlinCleanup("Add TextUtils.isNotNullOrEmpty accepting nulls and use it. Remove TextUtils import")
open class CardBrowser :
    NavigationDrawerActivity(),
    SubtitleListener,
    DeckSelectionListener,
    TagsDialogListener,
    ChangeManager.Subscriber {
    @KotlinCleanup("using ?. and let keyword would be good here")
    override fun onDeckSelected(deck: SelectableDeck?) {
        if (deck == null) {
            return
        }
        val deckId = deck.deckId
        mDeckSpinnerSelection!!.initializeActionBarDeckSpinner(this.supportActionBar!!)
        mDeckSpinnerSelection!!.selectDeckById(deckId, true)
        selectDeckAndSave(deckId)
    }

    enum class Column {
        QUESTION, ANSWER, FLAGS, SUSPENDED, MARKED, SFLD, DECK, TAGS, ID, CARD, DUE, EASE, CHANGED, CREATED, EDITED, INTERVAL, LAPSES, NOTE_TYPE, REVIEWS
    }

    private enum class TagsDialogListenerAction {
        FILTER, EDIT_TAGS
    }

    /** List of cards in the browser.
     * When the list is changed, the position member of its elements should get changed. */
    @VisibleForTesting(otherwise = VisibleForTesting.PRIVATE)
    val mCards = CardCollection<CardCache>()
    @JvmField
    var mDeckSpinnerSelection: DeckSpinnerSelection? = null

    @KotlinCleanup("move to onCreate and make lateinit")
    @JvmField
    @VisibleForTesting
    var mCardsListView: ListView? = null
    private var mSearchView: CardBrowserSearchView? = null

    @JvmField
    @VisibleForTesting(otherwise = VisibleForTesting.PRIVATE)
    var mCardsAdapter: MultiColumnListAdapter? = null

    private var mSearchTerms: String = ""
    private var mRestrictOnDeck: String? = null
    private var mCurrentFlag = 0
    private var mTagsDialogFactory: TagsDialogFactory? = null
    private var mSearchItem: MenuItem? = null
    private var mSaveSearchItem: MenuItem? = null
    private var mMySearchesItem: MenuItem? = null
    private var mPreviewItem: MenuItem? = null
    private var mUndoSnackbar: Snackbar? = null

    // card that was clicked (not marked)
    private var mCurrentCardId: Long = 0
    private var mOrder = 0
    private var mOrderAsc = false
    private var mColumn1Index = 0
    private var mColumn2Index = 0
    // DEFECT: Doesn't need to be a local
    /** The next deck for the "Change Deck" operation  */
    private var mNewDid: DeckId = 0
    private var mTagsDialogListenerAction: TagsDialogListenerAction? = null

    /** The query which is currently in the search box, potentially null. Only set when search box was open  */
    private var mTempSearchQuery: String? = null
    private var onEditCardActivityResult = registerForActivityResult(StartActivityForResult()) { result: ActivityResult ->
        Timber.d("onEditCardActivityResult: resultCode=%d", result.resultCode)
        if (result.resultCode == DeckPicker.RESULT_DB_ERROR) {
            closeCardBrowser(DeckPicker.RESULT_DB_ERROR)
        }
        if (result.resultCode != RESULT_CANCELED) {
            Timber.i("CardBrowser:: CardBrowser: Saving card...")
            TaskManager.launchCollectionTask(
                UpdateNote(sCardBrowserCard!!, isFromReviewer = false, canAccessScheduler = false),
                updateCardHandler()
            )
        }
        val data = result.data
        if (data != null &&
            (data.getBooleanExtra("reloadRequired", false) || data.getBooleanExtra("noteChanged", false))
        ) {
            // if reloadRequired or noteChanged flag was sent from note editor then reload card list
            searchCards()
            mShouldRestoreScroll = true
            // in use by reviewer?
            if (reviewerCardId == mCurrentCardId) {
                mReloadRequired = true
            }
        }
        invalidateOptionsMenu() // maybe the availability of undo changed
    }
    private var onAddNoteActivityResult = registerForActivityResult(StartActivityForResult()) { result: ActivityResult ->
        Timber.d("onAddNoteActivityResult: resultCode=%d", result.resultCode)
        if (result.resultCode == DeckPicker.RESULT_DB_ERROR) {
            closeCardBrowser(DeckPicker.RESULT_DB_ERROR)
        }
        if (result.resultCode == RESULT_OK) {
            if (mSearchView != null) {
                mSearchTerms = mSearchView!!.query.toString()
                searchCards()
            } else {
                Timber.w("Note was added from browser and on return mSearchView == null")
            }
        }
        invalidateOptionsMenu() // maybe the availability of undo changed
    }
    private var onPreviewCardsActivityResult = registerForActivityResult(StartActivityForResult()) { result: ActivityResult ->
        Timber.d("onPreviewCardsActivityResult: resultCode=%d", result.resultCode)
        if (result.resultCode == DeckPicker.RESULT_DB_ERROR) {
            closeCardBrowser(DeckPicker.RESULT_DB_ERROR)
        }
        // Previewing can now perform an "edit", so it can pass on a reloadRequired
        val data = result.data
        if (data != null &&
            (data.getBooleanExtra("reloadRequired", false) || data.getBooleanExtra("noteChanged", false))
        ) {
            searchCards()
            if (reviewerCardId == mCurrentCardId) {
                mReloadRequired = true
            }
        }
        invalidateOptionsMenu() // maybe the availability of undo changed
    }
    private var mLastRenderStart: Long = 0
    private var mActionBarTitle: TextView? = null
    private var mReloadRequired = false

    @get:VisibleForTesting(otherwise = VisibleForTesting.NONE)
    var isInMultiSelectMode = false
        private set
    @get:VisibleForTesting(otherwise = VisibleForTesting.NONE)
    var isTruncated = false
        private set
    private val mCheckedCards = Collections.synchronizedSet(LinkedHashSet<CardCache>())
    private var mLastSelectedPosition = 0
    private var mActionBarMenu: Menu? = null
    private var mOldCardId: Long = 0
    private var mOldCardTopOffset = 0
    private var mShouldRestoreScroll = false
    private var mPostAutoScroll = false
    private val mOnboarding = Onboarding.CardBrowser(this)

    /**
     * Broadcast that informs us when the sd card is about to be unmounted
     */
    private var mUnmountReceiver: BroadcastReceiver? = null
    private val orderSingleChoiceDialogListener: SingleChoiceListener = { _, index: Int, _ -> changeCardOrder(index) }

    init {
        ChangeManager.subscribe(this)
    }

    @VisibleForTesting(otherwise = VisibleForTesting.PROTECTED)
    fun changeCardOrder(which: Int) {
        if (which != mOrder) {
            mOrder = which
            mOrderAsc = false
            if (mOrder == 0) {
                // if the sort value in the card browser was changed, then perform a new search
                col.set_config("sortType", fSortTypes[1])
                AnkiDroidApp.getSharedPrefs(baseContext).edit()
                    .putBoolean("cardBrowserNoSorting", true)
                    .apply()
            } else {
                col.set_config("sortType", fSortTypes[mOrder])
                AnkiDroidApp.getSharedPrefs(baseContext).edit()
                    .putBoolean("cardBrowserNoSorting", false)
                    .apply()
            }
            col.set_config("sortBackwards", mOrderAsc)
            searchCards()
        } else if (which != CARD_ORDER_NONE) {
            // if the same element is selected again, reverse the order
            mOrderAsc = !mOrderAsc
            col.set_config("sortBackwards", mOrderAsc)
            mCards.reverse()
            updateList()
        }
        // To update the collection
        col.db.mod = true
    }

    private fun repositionCardHandler(): RepositionCardHandler {
        return RepositionCardHandler(this)
    }

    private class RepositionCardHandler(browser: CardBrowser) : TaskListenerWithContext<CardBrowser, Unit, Computation<NextCard<Array<Card>>>?>(browser) {
        override fun actualOnPreExecute(context: CardBrowser) {
            Timber.d("CardBrowser::RepositionCardHandler() onPreExecute")
        }

        override fun actualOnPostExecute(context: CardBrowser, result: Computation<NextCard<Array<Card>>>?) {
            Timber.d("CardBrowser::RepositionCardHandler() onPostExecute")
            context.mReloadRequired = true
            val cardCount: Int = result!!.value.result.size
            showThemedToast(
                context,
                context.resources.getQuantityString(R.plurals.reposition_card_dialog_acknowledge, cardCount, cardCount), true
            )
            context.reloadCards(result.value.result)
            context.invalidateOptionsMenu()
        }
    }

    private fun resetProgressCardHandler(): ResetProgressCardHandler {
        return ResetProgressCardHandler(this)
    }

    private class ResetProgressCardHandler(browser: CardBrowser) : TaskListenerWithContext<CardBrowser, Unit, Computation<NextCard<Array<Card>>>?>(browser) {
        override fun actualOnPreExecute(context: CardBrowser) {
            Timber.d("CardBrowser::ResetProgressCardHandler() onPreExecute")
        }

        override fun actualOnPostExecute(context: CardBrowser, result: Computation<NextCard<Array<Card>>>?) {
            Timber.d("CardBrowser::ResetProgressCardHandler() onPostExecute")
            context.mReloadRequired = true
            val cardCount: Int = result!!.value.result.size
            showThemedToast(
                context,
                context.resources.getQuantityString(R.plurals.reset_cards_dialog_acknowledge, cardCount, cardCount), true
            )
            context.reloadCards(result.value.result)
            context.invalidateOptionsMenu()
        }
    }

    private fun rescheduleCardHandler(): RescheduleCardHandler {
        return RescheduleCardHandler(this)
    }

    private class RescheduleCardHandler(browser: CardBrowser) : TaskListenerWithContext<CardBrowser, Unit, Computation<NextCard<Array<Card>>>?>(browser) {
        override fun actualOnPreExecute(context: CardBrowser) {
            Timber.d("CardBrowser::RescheduleCardHandler() onPreExecute")
        }

        override fun actualOnPostExecute(context: CardBrowser, result: Computation<NextCard<Array<Card>>>?) {
            Timber.d("CardBrowser::RescheduleCardHandler() onPostExecute")
            context.mReloadRequired = true
            val cardCount: Int = result!!.value.result.size
            showThemedToast(
                context,
                context.resources.getQuantityString(R.plurals.reschedule_cards_dialog_acknowledge, cardCount, cardCount), true
            )
            context.reloadCards(result.value.result)
            context.invalidateOptionsMenu()
        }
    }

    private val mMySearchesDialogListener: MySearchesDialogListener = object : MySearchesDialogListener {
        override fun onSelection(searchName: String?) {
            Timber.d("OnSelection using search named: %s", searchName)
            val savedFiltersObj = col.get_config("savedFilters", null as JSONObject?)
            Timber.d("SavedFilters are %s", savedFiltersObj?.toString())
            savedFiltersObj?.optString(searchName)?.apply {
                Timber.d("OnSelection using search terms: %s", this)
                mSearchTerms = this
                mSearchView!!.setQuery(this, false)
                mSearchItem!!.expandActionView()
                searchCards()
            }
        }

        override fun onRemoveSearch(searchName: String?) {
            Timber.d("OnRemoveSelection using search named: %s", searchName)
            val savedFiltersObj = col.get_config("savedFilters", null as JSONObject?)
            if (savedFiltersObj?.has(searchName) == true) {
                savedFiltersObj.remove(searchName)
                col.set_config("savedFilters", savedFiltersObj)
                col.flush()
                if (savedFiltersObj.length() == 0) {
                    mMySearchesItem!!.isVisible = false
                }
            }
        }

        override fun onSaveSearch(searchName: String?, searchTerms: String?) {
            if (searchName.isNullOrEmpty()) {
                showThemedToast(
                    this@CardBrowser,
                    getString(R.string.card_browser_list_my_searches_new_search_error_empty_name), true
                )
                return
            }
            val savedFiltersObj = col.get_config("savedFilters", JSONObject())!!
            if (!savedFiltersObj.has(searchName)) {
                savedFiltersObj.put(searchName, searchTerms)
                col.set_config("savedFilters", savedFiltersObj)
                col.flush()
                mSearchView!!.setQuery("", false)
                mMySearchesItem!!.isVisible = true
            } else {
                showThemedToast(
                    this@CardBrowser,
                    getString(R.string.card_browser_list_my_searches_new_search_error_dup), true
                )
            }
        }
    }

    private fun onSearch() {
        mSearchTerms = mSearchView!!.query.toString()
        if (mSearchTerms.isEmpty()) {
            mSearchView!!.queryHint = resources.getString(R.string.deck_conf_cram_search)
        }
        searchCards()
    }

    private val selectedCardIds: List<Long>
        get() {
            val ids: MutableList<Long> = java.util.ArrayList(mCheckedCards.size)
            for (cardPosition in mCheckedCards) {
                ids.add(cardPosition.id)
            }
            return ids
        }

    private fun canPerformCardInfo(): Boolean {
        return checkedCardCount() == 1
    }

    private fun canPerformMultiSelectEditNote(): Boolean {
        // The noteId is not currently available. Only allow if a single card is selected for now.
        return checkedCardCount() == 1
    }

    /**
     * Change Deck
     * @param did Id of the deck
     */
    @VisibleForTesting
    fun moveSelectedCardsToDeck(did: DeckId) {
        val selectedDeck = col.decks.get(did)
        try {
            // #5932 - can't be dynamic
            if (Decks.isDynamic(selectedDeck)) {
                Timber.w("Attempted to change cards to dynamic deck. Cancelling operation.")
                displayCouldNotChangeDeck()
                return
            }
        } catch (e: Exception) {
            displayCouldNotChangeDeck()
            Timber.e(e)
            return
        }
        mNewDid = selectedDeck.getLong("id")
        Timber.i("Changing selected cards to deck: %d", mNewDid)
        selectedCardIds.run { // to prevent computing selectedCardIds multiple times
            if (isEmpty()) {
                endMultiSelectMode()
                mCardsAdapter!!.notifyDataSetChanged()
            } else {
                if (contains(reviewerCardId)) {
                    mReloadRequired = true
                }
                executeChangeCollectionTask(this, mNewDid)
            }
        }
    }

    private fun displayCouldNotChangeDeck() {
        showThemedToast(this, getString(R.string.card_browser_deck_change_error), true)
    }

    @get:VisibleForTesting
    val lastDeckId: Long?
        get() {
            val state = getSharedPreferences(PERSISTENT_STATE_FILE, 0)
            return if (!state.contains(LAST_DECK_ID_KEY)) {
                null
            } else state.getLong(LAST_DECK_ID_KEY, -1)
        }

    private fun saveLastDeckId(id: Long?) {
        if (id == null) {
            clearLastDeckId()
            return
        }
        getSharedPreferences(PERSISTENT_STATE_FILE, 0).edit().putLong(LAST_DECK_ID_KEY, id).apply()
    }

    override fun onCreate(savedInstanceState: Bundle?) {
        if (showedActivityFailedScreen(savedInstanceState)) {
            return
        }
        mTagsDialogFactory = TagsDialogFactory(this).attachToActivity<TagsDialogFactory>(this)
        super.onCreate(savedInstanceState)
        Timber.d("onCreate()")
        if (wasLoadedFromExternalTextActionItem() && !hasStorageAccessPermission(this)) {
            Timber.w("'Card Browser' Action item pressed before storage permissions granted.")
            showThemedToast(this, getString(R.string.intent_handler_failed_no_storage_permission), false)
            displayDeckPickerForPermissionsDialog()
            return
        }
        setContentView(R.layout.card_browser)
        initNavigationDrawer(findViewById(android.R.id.content))
        startLoadingCollection()

        // for intent coming from search query js api
        intent.getStringExtra("search_query")?.let {
            mSearchTerms = it
            searchCards()
        }

        // Selected cards aren't restored on activity recreation,
        // so it is necessary to dismiss the change deck dialog
        val dialogFragment = supportFragmentManager.findFragmentByTag(DIALOG_FRAGMENT_TAG)
        if (dialogFragment is DeckSelectionDialog) {
            if (dialogFragment.requireArguments().getBoolean(CHANGE_DECK_KEY, false)) {
                Timber.d("onCreate(): Change deck dialog dismissed")
                dialogFragment.dismiss()
            }
        }
        mOnboarding.onCreate()

        val modalBottomSheet = FilterSheetBottomFragment()

        val filterButton = findViewById<FloatingActionButton>(R.id.filter_sheet_fab)

        filterButton.setOnClickListener {
            modalBottomSheet.show(supportFragmentManager, FilterSheetBottomFragment.TAG)
        }
    }

    fun searchWithFilterQuery(filterQuery: String) {
        mSearchTerms = filterQuery

        mSearchView!!.setQuery(mSearchTerms, true)
        searchCards()
    }

    // Finish initializing the activity after the collection has been correctly loaded
    override fun onCollectionLoaded(col: com.ichi2.libanki.Collection) {
        super.onCollectionLoaded(col)
        Timber.d("onCollectionLoaded()")
        registerExternalStorageListener()
        val preferences = AnkiDroidApp.getSharedPrefs(baseContext)

        // Load reference to action bar title
        mActionBarTitle = findViewById(R.id.toolbar_title)
        mOrder = CARD_ORDER_NONE
        val colOrder = col.get_config_string("sortType")
        for (c in fSortTypes.indices) {
            if (fSortTypes[c] == colOrder) {
                mOrder = c
                break
            }
        }
        if (mOrder == 1 && preferences.getBoolean("cardBrowserNoSorting", false)) {
            mOrder = 0
        }
        // This upgrade should already have been done during
        // setConf. However older version of AnkiDroid didn't call
        // upgradeJSONIfNecessary during setConf, which means the
        // conf saved may still have this bug.
        mOrderAsc = upgradeJSONIfNecessary(col, "sortBackwards", false)
        mCards.reset()
        mCardsListView = findViewById(R.id.card_browser_list)
        // Create a spinner for column1
        val cardsColumn1Spinner = findViewById<Spinner>(R.id.browser_column1_spinner)
        val column1Adapter = ArrayAdapter.createFromResource(
            this,
            R.array.browser_column1_headings, android.R.layout.simple_spinner_item
        )
        column1Adapter.setDropDownViewResource(android.R.layout.simple_spinner_dropdown_item)
        cardsColumn1Spinner.adapter = column1Adapter
        mColumn1Index = AnkiDroidApp.getSharedPrefs(baseContext).getInt("cardBrowserColumn1", 0)
        cardsColumn1Spinner.onItemSelectedListener = object : OnItemSelectedListener {
            override fun onItemSelected(parent: AdapterView<*>?, view: View?, pos: Int, id: Long) {
                // If a new column was selected then change the key used to map from mCards to the column TextView
                if (pos != mColumn1Index) {
                    mColumn1Index = pos
                    AnkiDroidApp.getSharedPrefs(AnkiDroidApp.getInstance().baseContext).edit()
                        .putInt("cardBrowserColumn1", mColumn1Index).apply()
                    val fromMap = mCardsAdapter!!.fromMapping
                    fromMap[0] = COLUMN1_KEYS[mColumn1Index]
                    mCardsAdapter!!.fromMapping = fromMap
                }
            }

            override fun onNothingSelected(parent: AdapterView<*>?) {
                // Do Nothing
            }
        }
        // Load default value for column2 selection
        mColumn2Index = AnkiDroidApp.getSharedPrefs(baseContext).getInt("cardBrowserColumn2", 0)
        // Setup the column 2 heading as a spinner so that users can easily change the column type
        val cardsColumn2Spinner = findViewById<Spinner>(R.id.browser_column2_spinner)
        val column2Adapter = ArrayAdapter.createFromResource(
            this,
            R.array.browser_column2_headings, android.R.layout.simple_spinner_item
        )
        column2Adapter.setDropDownViewResource(android.R.layout.simple_spinner_dropdown_item)
        cardsColumn2Spinner.adapter = column2Adapter
        // Create a new list adapter with updated column map any time the user changes the column
        cardsColumn2Spinner.onItemSelectedListener = object : OnItemSelectedListener {
            override fun onItemSelected(parent: AdapterView<*>?, view: View?, pos: Int, id: Long) {
                // If a new column was selected then change the key used to map from mCards to the column TextView
                if (pos != mColumn2Index) {
                    mColumn2Index = pos
                    AnkiDroidApp.getSharedPrefs(AnkiDroidApp.getInstance().baseContext).edit()
                        .putInt("cardBrowserColumn2", mColumn2Index).apply()
                    val fromMap = mCardsAdapter!!.fromMapping
                    fromMap[1] = COLUMN2_KEYS[mColumn2Index]
                    mCardsAdapter!!.fromMapping = fromMap
                }
            }

            override fun onNothingSelected(parent: AdapterView<*>?) {
                // Do Nothing
            }
        }
        // get the font and font size from the preferences
        val sflRelativeFontSize = preferences.getInt("relativeCardBrowserFontSize", DEFAULT_FONT_SIZE_RATIO)
        val sflCustomFont = preferences.getString("browserEditorFont", "")
        val columnsContent = arrayOf(COLUMN1_KEYS[mColumn1Index], COLUMN2_KEYS[mColumn2Index])
        // make a new list adapter mapping the data in mCards to column1 and column2 of R.layout.card_item_browser
        mCardsAdapter = MultiColumnListAdapter(
            this,
            R.layout.card_item_browser,
            columnsContent, intArrayOf(R.id.card_sfld, R.id.card_column2),
            sflRelativeFontSize,
            sflCustomFont
        )
        // link the adapter to the main mCardsListView
        mCardsListView!!.adapter = mCardsAdapter
        // make the items (e.g. question & answer) render dynamically when scrolling
        mCardsListView!!.setOnScrollListener(RenderOnScroll())
        // set the spinner index
        cardsColumn1Spinner.setSelection(mColumn1Index)
        cardsColumn2Spinner.setSelection(mColumn2Index)
        mCardsListView!!.setOnItemClickListener { _: AdapterView<*>?, view: View?, position: Int, _: Long ->
            if (isInMultiSelectMode) {
                // click on whole cell triggers select
                val cb = view!!.findViewById<CheckBox>(R.id.card_checkbox)
                cb.toggle()
                onCheck(position, view)
            } else {
                // load up the card selected on the list
                val clickedCardId = mCards[position].id
                saveScrollingState(position)
                openNoteEditorForCard(clickedCardId)
            }
        }
        @KotlinCleanup("helper function for min/max range")
        mCardsListView!!.setOnItemLongClickListener { _: AdapterView<*>?, view: View?, position: Int, _: Long ->
            if (isInMultiSelectMode) {
                var hasChanged = false
                for (
                    i in min(mLastSelectedPosition, position)..max(
                        mLastSelectedPosition,
                        position
                    )
                ) {
                    val card = mCardsListView!!.getItemAtPosition(i) as CardCache

                    // Add to the set of checked cards
                    hasChanged = hasChanged or mCheckedCards.add(card)
                }
                if (hasChanged) {
                    onSelectionChanged()
                }
            } else {
                mLastSelectedPosition = position
                saveScrollingState(position)
                loadMultiSelectMode()

                // click on whole cell triggers select
                val cb = view!!.findViewById<CheckBox>(R.id.card_checkbox)
                cb.toggle()
                onCheck(position, view)
                recenterListView(view)
                mCardsAdapter!!.notifyDataSetChanged()
            }
            true
        }
        window.setSoftInputMode(WindowManager.LayoutParams.SOFT_INPUT_STATE_ALWAYS_HIDDEN)
        val deckId = col.decks.selected()
        mDeckSpinnerSelection = DeckSpinnerSelection(
            this, col, findViewById(R.id.toolbar_spinner),
            showAllDecks = true, alwaysShowDefault = false
        )
        mDeckSpinnerSelection!!.initializeActionBarDeckSpinner(this.supportActionBar!!)
        selectDeckAndSave(deckId)

        // If a valid value for last deck exists then use it, otherwise use libanki selected deck
        if (lastDeckId != null && lastDeckId == ALL_DECKS_ID) {
            selectAllDecks()
        } else if (lastDeckId != null && getCol().decks.get(lastDeckId!!, false) != null) {
            mDeckSpinnerSelection!!.selectDeckById(lastDeckId!!, false)
        } else {
            mDeckSpinnerSelection!!.selectDeckById(getCol().decks.selected(), false)
        }
    }

    fun selectDeckAndSave(deckId: Long) {
        mDeckSpinnerSelection!!.selectDeckById(deckId, true)
        mRestrictOnDeck = if (deckId == ALL_DECKS_ID) {
            ""
        } else {
            val deckName = col!!.decks.name(deckId)
            "deck:\"$deckName\" "
        }
        saveLastDeckId(deckId)
        searchCards()
    }

    override fun onKeyDown(keyCode: Int, event: KeyEvent): Boolean {
        // NOTE: These are all active when typing in the search - doesn't matter as all need CTRL
        when (keyCode) {
            KeyEvent.KEYCODE_A -> {
                if (event.isCtrlPressed) {
                    Timber.i("Ctrl+A - Select All")
                    onSelectAll()
                    return true
                }
            }
            KeyEvent.KEYCODE_E -> {

                // Ctrl+Shift+E: Export (TODO)
                if (event.isCtrlPressed) {
                    Timber.i("Ctrl+E: Add Note")
                    addNoteFromCardBrowser()
                    return true
                }
            }
            KeyEvent.KEYCODE_D -> {
                if (event.isCtrlPressed) {
                    Timber.i("Ctrl+D: Change Deck")
                    showChangeDeckDialog()
                    return true
                }
            }
            KeyEvent.KEYCODE_K -> {
                if (event.isCtrlPressed) {
                    Timber.i("Ctrl+K: Toggle Mark")
                    toggleMark()
                    return true
                }
            }
            KeyEvent.KEYCODE_R -> {
                if (event.isCtrlPressed && event.isAltPressed) {
                    Timber.i("Ctrl+Alt+R - Reschedule")
                    rescheduleSelectedCards()
                    return true
                }
            }
            KeyEvent.KEYCODE_FORWARD_DEL -> {
                Timber.i("Delete pressed - Delete Selected Note")
                deleteSelectedNote()
                return true
            }
        }
        return super.onKeyDown(keyCode, event)
    }

    /** All the notes of the selected cards will be marked
     * If one or more card is unmarked, all will be marked,
     * otherwise, they will be unmarked  */
    private fun toggleMark() {
        if (!hasSelectedCards()) {
            Timber.i("Not marking cards - nothing selected")
            return
        }
        TaskManager.launchCollectionTask(
            MarkNoteMulti(selectedCardIds),
            markCardHandler()
        )
    }

    @VisibleForTesting
    fun selectAllDecks() {
        mDeckSpinnerSelection!!.selectAllDecks()
        mRestrictOnDeck = ""
        saveLastDeckId(ALL_DECKS_ID)
        searchCards()
    }

    /** Opens the note editor for a card.
     * We use the Card ID to specify the preview target  */
    private fun openNoteEditorForCard(cardId: Long) {
        mCurrentCardId = cardId
        sCardBrowserCard = col.getCard(mCurrentCardId)
        // start note editor using the card we just loaded
        val editCard = Intent(this, NoteEditor::class.java)
            .putExtra(NoteEditor.EXTRA_CALLER, NoteEditor.CALLER_CARDBROWSER_EDIT)
            .putExtra(NoteEditor.EXTRA_CARD_ID, sCardBrowserCard!!.id)
        launchActivityForResultWithAnimation(editCard, onEditCardActivityResult, ActivityTransitionAnimation.Direction.START)
        // #6432 - FIXME - onCreateOptionsMenu crashes if receiving an activity result from edit card when in multiselect
        endMultiSelectMode()
    }

    private fun openNoteEditorForCurrentlySelectedNote() {
        try {
            // Just select the first one. It doesn't particularly matter if there's a multiselect occurring.
            openNoteEditorForCard(selectedCardIds[0])
        } catch (e: Exception) {
            Timber.w(e, "Error Opening Note Editor")
            showThemedToast(this, getString(R.string.multimedia_editor_something_wrong), false)
        }
    }

    override fun onStop() {
        Timber.d("onStop()")
        // cancel rendering the question and answer, which has shared access to mCards
        super.onStop()
        if (!isFinishing) {
            update(this)
            saveCollectionInBackground()
        }
    }

    override fun onDestroy() {
        Timber.d("onDestroy()")
        invalidate()
        super.onDestroy()
        if (mUnmountReceiver != null) {
            unregisterReceiver(mUnmountReceiver)
        }
    }

    override fun onBackPressed() {
        when {
            isDrawerOpen -> super.onBackPressed()
            isInMultiSelectMode -> endMultiSelectMode()
            else -> {
                Timber.i("Back key pressed")
                val data = Intent()
                // Add reload flag to result intent so that schedule reset when returning to note editor
                data.putExtra("reloadRequired", mReloadRequired)
                closeCardBrowser(RESULT_OK, data)
            }
        }
    }

    override fun onPause() {
        super.onPause()
        // If the user entered something into the search, but didn't press "search", clear this.
        // It's confusing if the bar is shown with a query that does not relate to the data on the screen
        mTempSearchQuery = null
        mPostAutoScroll = false
    }

    override fun onResume() {
        Timber.d("onResume()")
        super.onResume()
        selectNavigationItem(R.id.nav_browser)
    }

    @KotlinCleanup("Add a few variables to get rid of the !!")
    override fun onCreateOptionsMenu(menu: Menu): Boolean {
        Timber.d("onCreateOptionsMenu()")
        mActionBarMenu = menu
        if (!isInMultiSelectMode) {
            // restore drawer click listener and icon
            restoreDrawerIcon()
            menuInflater.inflate(R.menu.card_browser, menu)
            mSaveSearchItem = menu.findItem(R.id.action_save_search)
            mSaveSearchItem!!.isVisible = false // the searchview's query always starts empty.
            mMySearchesItem = menu.findItem(R.id.action_list_my_searches)
            val savedFiltersObj = col.get_config("savedFilters", null as JSONObject?)
            mMySearchesItem!!.isVisible = savedFiltersObj != null && savedFiltersObj.length() > 0
            mSearchItem = menu.findItem(R.id.action_search)
            mSearchItem!!.setOnActionExpandListener(object : MenuItem.OnActionExpandListener {
                override fun onMenuItemActionExpand(item: MenuItem): Boolean {
                    return true
                }

                override fun onMenuItemActionCollapse(item: MenuItem): Boolean {
                    // SearchView doesn't support empty queries so we always reset the search when collapsing
                    mSearchTerms = ""
                    mSearchView!!.setQuery(mSearchTerms, false)
                    searchCards()
                    // invalidate options menu so that disappeared icons would appear again
                    invalidateOptionsMenu()
                    mTempSearchQuery = null
                    return true
                }
            })
            mSearchView = mSearchItem!!.actionView as CardBrowserSearchView
            mSearchView!!.setOnQueryTextListener(object : SearchView.OnQueryTextListener {
                override fun onQueryTextChange(newText: String): Boolean {
                    if (mSearchView!!.shouldIgnoreValueChange()) {
                        return true
                    }
                    mSaveSearchItem!!.isVisible = !TextUtils.isEmpty(newText)
                    mTempSearchQuery = newText
                    return true
                }

                override fun onQueryTextSubmit(query: String): Boolean {
                    onSearch()
                    mSearchView!!.clearFocus()
                    return true
                }
            })
            // Fixes #6500 - keep the search consistent if coming back from note editor
            // Fixes #9010 - consistent search after drawer change calls invalidateOptionsMenu (mTempSearchQuery)
            if (!TextUtils.isEmpty(mTempSearchQuery) || !TextUtils.isEmpty(mSearchTerms)) {
                mSearchItem!!.expandActionView() // This calls mSearchView.setOnSearchClickListener
                val toUse = if (!TextUtils.isEmpty(mTempSearchQuery)) mTempSearchQuery else mSearchTerms
                mSearchView!!.setQuery(toUse!!, false)
            }
            mSearchView!!.setOnSearchClickListener {
                // Provide SearchView with the previous search terms
                mSearchView!!.setQuery(mSearchTerms, false)
            }
            menu.findItem(R.id.action_truncate).isChecked = isTruncated
        } else {
            // multi-select mode
            menuInflater.inflate(R.menu.card_browser_multiselect, menu)
            showBackIcon()
        }
        mActionBarMenu?.findItem(R.id.action_undo)?.run {
            isVisible = col.undoAvailable()
            title = resources.getString(R.string.studyoptions_congrats_undo, col.undoName(resources))
        }

        // Maybe we were called from ACTION_PROCESS_TEXT.
        // In that case we already fill in the search.
        if (Compat.ACTION_PROCESS_TEXT == intent.action) {
            val search = intent.getCharSequenceExtra(Compat.EXTRA_PROCESS_TEXT)
            if (!search.isNullOrEmpty()) {
                Timber.i("CardBrowser :: Called with search intent: %s", search.toString())
                mSearchView!!.setQuery(search, true)
                intent.action = Intent.ACTION_DEFAULT
            }
        }
        mPreviewItem = menu.findItem(R.id.action_preview)
        onSelectionChanged()
        updatePreviewMenuItem()
        return super.onCreateOptionsMenu(menu)
    }

    override fun onNavigationPressed() {
        if (isInMultiSelectMode) {
            endMultiSelectMode()
        } else {
            super.onNavigationPressed()
        }
    }

    private fun displayDeckPickerForPermissionsDialog() {
        // TODO: Combine this with class: IntentHandler after both are well-tested
        val deckPicker = Intent(this, DeckPicker::class.java)
        deckPicker.action = Intent.ACTION_MAIN
        deckPicker.addCategory(Intent.CATEGORY_LAUNCHER)
        deckPicker.flags = Intent.FLAG_ACTIVITY_NEW_TASK or Intent.FLAG_ACTIVITY_CLEAR_TASK
        startActivityWithAnimation(deckPicker, ActivityTransitionAnimation.Direction.FADE)
        finishActivityWithFade(this)
        finishActivityWithFade(this)
        this.setResult(RESULT_CANCELED)
    }

    private fun wasLoadedFromExternalTextActionItem(): Boolean {
        val intent = this.intent ?: return false
        // API 23: Replace with Intent.ACTION_PROCESS_TEXT
        return "android.intent.action.PROCESS_TEXT".equals(intent.action, ignoreCase = true)
    }

    private fun updatePreviewMenuItem() {
        mPreviewItem?.isVisible = cardCount > 0
    }

    /** Returns the number of cards that are visible on the screen  */
    val cardCount: Int
        get() = mCards.size()

    private fun updateMultiselectMenu() {
        Timber.d("updateMultiselectMenu()")
        if (mActionBarMenu == null || mActionBarMenu!!.findItem(R.id.action_suspend_card) == null) {
            return
        }
        if (mCheckedCards.isNotEmpty()) {
            TaskManager.cancelAllTasks(CheckCardSelection::class.java)
            TaskManager.launchCollectionTask(
                CheckCardSelection(mCheckedCards),
                mCheckSelectedCardsHandler
            )
        }
        mActionBarMenu!!.findItem(R.id.action_select_all).isVisible = !hasSelectedAllCards()
        // Note: Theoretically should not happen, as this should kick us back to the menu
        mActionBarMenu!!.findItem(R.id.action_select_none).isVisible = hasSelectedCards()
        mActionBarMenu!!.findItem(R.id.action_edit_note).isVisible = canPerformMultiSelectEditNote()
        mActionBarMenu!!.findItem(R.id.action_view_card_info).isVisible = canPerformCardInfo()
    }

    private fun hasSelectedCards(): Boolean {
        return mCheckedCards.isNotEmpty()
    }

    private fun hasSelectedAllCards(): Boolean {
        return checkedCardCount() >= cardCount // must handle 0.
    }

    @VisibleForTesting
    fun flagTask(flag: Int) {
        TaskManager.launchCollectionTask(
            CollectionTask.Flag(selectedCardIds, flag),
            flagCardHandler()
        )
    }

    /** Updates flag icon color and cards shown with given color  */
    private fun selectionWithFlagTask(flag: Int) {
        mCurrentFlag = flag
        filterByFlag()
    }

    @KotlinCleanup("cleanup the when")
    override fun onOptionsItemSelected(item: MenuItem): Boolean {
        if (drawerToggle.onOptionsItemSelected(item)) {
            return true
        }

        // dismiss undo-snackbar if shown to avoid race condition
        // (when another operation will be performed on the model, it will undo the latest operation)
        if (mUndoSnackbar != null && mUndoSnackbar!!.isShown) mUndoSnackbar!!.dismiss()
        when (item.itemId) {
            android.R.id.home -> {
                endMultiSelectMode()
                return true
            }
            R.id.action_add_note_from_card_browser -> {
                addNoteFromCardBrowser()
                return true
            }
            R.id.action_save_search -> {
                val searchTerms = mSearchView!!.query.toString()
                showDialogFragment(
                    newInstance(
                        null, mMySearchesDialogListener,
                        searchTerms, CardBrowserMySearchesDialog.CARD_BROWSER_MY_SEARCHES_TYPE_SAVE
                    )
                )
                return true
            }
            R.id.action_list_my_searches -> {
                val savedFiltersObj = col.get_config("savedFilters", null as JSONObject?)
                val savedFilters: HashMap<String?, String?>
                if (savedFiltersObj != null) {
                    savedFilters = HashMapInit(savedFiltersObj.length())
                    for (searchName in savedFiltersObj) {
                        savedFilters[searchName] = savedFiltersObj.optString(searchName)
                    }
                } else {
                    savedFilters = HashMapInit(0)
                }
                showDialogFragment(
                    newInstance(
                        savedFilters, mMySearchesDialogListener,
                        "", CardBrowserMySearchesDialog.CARD_BROWSER_MY_SEARCHES_TYPE_LIST
                    )
                )
                return true
            }
            R.id.action_sort_by_size -> {
                showDialogFragment(newInstance(mOrder, mOrderAsc, orderSingleChoiceDialogListener))
                return true
            }
            R.id.action_show_marked -> {
                mSearchTerms = "tag:marked"
                mSearchView!!.setQuery("", false)
                mSearchView!!.queryHint = resources.getString(R.string.card_browser_show_marked)
                searchCards()
                return true
            }
            R.id.action_show_suspended -> {
                mSearchTerms = "is:suspended"
                mSearchView!!.setQuery("", false)
                mSearchView!!.queryHint = resources.getString(R.string.card_browser_show_suspended)
                searchCards()
                return true
            }
            R.id.action_search_by_tag -> {
                showFilterByTagsDialog()
                return true
            }
            R.id.action_flag_zero -> {
                flagTask(0)
                return true
            }
            R.id.action_flag_one -> {
                flagTask(1)
                return true
            }
            R.id.action_flag_two -> {
                flagTask(2)
                return true
            }
            R.id.action_flag_three -> {
                flagTask(3)
                return true
            }
            R.id.action_flag_four -> {
                flagTask(4)
                return true
            }
            R.id.action_flag_five -> {
                flagTask(5)
                return true
            }
            R.id.action_flag_six -> {
                flagTask(6)
                return true
            }
            R.id.action_flag_seven -> {
                flagTask(7)
                return true
            }
            R.id.action_select_flag_zero -> {
                selectionWithFlagTask(0)
                return true
            }
            R.id.action_select_flag_one -> {
                selectionWithFlagTask(1)
                return true
            }
            R.id.action_select_flag_two -> {
                selectionWithFlagTask(2)
                return true
            }
            R.id.action_select_flag_three -> {
                selectionWithFlagTask(3)
                return true
            }
            R.id.action_select_flag_four -> {
                selectionWithFlagTask(4)
                return true
            }
            R.id.action_select_flag_five -> {
                selectionWithFlagTask(5)
                return true
            }
            R.id.action_select_flag_six -> {
                selectionWithFlagTask(6)
                return true
            }
            R.id.action_select_flag_seven -> {
                selectionWithFlagTask(7)
                return true
            }
            R.id.action_delete_card -> {
                deleteSelectedNote()
                return true
            }
            R.id.action_mark_card -> {
                toggleMark()
                return true
            }
            R.id.action_suspend_card -> {
                TaskManager.launchCollectionTask(
                    SuspendCardMulti(selectedCardIds),
                    suspendCardHandler()
                )
                return true
            }
            R.id.action_change_deck -> {
                showChangeDeckDialog()
                return true
            }
            R.id.action_undo -> {
                Timber.w("CardBrowser:: Undo pressed")
                onUndo()
                return true
            }
            R.id.action_select_none -> {
                onSelectNone()
                return true
            }
            R.id.action_select_all -> {
                onSelectAll()
                return true
            }
            R.id.action_preview -> {
                onPreview()
                return true
            }
            R.id.action_reset_cards_progress -> {
                Timber.i("NoteEditor:: Reset progress button pressed")
                onResetProgress()
                return true
            }
            R.id.action_reschedule_cards -> {
                Timber.i("CardBrowser:: Reschedule button pressed")
                rescheduleSelectedCards()
                return true
            }
            R.id.action_reposition_cards -> {
                Timber.i("CardBrowser:: Reposition button pressed")

                // `selectedCardIds` getter does alot of work so save it in a val beforehand
                val selectedCardIds = selectedCardIds
                // Only new cards may be repositioned (If any non-new found show error dialog and return false)
                if (selectedCardIds.any { col.getCard(it).queue != Consts.QUEUE_TYPE_NEW }) {
                    showDialogFragment(
                        SimpleMessageDialog.newInstance(
                            title = getString(R.string.vague_error),
                            message = getString(R.string.reposition_card_not_new_error),
                            reload = false
                        )
                    )
                    return false
                }
                val repositionDialog = IntegerDialog().apply {
                    setArgs(
                        title = this@CardBrowser.getString(R.string.reposition_card_dialog_title),
                        prompt = this@CardBrowser.getString(R.string.reposition_card_dialog_message),
                        digits = 5
                    )
                    setCallbackRunnable { pos -> repositionCardsNoValidation(selectedCardIds, pos) }
                }
                showDialogFragment(repositionDialog)
                return true
            }
            R.id.action_edit_note -> {
                openNoteEditorForCurrentlySelectedNote()
                return super.onOptionsItemSelected(item)
            }
            R.id.action_view_card_info -> {
                val selectedCardIds = selectedCardIds
                if (selectedCardIds.isNotEmpty()) {
                    val intent = Intent(this, CardInfo::class.java)
                    intent.putExtra("cardId", selectedCardIds[0])
                    startActivityWithAnimation(intent, ActivityTransitionAnimation.Direction.FADE)
                }
                return true
            }
            R.id.action_edit_tags -> {
                showEditTagsDialog()
            }
            R.id.action_truncate -> {
                onTruncate()
            }
        }
        return super.onOptionsItemSelected(item)
    }

    private fun onTruncate() {
        val truncate = mActionBarMenu!!.findItem(R.id.action_truncate)

        if (truncate.isChecked) {
            isTruncated = false
            mCardsAdapter!!.notifyDataSetChanged()
            truncate.isChecked = false
        } else {
            isTruncated = true
            mCardsAdapter!!.notifyDataSetChanged()
            truncate.setChecked(true)
        }
    }

    protected fun deleteSelectedNote() {
        if (!isInMultiSelectMode) {
            return
        }
        TaskManager.launchCollectionTask(
            DeleteNoteMulti(selectedCardIds),
            mDeleteNoteHandler
        )
        mCheckedCards.clear()
        endMultiSelectMode()
        mCardsAdapter!!.notifyDataSetChanged()
    }

    @VisibleForTesting
    fun onUndo() {
        if (col.undoAvailable()) {
            if (BackendFactory.defaultLegacySchema) {
                Undo().runWithHandler(mUndoHandler)
            } else {
                launchCatchingCollectionTask { col ->
                    if (!backendUndoAndShowPopup(col)) {
                        Undo().runWithHandler(mUndoHandler)
                    }
                }
            }
        }
    }

    private fun onResetProgress() {
        // Show confirmation dialog before resetting card progress
        val dialog = ConfirmationDialog()
        val title = getString(R.string.reset_card_dialog_title)
        val message = getString(R.string.reset_card_dialog_message)
        dialog.setArgs(title, message)
        val confirm = Runnable {
            Timber.i("CardBrowser:: ResetProgress button pressed")
            resetProgressNoConfirm(selectedCardIds)
        }
        dialog.setConfirm(confirm)
        showDialogFragment(dialog)
    }

    @VisibleForTesting
    fun resetProgressNoConfirm(cardIds: List<Long>?) {
        TaskManager.launchCollectionTask(ResetCards(cardIds!!).toDelegate(), resetProgressCardHandler())
    }

    @VisibleForTesting
    fun repositionCardsNoValidation(cardIds: List<Long>?, position: Int?) {
        TaskManager.launchCollectionTask(
            RepositionCards(cardIds!!, position!!).toDelegate(),
            repositionCardHandler()
        )
    }

    protected fun onPreview() {
        launchActivityForResultWithoutAnimation(previewIntent, onPreviewCardsActivityResult)
    } // Preview all cards, starting from the one that is currently selected

    // Multiple cards have been explicitly selected, so preview only those cards
    @get:VisibleForTesting
    val previewIntent: Intent
        get() = if (isInMultiSelectMode && checkedCardCount() > 1) {
            // Multiple cards have been explicitly selected, so preview only those cards
            getPreviewIntent(0, Utils.toPrimitive(selectedCardIds))
        } else {
            // Preview all cards, starting from the one that is currently selected
            val startIndex = if (mCheckedCards.isEmpty()) 0 else mCheckedCards.iterator().next().position
            getPreviewIntent(startIndex, allCardIds)
        }

    private fun getPreviewIntent(index: Int, selectedCardIds: LongArray): Intent {
        return Previewer.getPreviewIntent(this@CardBrowser, index, selectedCardIds)
    }

    private fun rescheduleSelectedCards() {
        if (!hasSelectedCards()) {
            Timber.i("Attempted reschedule - no cards selected")
            return
        }
        val rescheduleDialog: RescheduleDialog = selectedCardIds.run {
            val consumer = Consumer { newDays: Int -> rescheduleWithoutValidation(this, newDays) }
            if (size == 1) {
                rescheduleSingleCard(resources, col.getCard(this[0]), consumer)
            } else {
                rescheduleMultipleCards(resources, consumer, size)
            }
        }
        showDialogFragment(rescheduleDialog)
    }

    @VisibleForTesting
    fun rescheduleWithoutValidation(selectedCardIds: List<Long>?, newDays: Int?) {
        TaskManager.launchCollectionTask(
            RescheduleCards(selectedCardIds!!, newDays!!).toDelegate(),
            rescheduleCardHandler()
        )
    }

    @KotlinCleanup("DeckSelectionListener is almost certainly a bug - deck!!")
    fun getChangeDeckDialog(selectableDecks: List<SelectableDeck>?): DeckSelectionDialog {
        val dialog = newInstance(
            getString(R.string.move_all_to_deck),
            null,
            false,
            selectableDecks!!
        )
        // Add change deck argument so the dialog can be dismissed
        // after activity recreation, since the selected cards will be gone with it
        dialog.requireArguments().putBoolean(CHANGE_DECK_KEY, true)
        dialog.deckSelectionListener = DeckSelectionListener { deck: SelectableDeck? -> moveSelectedCardsToDeck(deck!!.deckId) }
        return dialog
    }

    private fun showChangeDeckDialog() {
        if (!hasSelectedCards()) {
            Timber.i("Not showing Change Deck - No Cards")
            return
        }
        val selectableDecks = validDecksForChangeDeck
            .map { d -> SelectableDeck(d) }
        val dialog = getChangeDeckDialog(selectableDecks)
        showDialogFragment(dialog)
    }

    @get:VisibleForTesting
    val addNoteIntent: Intent
        get() {
            val intent = Intent(this@CardBrowser, NoteEditor::class.java)
            intent.putExtra(NoteEditor.EXTRA_CALLER, NoteEditor.CALLER_CARDBROWSER_ADD)
            if (lastDeckId?.let { id -> id > 0 } == true) {
                intent.putExtra(NoteEditor.EXTRA_DID, lastDeckId)
            }
            intent.putExtra(NoteEditor.EXTRA_TEXT_FROM_SEARCH_VIEW, mSearchTerms)
            return intent
        }

    private fun addNoteFromCardBrowser() {
        launchActivityForResultWithAnimation(addNoteIntent, onAddNoteActivityResult, ActivityTransitionAnimation.Direction.START)
    }

    // We spawn CollectionTasks that may create memory pressure, this transmits it so polling isCancelled sees the pressure
    override fun onTrimMemory(pressureLevel: Int) {
        super.onTrimMemory(pressureLevel)
        TaskManager.cancelCurrentlyExecutingTask()
    }

    private val reviewerCardId: Long
        get() = intent.getLongExtra("currentCard", -1)

    private fun showEditTagsDialog() {
        if (selectedCardIds.isEmpty()) {
            Timber.d("showEditTagsDialog: called with empty selection")
        }
        val allTags = col.tags.all()
        val selectedNotes = selectedCardIds
            .map { cardId: Long? -> col.getCard(cardId!!).note() }
            .distinct()
        val checkedTags = selectedNotes
            .flatMap { note: Note -> note.tags }
        if (selectedNotes.size == 1) {
            Timber.d("showEditTagsDialog: edit tags for one note")
            mTagsDialogListenerAction = TagsDialogListenerAction.EDIT_TAGS
            val dialog = mTagsDialogFactory!!.newTagsDialog().withArguments(TagsDialog.DialogType.EDIT_TAGS, checkedTags, allTags)
            showDialogFragment(dialog)
            return
        }
        val uncheckedTags = selectedNotes
            .flatMap { note: Note ->
                val noteTags: List<String?> = note.tags
                allTags.filter { t: String? -> !noteTags.contains(t) }
            }
        Timber.d("showEditTagsDialog: edit tags for multiple note")
        mTagsDialogListenerAction = TagsDialogListenerAction.EDIT_TAGS
        val dialog = mTagsDialogFactory!!.newTagsDialog().withArguments(
            TagsDialog.DialogType.EDIT_TAGS,
            checkedTags, uncheckedTags, allTags
        )
        showDialogFragment(dialog)
    }

    private fun showFilterByTagsDialog() {
        mTagsDialogListenerAction = TagsDialogListenerAction.FILTER
        val dialog = mTagsDialogFactory!!.newTagsDialog().withArguments(
            TagsDialog.DialogType.FILTER_BY_TAG, ArrayList(0), col.tags.all()
        )
        showDialogFragment(dialog)
    }

    public override fun onSaveInstanceState(savedInstanceState: Bundle) {
        // Save current search terms
        savedInstanceState.putString("mSearchTerms", mSearchTerms)
        savedInstanceState.putLong("mOldCardId", mOldCardId)
        savedInstanceState.putInt("mOldCardTopOffset", mOldCardTopOffset)
        savedInstanceState.putBoolean("mShouldRestoreScroll", mShouldRestoreScroll)
        savedInstanceState.putBoolean("mPostAutoScroll", mPostAutoScroll)
        savedInstanceState.putInt("mLastSelectedPosition", mLastSelectedPosition)
        savedInstanceState.putBoolean("mInMultiSelectMode", isInMultiSelectMode)
        savedInstanceState.putBoolean("mIsTruncated", isTruncated)
        super.onSaveInstanceState(savedInstanceState)
    }

    public override fun onRestoreInstanceState(savedInstanceState: Bundle) {
        super.onRestoreInstanceState(savedInstanceState)
        mSearchTerms = savedInstanceState.getString("mSearchTerms", "")
        mOldCardId = savedInstanceState.getLong("mOldCardId")
        mOldCardTopOffset = savedInstanceState.getInt("mOldCardTopOffset")
        mShouldRestoreScroll = savedInstanceState.getBoolean("mShouldRestoreScroll")
        mPostAutoScroll = savedInstanceState.getBoolean("mPostAutoScroll")
        mLastSelectedPosition = savedInstanceState.getInt("mLastSelectedPosition")
        isInMultiSelectMode = savedInstanceState.getBoolean("mInMultiSelectMode")
        isTruncated = savedInstanceState.getBoolean("mIsTruncated")
        searchCards()
    }

    private fun invalidate() {
        TaskManager.cancelAllTasks(SearchCards::class.java)
        TaskManager.cancelAllTasks(RenderBrowserQA::class.java)
        TaskManager.cancelAllTasks(CheckCardSelection::class.java)
        mCards.clear()
        mCheckedCards.clear()
    }

    /** Currently unused - to be used in #7676  */
    private fun forceRefreshSearch() {
        searchCards()
    }

    @KotlinCleanup("isNotEmpty()")
    private fun searchCards() {
        // cancel the previous search & render tasks if still running
        invalidate()
        if ("" != mSearchTerms && mSearchView != null) {
            mSearchView!!.setQuery(mSearchTerms, false)
            mSearchItem!!.expandActionView()
        }
        val searchText: String? = if (mSearchTerms.contains("deck:")) {
            "($mSearchTerms)"
        } else {
            if ("" != mSearchTerms) "$mRestrictOnDeck($mSearchTerms)" else mRestrictOnDeck
        }
        if (colIsOpen() && mCardsAdapter != null) {
            // clear the existing card list
            mCards.reset()
            mCardsAdapter!!.notifyDataSetChanged()
            //  estimate maximum number of cards that could be visible (assuming worst-case minimum row height of 20dp)
            // Perform database query to get all card ids
            TaskManager.launchCollectionTask(
                SearchCards(
                    searchText!!,
                    if (mOrder == CARD_ORDER_NONE) NoOrdering() else UseCollectionOrdering(),
                    numCardsToRender(),
                    mColumn1Index,
                    mColumn2Index
                ),
                mSearchCardsHandler
            )
        }
    }

    @VisibleForTesting
    protected open fun numCardsToRender(): Int {
        return ceil(
            (
                mCardsListView!!.height /
                    TypedValue.applyDimension(TypedValue.COMPLEX_UNIT_DIP, 20f, resources.displayMetrics)
                ).toDouble()
        ).toInt() + 5
    }

    private fun updateList() {
        if (colIsOpen() && mCardsAdapter != null) {
            mCardsAdapter!!.notifyDataSetChanged()
            mDeckSpinnerSelection!!.notifyDataSetChanged()
            onSelectionChanged()
            updatePreviewMenuItem()
        }
    }

    /**
     * @return text to be used in the subtitle of the drop-down deck selector
     */
    override val subtitleText: String
        get() {
            val count = cardCount
            return resources.getQuantityString(R.plurals.card_browser_subtitle, count, count)
        }

    // convenience method for updateCardsInList(...)
    private fun updateCardInList(card: Card) {
        val cards: MutableList<Card> = java.util.ArrayList(1)
        cards.add(card)
        updateCardsInList(cards)
    }

    /** Returns the decks which are valid targets for "Change Deck"  */
    @get:VisibleForTesting
    val validDecksForChangeDeck: List<Deck>
        get() = mDeckSpinnerSelection!!.dropDownDecks
            .filterNot { d -> Decks.isDynamic(d) }

    @RustCleanup("this isn't how Desktop Anki does it")
    override fun onSelectedTags(selectedTags: List<String>?, indeterminateTags: List<String>?, option: Int) {
        when (mTagsDialogListenerAction) {
            TagsDialogListenerAction.FILTER -> filterByTags(selectedTags!!, option)
            TagsDialogListenerAction.EDIT_TAGS -> editSelectedCardsTags(selectedTags!!, indeterminateTags!!)
            else -> {}
        }
    }

    private fun editSelectedCardsTags(selectedTags: List<String>, indeterminateTags: List<String>) {
        val selectedNotes = selectedCardIds
            .map { cardId: Long? -> col.getCard(cardId!!).note() }
            .distinct()
        for (note in selectedNotes) {
            val previousTags: List<String> = note.tags
            val updatedTags = getUpdatedTags(previousTags, selectedTags, indeterminateTags)
            note.setTagsFromStr(col.tags.join(updatedTags))
        }
        Timber.i("CardBrowser:: editSelectedCardsTags: Saving note/s tags...")
        TaskManager.launchCollectionTask(
            UpdateMultipleNotes(selectedNotes),
            updateMultipleNotesHandler()
        )
    }

    private fun filterByTags(selectedTags: List<String>, option: Int) {
        // TODO: Duplication between here and CustomStudyDialog:onSelectedTags
        mSearchView!!.setQuery("", false)
        val tags = selectedTags.toString()
        mSearchView!!.queryHint = resources.getString(
            R.string.CardEditorTags,
            tags.substring(1, tags.length - 1)
        )

        val sb = StringBuilder()
        sb.append(
            when (option) {
                1 -> "is:new "
                2 -> "is:due "
                else -> ""
            }
        )
        // join selectedTags as "tag:$tag" with " or " between them
        val tagsConcat = selectedTags.joinToString(" or ") { tag -> "\"tag:$tag\"" }
        if (selectedTags.isNotEmpty()) {
            sb.append("($tagsConcat)") // Only if we added anything to the tag list
        }
        mSearchTerms = sb.toString()
        searchCards()
    }

    /** Updates search terms to only show cards with selected flag.  */
    private fun filterByFlag() {
        mSearchView!!.setQuery("", false)
        val flagSearchTerm = "flag:$mCurrentFlag"
        mSearchTerms = when {
            mSearchTerms.contains("flag:") -> mSearchTerms.replaceFirst("flag:.".toRegex(), flagSearchTerm)
            mSearchTerms.isNotEmpty() -> "$flagSearchTerm $mSearchTerms"
            else -> flagSearchTerm
        }
        searchCards()
    }

    internal abstract class ListenerWithProgressBar<Progress, Result>(browser: CardBrowser) : TaskListenerWithContext<CardBrowser, Progress, Result>(browser) {
        override fun actualOnPreExecute(context: CardBrowser) {
            context.showProgressBar()
        }
    }

    /** Does not leak Card Browser.  */
    private abstract class ListenerWithProgressBarCloseOnFalse<Progress, Result : Computation<*>?>(private val timber: String?, browser: CardBrowser) : ListenerWithProgressBar<Progress, Result>(browser) {
        constructor(browser: CardBrowser) : this(null, browser)

        override fun actualOnPostExecute(context: CardBrowser, result: Result) {
            if (timber != null) {
                Timber.d(timber)
            }
            if (result!!.succeeded()) {
                actualOnValidPostExecute(context, result)
            } else {
                context.closeCardBrowser(DeckPicker.RESULT_DB_ERROR)
            }
        }

        protected abstract fun actualOnValidPostExecute(browser: CardBrowser, result: Result)
    }

    /**
     * Loads/Reloads (Updates the Q, A & etc) of cards in the [cards] list
     * @param cards Cards that were changed
     */
    private fun updateCardsInList(cards: List<Card>) {
        val idToPos = getPositionMap(mCards)
        cards
            .mapNotNull { c -> idToPos[c.id] }
            .filterNot { pos -> pos >= cardCount }
            .forEach { pos -> mCards[pos].load(true, mColumn1Index, mColumn2Index) }
        updateList()
    }

    private fun updateMultipleNotesHandler(): UpdateMultipleNotesHandler {
        return UpdateMultipleNotesHandler(this)
    }

    private class UpdateMultipleNotesHandler(browser: CardBrowser) : ListenerWithProgressBarCloseOnFalse<List<Note>, Computation<*>?>("Card Browser - UpdateMultipleNotesHandler.actualOnPostExecute(CardBrowser browser)", browser) {
        override fun actualOnProgressUpdate(context: CardBrowser, value: List<Note>) {
            val cardsToUpdate = value
                .flatMap { n: Note -> n.cards() }
            context.updateCardsInList(cardsToUpdate)
        }

        override fun actualOnValidPostExecute(browser: CardBrowser, result: Computation<*>?) {
            browser.hideProgressBar()
        }
    }

    private fun updateCardHandler(): UpdateCardHandler {
        return UpdateCardHandler(this)
    }

    private class UpdateCardHandler(browser: CardBrowser) : ListenerWithProgressBarCloseOnFalse<Card, Computation<*>?>("Card Browser - UpdateCardHandler.actualOnPostExecute(CardBrowser browser)", browser) {
        override fun actualOnProgressUpdate(context: CardBrowser, value: Card) {
            context.updateCardInList(value)
        }

        override fun actualOnValidPostExecute(browser: CardBrowser, result: Computation<*>?) {
            browser.hideProgressBar()
        }
    }

    private class ChangeDeckHandler(browser: CardBrowser) : ListenerWithProgressBarCloseOnFalse<Any?, Computation<Array<Card>>?>("Card Browser - changeDeckHandler.actualOnPostExecute(CardBrowser browser)", browser) {
        override fun actualOnValidPostExecute(browser: CardBrowser, result: Computation<Array<Card>>?) {
            browser.hideProgressBar()
            browser.searchCards()
            browser.endMultiSelectMode()
            browser.mCardsAdapter!!.notifyDataSetChanged()
            browser.invalidateOptionsMenu() // maybe the availability of undo changed
            if (!result!!.succeeded()) {
                Timber.i("changeDeckHandler failed, not offering undo")
                browser.displayCouldNotChangeDeck()
                return
            }
            // snackbar to offer undo
            val deckName = browser.col.decks.name(browser.mNewDid)
            browser.mUndoSnackbar = showSnackbar(
                browser, String.format(browser.getString(R.string.changed_deck_message), deckName),
                SNACKBAR_DURATION,
                R.string.undo,
                { TaskManager.launchCollectionTask(Undo().toDelegate(), browser.mUndoHandler) },
                browser.mCardsListView, null
            )
        }
    }

    /**
     * Removes cards from view. Doesn't delete them in model (database).
     * @param reorderCards Whether to rearrange the positions of checked items (DEFECT: Currently deselects all)
     */
    private fun removeNotesView(cardsIds: Collection<Long>, reorderCards: Boolean) {
        val idToPos = getPositionMap(mCards)
        val idToRemove = cardsIds.filter { cId -> idToPos.containsKey(cId) }
        mReloadRequired = mReloadRequired || cardsIds.contains(reviewerCardId)
        val newMCards: MutableList<CardCache> = mCards
            .filterNot { c -> idToRemove.contains(c.id) }
            .mapIndexed { i, c -> CardCache(c, i) }
            .toMutableList()
        mCards.replaceWith(newMCards)
        if (reorderCards) {
            // Suboptimal from a UX perspective, we should reorder
            // but this is only hit on a rare sad path and we'd need to rejig the data structures to allow an efficient
            // search
            Timber.w("Removing current selection due to unexpected removal of cards")
            onSelectNone()
        }
        updateList()
    }

    private fun suspendCardHandler(): SuspendCardHandler {
        return SuspendCardHandler(this)
    }

    private open class SuspendCardHandler(browser: CardBrowser) : ListenerWithProgressBarCloseOnFalse<Void?, Computation<Array<Card>>?>(browser) {
        override fun actualOnValidPostExecute(browser: CardBrowser, result: Computation<Array<Card>>?) {
            browser.updateCardsInList(result!!.value.toList())
            browser.hideProgressBar()
            browser.invalidateOptionsMenu() // maybe the availability of undo changed
            if (result.value.map { card -> card.id }.contains(browser.reviewerCardId)) {
                browser.mReloadRequired = true
            }
        }
    }

    private fun flagCardHandler(): FlagCardHandler {
        return FlagCardHandler(this)
    }

    private class FlagCardHandler(browser: CardBrowser) : SuspendCardHandler(browser)

    private fun markCardHandler(): MarkCardHandler {
        return MarkCardHandler(this)
    }

    private class MarkCardHandler(browser: CardBrowser) : ListenerWithProgressBarCloseOnFalse<Void?, Computation<Array<Card>>?>(browser) {
        override fun actualOnValidPostExecute(browser: CardBrowser, result: Computation<Array<Card>>?) {
            browser.updateCardsInList(getAllCards(getNotes(result!!.value.toList())))
            browser.hideProgressBar()
            browser.invalidateOptionsMenu() // maybe the availability of undo changed
            if (result.value.map { card -> card.id }.contains(browser.reviewerCardId)) {
                browser.mReloadRequired = true
            }
        }
    }

    private val mDeleteNoteHandler = DeleteNoteHandler(this)

    private class DeleteNoteHandler(browser: CardBrowser) : ListenerWithProgressBarCloseOnFalse<Array<Card>, Computation<*>?>(browser) {
        private var mCardsDeleted = -1
        override fun actualOnPreExecute(context: CardBrowser) {
            super.actualOnPreExecute(context)
            context.invalidate()
        }

        override fun actualOnProgressUpdate(context: CardBrowser, value: Array<Card>) {
            // we don't need to reorder cards here as we've already deselected all notes,
            context.removeNotesView(value.map { it.id }, false)
            mCardsDeleted = value.size
        }

        override fun actualOnValidPostExecute(browser: CardBrowser, result: Computation<*>?) {
            browser.hideProgressBar()
            browser.mActionBarTitle!!.text = String.format(LanguageUtil.getLocaleCompat(browser.resources), "%d", browser.checkedCardCount())
            browser.invalidateOptionsMenu() // maybe the availability of undo changed
            // snackbar to offer undo
            val deletedMessage = browser.resources.getQuantityString(R.plurals.card_browser_cards_deleted, mCardsDeleted, mCardsDeleted)
            browser.mUndoSnackbar = showSnackbar(
                browser, deletedMessage, SNACKBAR_DURATION,
                R.string.undo, { Undo().runWithHandler(browser.mUndoHandler) },
                browser.mCardsListView, null
            )
            browser.searchCards()
        }
    }

    private val mUndoHandler = UndoHandler(this)

    private class UndoHandler(browser: CardBrowser) : ListenerWithProgressBarCloseOnFalse<Unit, Computation<NextCard<*>>?>(browser) {
        public override fun actualOnValidPostExecute(browser: CardBrowser, result: Computation<NextCard<*>>?) {
            Timber.d("Card Browser - mUndoHandler.actualOnPostExecute(CardBrowser browser)")
            browser.hideProgressBar()
            // reload whole view
            browser.forceRefreshSearch()
            browser.endMultiSelectMode()
            browser.mCardsAdapter!!.notifyDataSetChanged()
            browser.updatePreviewMenuItem()
            browser.invalidateOptionsMenu() // maybe the availability of undo changed
        }
    }

    private val mSearchCardsHandler = SearchCardsHandler(this)

    @VisibleForTesting
    internal inner class SearchCardsHandler(browser: CardBrowser) : ListenerWithProgressBar<List<CardCache>, SearchCardsResult?>(browser) {
        override fun actualOnProgressUpdate(context: CardBrowser, value: List<CardCache>) {
            // Need to copy the list into a new list, because the original list is modified, and
            // ListAdapter crash
            mCards.replaceWith(java.util.ArrayList(value))
            updateList()
        }

        override fun actualOnPostExecute(context: CardBrowser, result: SearchCardsResult?) {
            if (result!!.hasResult) {
                mCards.replaceWith(result.result!!.toMutableList())
                updateList()
                handleSearchResult()
            }
            if (result.hasError) {
                showThemedToast(this@CardBrowser, result.error, true)
            }
            if (mShouldRestoreScroll) {
                mShouldRestoreScroll = false
                val newPosition = newPositionOfSelectedCard
                if (newPosition != CARD_NOT_AVAILABLE) {
                    autoScrollTo(newPosition)
                }
            }
            updatePreviewMenuItem()
            hideProgressBar()
        }

        private fun handleSearchResult() {
            Timber.i("CardBrowser:: Completed doInBackgroundSearchCards Successfully")
            updateList()
            if (mSearchView == null || mSearchView!!.isIconified) {
                return
            }
            if (hasSelectedAllDecks()) {
                showSimpleSnackbar(this@CardBrowser, subtitleText, true)
                return
            }

            // If we haven't selected all decks, allow the user the option to search all decks.
            val displayText: String = if (cardCount == 0) {
                getString(R.string.card_browser_no_cards_in_deck, selectedDeckNameForUi)
            } else {
                subtitleText
            }
            val root = findViewById<View>(R.id.root_layout)
            showSnackbar(
                this@CardBrowser,
                displayText,
                SNACKBAR_DURATION,
                R.string.card_browser_search_all_decks,
                { searchAllDecks() },
                root,
                null
            )
        }

        override fun actualOnCancelled(context: CardBrowser) {
            super.actualOnCancelled(context)
            hideProgressBar()
        }
    }

    private fun saveScrollingState(position: Int) {
        mOldCardId = mCards[position].id
        mOldCardTopOffset = calculateTopOffset(position)
    }

    private fun autoScrollTo(newPosition: Int) {
        mCardsListView!!.setSelectionFromTop(newPosition, mOldCardTopOffset)
        mPostAutoScroll = true
    }

    private fun calculateTopOffset(cardPosition: Int): Int {
        val firstVisiblePosition = mCardsListView!!.firstVisiblePosition
        val v = mCardsListView!!.getChildAt(cardPosition - firstVisiblePosition)
        return v?.top ?: 0
    }

    private val newPositionOfSelectedCard: Int
        get() = mCards.find { c -> c.id == mOldCardId }?.position
            ?: CARD_NOT_AVAILABLE

    fun hasSelectedAllDecks(): Boolean = lastDeckId == ALL_DECKS_ID

    fun searchAllDecks() {
        // all we need to do is select all decks
        selectAllDecks()
    }

    /**
     * Returns the current deck name, "All Decks" if all decks are selected, or "Unknown"
     * Do not use this for any business logic, as this will return inconsistent data
     * with the collection.
     */
    val selectedDeckNameForUi: String
        get() = try {
            when (lastDeckId) {
                null -> getString(R.string.card_browser_unknown_deck_name)
                ALL_DECKS_ID -> getString(R.string.card_browser_all_decks)
                else -> col.decks.name(lastDeckId!!)
            }
        } catch (e: Exception) {
            Timber.w(e, "Unable to get selected deck name")
            getString(R.string.card_browser_unknown_deck_name)
        }
    private val mRenderQAHandler = RenderQAHandler(this)

    private class RenderQAHandler(browser: CardBrowser) : TaskListenerWithContext<CardBrowser, Int, Pair<CardCollection<CardCache>, List<Long>>?>(browser) {
        override fun actualOnProgressUpdate(context: CardBrowser, value: Int) {
            // Note: This is called every time a card is rendered.
            // It blocks the long-click callback while the task is running, so usage of the task should be minimized
            context.mCardsAdapter!!.notifyDataSetChanged()
        }

        override fun actualOnPreExecute(context: CardBrowser) {
            Timber.d("Starting Q&A background rendering")
        }

        override fun actualOnPostExecute(context: CardBrowser, result: Pair<CardCollection<CardCache>, List<Long>>?) {
            result ?: return
            val cardsIdsToHide = result.second
            if (cardsIdsToHide != null) {
                try {
                    if (cardsIdsToHide.isNotEmpty()) {
                        Timber.i("Removing %d invalid cards from view", cardsIdsToHide.size)
                        context.removeNotesView(cardsIdsToHide, true)
                    }
                } catch (e: Exception) {
                    Timber.e(e, "failed to hide cards")
                }
                context.hideProgressBar()
                context.mCardsAdapter!!.notifyDataSetChanged()
                Timber.d("Completed doInBackgroundRenderBrowserQA Successfully")
            } else {
                // Might want to do something more proactive here like show a message box?
                Timber.e("doInBackgroundRenderBrowserQA was not successful... continuing anyway")
            }
        }

        override fun actualOnCancelled(context: CardBrowser) {
            context.hideProgressBar()
        }
    }

    private val mCheckSelectedCardsHandler = CheckSelectedCardsHandler(this)

    private class CheckSelectedCardsHandler(browser: CardBrowser) : ListenerWithProgressBar<Void?, Pair<Boolean, Boolean>?>(browser) {
        override fun actualOnPostExecute(context: CardBrowser, result: Pair<Boolean, Boolean>?) {
            context.hideProgressBar()
            if (context.mActionBarMenu != null && result != null) {
                val hasUnsuspended = result.first
                val hasUnmarked = result.second
                setMenuIcons(context, hasUnsuspended, hasUnmarked, context.mActionBarMenu!!)
            }
        }

        private fun setMenuIcons(browser: Context, hasUnsuspended: Boolean, hasUnmarked: Boolean, actionBarMenu: Menu) {
            val suspendTitle = if (hasUnsuspended) R.string.card_browser_suspend_card else R.string.card_browser_unsuspend_card
            val suspendIcon = if (hasUnsuspended) R.drawable.ic_pause_circle_outline else R.drawable.ic_pause_circle_filled
            actionBarMenu.findItem(R.id.action_suspend_card).apply {
                title = browser.getString(suspendTitle)
                setIcon(suspendIcon)
            }

            val markTitle = if (hasUnmarked) R.string.card_browser_mark_card else R.string.card_browser_unmark_card
            val markIcon = if (hasUnmarked) R.drawable.ic_star_border_white else R.drawable.ic_star_white
            actionBarMenu.findItem(R.id.action_mark_card).apply {
                title = browser.getString(markTitle)
                setIcon(markIcon)
            }
        }

        override fun actualOnCancelled(context: CardBrowser) {
            super.actualOnCancelled(context)
            context.hideProgressBar()
        }
    }

    private fun closeCardBrowser(result: Int, data: Intent? = null) {
        // Set result and finish
        setResult(result, data)
        finishWithAnimation(ActivityTransitionAnimation.Direction.END)
    }

    /**
     * Render the second column whenever the user stops scrolling
     */
    @VisibleForTesting
    inner class RenderOnScroll : AbsListView.OnScrollListener {
        override fun onScroll(view: AbsListView, firstVisibleItem: Int, visibleItemCount: Int, totalItemCount: Int) {
            // Show the progress bar if scrolling to given position requires rendering of the question / answer
            val lastVisibleItem = firstVisibleItem + visibleItemCount - 1
            val cards = mCards
            // List is never cleared, only reset to a new list. So it's safe here.
            val size = cards.size()
            if (size > 0 && visibleItemCount <= 0) {
                // According to Mike, there used to be 5 to 10 report by hour on the beta version. All with
                // > com.ichi2.anki.exception.ManuallyReportedException: Useless onScroll call, with size 0 firstVisibleItem 0,
                // > lastVisibleItem 0 and visibleItemCount 0.

                // This change ensure that we log more specifically case where #8821 could have occurred. That is, there are cards but we
                // are asked to display nothing.

                // Note that this is not a bug. The fact that `visibleItemCount` is equal to 0 is actually authorized by the method we
                // override and mentioned in the javadoc. It perfectly makes sens to get this order, since it can be used to know that we
                // can delete some elements from the cache for example, since nothing is displayed.

                // It would be interesting to know how often it occurs, but it is not a bug.
                CrashReportService.sendExceptionReport("CardBrowser Scroll Issue 8821", "In a search result of $size cards, with totalItemCount = $totalItemCount, somehow we got $visibleItemCount elements to display.")
            }
            // In all of those cases, there is nothing to do:
            if (size <= 0 || firstVisibleItem >= size || lastVisibleItem >= size || visibleItemCount <= 0) {
                return
            }
            val firstLoaded = cards[firstVisibleItem].isLoaded
            // Note: max value of lastVisibleItem is totalItemCount, so need to subtract 1
            val lastLoaded = cards[lastVisibleItem].isLoaded
            if (!firstLoaded || !lastLoaded) {
                if (!mPostAutoScroll) {
                    showProgressBar()
                }
                // Also start rendering the items on the screen every 300ms while scrolling
                val currentTime = SystemClock.elapsedRealtime()
                if (currentTime - mLastRenderStart > 300 || lastVisibleItem + 1 >= totalItemCount) {
                    mLastRenderStart = currentTime
                    TaskManager.cancelAllTasks(RenderBrowserQA::class.java)
                    TaskManager.launchCollectionTask(renderBrowserQAParams(firstVisibleItem, visibleItemCount, cards), mRenderQAHandler)
                }
            }
        }

        override fun onScrollStateChanged(listView: AbsListView, scrollState: Int) {
            // TODO: Try change to RecyclerView as currently gets stuck a lot when using scrollbar on right of ListView
            // Start rendering the question & answer every time the user stops scrolling
            mPostAutoScroll = false
            if (scrollState == AbsListView.OnScrollListener.SCROLL_STATE_IDLE) {
                val startIdx = listView.firstVisiblePosition
                val numVisible = listView.lastVisiblePosition - startIdx
                TaskManager.launchCollectionTask(renderBrowserQAParams(startIdx - 5, 2 * numVisible + 5, mCards), mRenderQAHandler)
            }
        }
    }

    protected fun renderBrowserQAParams(firstVisibleItem: Int, visibleItemCount: Int, cards: CardCollection<CardCache>): RenderBrowserQA {
        return RenderBrowserQA(cards, firstVisibleItem, visibleItemCount, mColumn1Index, mColumn2Index)
    }

    @VisibleForTesting(otherwise = VisibleForTesting.PRIVATE)
    inner class MultiColumnListAdapter(
        context: Context?,
        private val resource: Int,
        private var fromKeys: Array<Column>,
        private val toIds: IntArray,
        private val fontSizeScalePcent: Int,
        customFont: String?
    ) : BaseAdapter() {
        private var mOriginalTextSize = -1.0f
        private var mCustomTypeface: Typeface? = null
        private val mInflater: LayoutInflater
        override fun getView(position: Int, convertView: View?, parent: ViewGroup): View {
            // Get the main container view if it doesn't already exist, and call bindView
            val v = convertView ?: mInflater.inflate(resource, parent, false).apply {
                // converts list of two views to a pair
                tag = toIds.map { viewId -> findViewById<View>(viewId) }.zipWithNext()[0]
            }
            bindView(position, v)
            return v
        }

        private fun bindView(position: Int, v: View) {
            // Draw the content in the columns
<<<<<<< HEAD
            val columns = (v.tag as kotlin.Pair<*, *>).let { p -> listOf(p.first, p.second) }
=======
>>>>>>> afbbfd23
            val card = mCards[position]
            (v.tag as Array<*>)
                .forEachIndexed { i, col ->
                    setFont(col as TextView) // set font for column
                    col.text = card.getColumnHeaderText(fromKeys[i]) // set text for column
                }
            // set card's background color
            val backgroundColor: Int = getColorFromAttr(this@CardBrowser, card.color)
            v.setBackgroundColor(backgroundColor)
            // setup checkbox to change color in multi-select mode
            val checkBox = v.findViewById<CheckBox>(R.id.card_checkbox)
            // if in multi-select mode, be sure to show the checkboxes
            if (isInMultiSelectMode) {
                checkBox.visibility = View.VISIBLE
                checkBox.isChecked = mCheckedCards.contains(card)
                // this prevents checkboxes from showing an animation from selected -> unselected when
                // checkbox was selected, then selection mode was ended and now restarted
                checkBox.jumpDrawablesToCurrentState()
            } else {
                checkBox.isChecked = false
                checkBox.visibility = View.GONE
            }
            // change bg color on check changed
            checkBox.setOnClickListener { onCheck(position, v) }
            val column1 = v.findViewById<FixedTextView>(R.id.card_sfld)
            val column2 = v.findViewById<FixedTextView>(R.id.card_column2)

            if (isTruncated) {
                column1.maxLines = LINES_VISIBLE_WHEN_COLLAPSED
                column2.maxLines = LINES_VISIBLE_WHEN_COLLAPSED
                column1.ellipsize = TextUtils.TruncateAt.END
                column2.ellipsize = TextUtils.TruncateAt.END
            } else {
                column1.maxLines = Integer.MAX_VALUE
                column2.maxLines = Integer.MAX_VALUE
            }
        }

        private fun setFont(v: TextView) {
            // Set the font and font size for a TextView v
            val currentSize = v.textSize
            if (mOriginalTextSize < 0) {
                mOriginalTextSize = v.textSize
            }
            // do nothing when pref is 100% and apply scaling only once
            if (fontSizeScalePcent != 100 && abs(mOriginalTextSize - currentSize) < 0.1) {
                // getTextSize returns value in absolute PX so use that in the setter
                v.setTextSize(TypedValue.COMPLEX_UNIT_PX, mOriginalTextSize * (fontSizeScalePcent / 100.0f))
            }
            if (mCustomTypeface != null) {
                v.typeface = mCustomTypeface
            }
        }

        var fromMapping: Array<Column>
            get() = fromKeys
            set(from) {
                fromKeys = from
                notifyDataSetChanged()
            }

        override fun getCount(): Int {
            return cardCount
        }

        override fun getItem(position: Int): CardCache {
            return mCards[position]
        }

        override fun getItemId(position: Int): Long {
            return position.toLong()
        }

        init {
            @KotlinCleanup("isNotEmpty")
            if ("" != customFont) {
                mCustomTypeface = getTypeface(context!!, customFont!!)
            }
            mInflater = LayoutInflater.from(context)
        }
    }

    private fun onCheck(position: Int, cell: View) {
        val checkBox = cell.findViewById<CheckBox>(R.id.card_checkbox)
        val card = mCards[position]
        if (checkBox.isChecked) {
            mCheckedCards.add(card)
        } else {
            mCheckedCards.remove(card)
        }
        onSelectionChanged()
    }

    @VisibleForTesting
    fun onSelectAll() {
        mCheckedCards.addAll(mCards.wrapped)
        onSelectionChanged()
    }

    @VisibleForTesting
    fun onSelectNone() {
        mCheckedCards.clear()
        onSelectionChanged()
    }

    private fun onSelectionChanged() {
        Timber.d("onSelectionChanged()")
        try {
            if (!isInMultiSelectMode && mCheckedCards.isNotEmpty()) {
                // If we have selected cards, load multiselect
                loadMultiSelectMode()
            } else if (isInMultiSelectMode && mCheckedCards.isEmpty()) {
                // If we don't have cards, unload multiselect
                endMultiSelectMode()
            }

            // If we're not in mutliselect, we can select cards if there are cards to select
            if (!isInMultiSelectMode) {
                mActionBarMenu?.findItem(R.id.action_select_all)?.apply {
                    isVisible = cardCount() != 0L
                }
                return
            }
            updateMultiselectMenu()
            mActionBarTitle!!.text = String.format(LanguageUtil.getLocaleCompat(resources), "%d", checkedCardCount())
        } finally {
            if (colIsOpen()) {
                mCardsAdapter?.notifyDataSetChanged()
            }
        }
    }

    /**
     * Reloads the data of the cards, taking on their current values from the database.
     */
    protected fun reloadCards(cards: Array<Card>?) {
        if (cards.isNullOrEmpty()) return

        val cardIds = cards.map { c -> c.id }
        mCards
            .filter { c -> cardIds.contains(c.id) }
            .forEach { c -> c.reload() }

        mCardsAdapter!!.notifyDataSetChanged()
    }

    private val allCardIds: LongArray
        get() = mCards.map { c -> c.id }.toLongArray()
    // This could be better: use a wrapper class PositionAware<T> to store the position so it's
    // no longer a responsibility of CardCache and we can guarantee it's consistent just by using this collection
    /** A position-aware collection to ensure consistency between the position of items and the collection  */
    class CardCollection<T : PositionAware?> : Iterable<T> {
        var wrapped: MutableList<T> = ArrayList(0)
            private set
        fun size(): Int {
            return wrapped.size
        }

        operator fun get(index: Int): T {
            return wrapped[index]
        }

        fun reset() {
            wrapped = ArrayList(0)
        }

        fun replaceWith(value: MutableList<T>) {
            wrapped = value
        }

        fun reverse() {
            wrapped.reverse()
            wrapped.forEachIndexed { pos, card -> card!!.position = pos }
        }

        override fun iterator(): MutableIterator<T> {
            return wrapped.iterator()
        }

        fun clear() {
            wrapped.clear()
        }
    }

    @VisibleForTesting
    interface PositionAware {
        var position: Int
    }

    class CardCache : Card.Cache, PositionAware {
        var isLoaded = false
            private set
        private var mQa: Pair<String, String>? = null
        override var position: Int

        constructor(id: Long, col: com.ichi2.libanki.Collection, position: Int) : super(col, id) {
            this.position = position
        }

        constructor(cache: CardCache, position: Int) : super(cache) {
            isLoaded = cache.isLoaded
            mQa = cache.mQa
            this.position = position
        }

        /** clear all values except ID. */
        override fun reload() {
            super.reload()
            isLoaded = false
            mQa = null
        }

        /**
         * Get the background color of items in the card list based on the Card
         * @return index into TypedArray specifying the background color
         */
        val color: Int
            get() {
                return when (card.userFlag()) {
                    1 -> R.attr.flagRed
                    2 -> R.attr.flagOrange
                    3 -> R.attr.flagGreen
                    4 -> R.attr.flagBlue
                    5 -> R.attr.flagPink
                    6 -> R.attr.flagTurquoise
                    7 -> R.attr.flagPurple
                    else -> {
                        if (isMarked(card.note())) {
                            R.attr.markedColor
                        } else if (card.queue == Consts.QUEUE_TYPE_SUSPENDED) {
                            R.attr.suspendedColor
                        } else {
                            android.R.attr.colorBackground
                        }
                    }
                }
            }

        fun getColumnHeaderText(key: Column?): String? {
            return when (key) {
                Column.FLAGS -> Integer.valueOf(card.userFlag()).toString()
                Column.SUSPENDED -> if (card.queue == Consts.QUEUE_TYPE_SUSPENDED) "True" else "False"
                Column.MARKED -> if (isMarked(card.note())) "marked" else null
                Column.SFLD -> card.note().sFld
                Column.DECK -> col.decks.name(card.did)
                Column.TAGS -> card.note().stringTags()
                Column.CARD -> card.template().optString("name")
                Column.DUE -> card.dueString
                Column.EASE -> {
                    if (card.type == Consts.CARD_TYPE_NEW) {
                        AnkiDroidApp.getInstance().getString(R.string.card_browser_interval_new_card)
                    } else {
                        "${card.factor / 10}%"
                    }
                }
                Column.CHANGED -> LanguageUtil.getShortDateFormatFromS(card.mod)
                Column.CREATED -> LanguageUtil.getShortDateFormatFromMs(card.note().id)
                Column.EDITED -> LanguageUtil.getShortDateFormatFromS(card.note().mod)
                Column.INTERVAL -> when (card.type) {
                    Consts.CARD_TYPE_NEW -> AnkiDroidApp.getInstance().getString(R.string.card_browser_interval_new_card)
                    Consts.CARD_TYPE_LRN -> AnkiDroidApp.getInstance().getString(R.string.card_browser_interval_learning_card)
                    else -> Utils.roundedTimeSpanUnformatted(AnkiDroidApp.getInstance(), card.ivl * Stats.SECONDS_PER_DAY)
                }
                Column.LAPSES -> card.lapses.toString()
                Column.NOTE_TYPE -> card.model().optString("name")
                Column.REVIEWS -> card.reps.toString()
                Column.QUESTION -> {
                    updateSearchItemQA()
                    mQa!!.first
                }
                Column.ANSWER -> {
                    updateSearchItemQA()
                    mQa!!.second
                }
                else -> null
            }
        }

        /** pre compute the note and question/answer.  It can safely
         * be called twice without doing extra work.  */
        fun load(reload: Boolean, column1Index: Int, column2Index: Int) {
            if (reload) {
                reload()
            }
            card.note()
            // First column can not be the answer. If it were to change, this code should also be changed.
            if (COLUMN1_KEYS[column1Index] == Column.QUESTION || arrayOf(Column.QUESTION, Column.ANSWER).contains(COLUMN2_KEYS[column2Index])) {
                updateSearchItemQA()
            }
            isLoaded = true
        }

        /**
         * Reload question and answer. Use browser format. If it's empty
         * uses non-browser format. If answer starts by question, remove
         * question.
         */
        private fun updateSearchItemQA() {
            if (mQa != null) {
                return
            }
            // render question and answer
            val qa = card.render_output(reload = true, browser = true)
            // Render full question / answer if the bafmt (i.e. "browser appearance") setting forced blank result
            if (qa.question_text.isEmpty() || qa.answer_text.isEmpty()) {
                val (question_text, answer_text) = card.render_output(
                    reload = true,
                    browser = false
                )
                if (qa.question_text.isEmpty()) {
                    qa.question_text = question_text
                }
                if (qa.answer_text.isEmpty()) {
                    qa.answer_text = answer_text
                }
            }
            // update the original hash map to include rendered question & answer
            var q = qa.question_text
            var a = qa.answer_text
            // remove the question from the start of the answer if it exists
            if (a.startsWith(q)) {
                a = a.substring(q.length)
            }
            a = formatQA(a, AnkiDroidApp.getInstance())
            q = formatQA(q, AnkiDroidApp.getInstance())
            mQa = Pair(q, a)
        }

        override fun equals(other: Any?): Boolean {
            if (this === other) {
                return true
            }
            if (other == null) {
                return false
            }
            return if (javaClass != other.javaClass) {
                false
            } else id == (other as CardCache).id
        }

        override fun hashCode(): Int {
            return java.lang.Long.valueOf(id).hashCode()
        }
    }

    /**
     * Show/dismiss dialog when sd card is ejected/remounted (collection is saved by SdCardReceiver)
     */
    private fun registerExternalStorageListener() {
        if (mUnmountReceiver == null) {
            mUnmountReceiver = object : BroadcastReceiver() {
                override fun onReceive(context: Context, intent: Intent) {
                    if (intent.action == SdCardReceiver.MEDIA_EJECT) {
                        finishWithoutAnimation()
                    }
                }
            }
            val iFilter = IntentFilter()
            iFilter.addAction(SdCardReceiver.MEDIA_EJECT)
            registerReceiver(mUnmountReceiver, iFilter)
        }
    }

    /**
     * The views expand / contract when switching between multi-select mode so we manually
     * adjust so that the vertical position of the given view is maintained
     */
    private fun recenterListView(view: View) {
        val position = mCardsListView!!.getPositionForView(view)
        // Get the current vertical position of the top of the selected view
        val top = view.top
        // Post to event queue with some delay to give time for the UI to update the layout
        postDelayedOnNewHandler({
            // Scroll to the same vertical position before the layout was changed
            mCardsListView!!.setSelectionFromTop(position, top)
        }, 10)
    }

    /**
     * Turn on Multi-Select Mode so that the user can select multiple cards at once.
     */
    private fun loadMultiSelectMode() {
        if (isInMultiSelectMode) {
            return
        }
        Timber.d("loadMultiSelectMode()")
        // set in multi-select mode
        isInMultiSelectMode = true
        // show title and hide spinner
        mActionBarTitle!!.visibility = View.VISIBLE
        mActionBarTitle!!.text = checkedCardCount().toString()
        mDeckSpinnerSelection!!.setSpinnerVisibility(View.GONE)
        // reload the actionbar using the multi-select mode actionbar
        invalidateOptionsMenu()
    }

    /**
     * Turn off Multi-Select Mode and return to normal state
     */
    private fun endMultiSelectMode() {
        Timber.d("endMultiSelectMode()")
        mCheckedCards.clear()
        isInMultiSelectMode = false
        // If view which was originally selected when entering multi-select is visible then maintain its position
        val view = mCardsListView!!.getChildAt(mLastSelectedPosition - mCardsListView!!.firstVisiblePosition)
        view?.let { recenterListView(it) }
        // update adapter to remove check boxes
        mCardsAdapter!!.notifyDataSetChanged()
        // update action bar
        invalidateOptionsMenu()
        mDeckSpinnerSelection!!.setSpinnerVisibility(View.VISIBLE)
        mActionBarTitle!!.visibility = View.GONE
    }

    @VisibleForTesting
    fun checkedCardCount(): Int {
        return mCheckedCards.size
    }

    @VisibleForTesting
    fun cardCount(): Long {
        return mCards.size().toLong()
    }

    @get:VisibleForTesting(otherwise = VisibleForTesting.NONE)
    val isShowingSelectAll: Boolean
        get() = mActionBarMenu?.findItem(R.id.action_select_all)?.isVisible == true

    @get:VisibleForTesting(otherwise = VisibleForTesting.NONE)
    val isShowingSelectNone: Boolean
        get() = mActionBarMenu?.findItem(R.id.action_select_none)?.isVisible == true

    @VisibleForTesting(otherwise = VisibleForTesting.NONE)
    fun clearCardData(position: Int) {
        mCards[position].reload()
    }

    @VisibleForTesting(otherwise = VisibleForTesting.NONE)
    fun rerenderAllCards() {
        TaskManager.launchCollectionTask(renderBrowserQAParams(0, mCards.size() - 1, mCards), mRenderQAHandler)
    }

    @get:VisibleForTesting(otherwise = VisibleForTesting.NONE)
    val cardIds: LongArray
        get() {
            val cardsCopy = mCards.wrapped.toTypedArray()
            val ret = LongArray(cardsCopy.size)
            for (i in cardsCopy.indices) {
                ret[i] = cardsCopy[i].id
            }
            return ret
        }

    @VisibleForTesting(otherwise = VisibleForTesting.NONE)
    fun checkCardsAtPositions(vararg positions: Int) {
        positions.forEach { pos ->
            check(pos < mCards.size()) {
                "Attempted to check card at index $pos. ${mCards.size()} cards available"
            }
            mCheckedCards.add(mCards[pos])
        }
        onSelectionChanged()
    }

    @VisibleForTesting(otherwise = VisibleForTesting.NONE)
    fun hasCheckedCardAtPosition(i: Int): Boolean {
        return mCheckedCards.contains(mCards[i])
    }

    @get:VisibleForTesting(otherwise = VisibleForTesting.NONE)
    val checkedCardIds: List<Long>
        get() = mCheckedCards.map { c -> c.id }

    // should only be called from changeDeck()
    @VisibleForTesting(otherwise = VisibleForTesting.NONE)
    fun executeChangeCollectionTask(ids: List<Long>, newDid: DeckId) {
        mNewDid = newDid // line required for unit tests, not necessary, but a noop in regular call.
        TaskManager.launchCollectionTask(
            ChangeDeckMulti(ids, newDid),
            ChangeDeckHandler(this)
        )
    }

    @VisibleForTesting(otherwise = VisibleForTesting.NONE)
    fun getPropertiesForCardId(cardId: Long): CardCache {
        return mCards.find { c -> c.id == cardId } ?: throw IllegalStateException(String.format(Locale.US, "Card '%d' not found", cardId))
    }

    @VisibleForTesting(otherwise = VisibleForTesting.NONE)
    fun filterByTag(vararg tags: String) {
        mTagsDialogListenerAction = TagsDialogListenerAction.FILTER
        onSelectedTags(tags.toList(), emptyList(), 0)
        filterByTags(tags.toList(), 0)
    }

    @VisibleForTesting
    fun filterByFlag(flag: Int) {
        mCurrentFlag = flag
        filterByFlag()
    }

    @VisibleForTesting
    fun replaceSelectionWith(positions: IntArray) {
        mCheckedCards.clear()
        checkCardsAtPositions(*positions)
    }

    @VisibleForTesting
    fun searchCards(searchQuery: String) {
        mSearchTerms = searchQuery
        searchCards()
    }

    override fun opExecuted(changes: OpChanges, handler: Any?) {
        if ((
            changes.browserSidebar ||
                changes.browserTable ||
                changes.noteText ||
                changes.card
            ) && handler !== this
        ) {
            // executing this only for the refresh side effects; there may be a better way
            Undo().runWithHandler(mUndoHandler)
        }
    }

    companion object {
        @JvmField
        var sCardBrowserCard: Card? = null

        /**
         * Argument key to add on change deck dialog,
         * so it can be dismissed on activity recreation,
         * since the cards are unselected when this happens
         */
        private const val CHANGE_DECK_KEY = "CHANGE_DECK"
        private const val DEFAULT_FONT_SIZE_RATIO = 100

        @VisibleForTesting(otherwise = VisibleForTesting.PRIVATE)
        const val LINES_VISIBLE_WHEN_COLLAPSED = 3

        // Should match order of R.array.card_browser_order_labels
        const val CARD_ORDER_NONE = 0
        private val fSortTypes = arrayOf(
            "",
            "noteFld",
            "noteCrt",
            "noteMod",
            "cardMod",
            "cardDue",
            "cardIvl",
            "cardEase",
            "cardReps",
            "cardLapses"
        )
        private val COLUMN1_KEYS = arrayOf(Column.QUESTION, Column.SFLD)

        // list of available keys in mCards corresponding to the column names in R.array.browser_column2_headings.
        // Note: the last 6 are currently hidden
        private val COLUMN2_KEYS = arrayOf(Column.ANSWER, Column.CARD, Column.DECK, Column.NOTE_TYPE, Column.QUESTION, Column.TAGS, Column.LAPSES, Column.REVIEWS, Column.INTERVAL, Column.EASE, Column.DUE, Column.CHANGED, Column.CREATED, Column.EDITED)
        private const val SNACKBAR_DURATION = 8000

        // Values related to persistent state data
        private const val ALL_DECKS_ID = 0L
        private const val PERSISTENT_STATE_FILE = "DeckPickerState"
        private const val LAST_DECK_ID_KEY = "lastDeckId"
        const val CARD_NOT_AVAILABLE = -1
        @JvmStatic
        fun clearLastDeckId() {
            val context: Context = AnkiDroidApp.getInstance()
            context.getSharedPreferences(PERSISTENT_STATE_FILE, 0).edit().remove(LAST_DECK_ID_KEY).apply()
        }

        private fun getPositionMap(cards: CardCollection<CardCache>): Map<Long, Int> {
            return cards.mapIndexed { i, c -> c.id to i }.toMap()
        }

        @CheckResult
        private fun formatQA(text: String, context: Context): String {
            val showFilenames = AnkiDroidApp.getSharedPrefs(context).getBoolean("card_browser_show_media_filenames", false)
            return formatQAInternal(text, showFilenames)
        }

        /**
         * @param txt The text to strip HTML, comments, tags and media from
         * @param showFileNames Whether [sound:foo.mp3] should be rendered as " foo.mp3 " or  " "
         * @return The formatted string
         */
        @JvmStatic
        @VisibleForTesting
        @CheckResult
        fun formatQAInternal(txt: String, showFileNames: Boolean): String {
            /* Strips all formatting from the string txt for use in displaying question/answer in browser */
            var s = txt
            s = s.replace("<!--.*?-->".toRegex(), "")
            s = s.replace("<br>", " ")
            s = s.replace("<br />", " ")
            s = s.replace("<div>", " ")
            s = s.replace("\n", " ")
            s = if (showFileNames) Utils.stripSoundMedia(s) else Utils.stripSoundMedia(s, " ")
            s = s.replace("\\[\\[type:[^]]+]]".toRegex(), "")
            s = if (showFileNames) Utils.stripHTMLMedia(s) else Utils.stripHTMLMedia(s, " ")
            s = s.trim { it <= ' ' }
            return s
        }
    }
}<|MERGE_RESOLUTION|>--- conflicted
+++ resolved
@@ -2095,10 +2095,6 @@
 
         private fun bindView(position: Int, v: View) {
             // Draw the content in the columns
-<<<<<<< HEAD
-            val columns = (v.tag as kotlin.Pair<*, *>).let { p -> listOf(p.first, p.second) }
-=======
->>>>>>> afbbfd23
             val card = mCards[position]
             (v.tag as Array<*>)
                 .forEachIndexed { i, col ->
