--- conflicted
+++ resolved
@@ -395,25 +395,6 @@
                     recyclerView!!.paddingBottom
             )
 
-            // Update cached maximum scroll range if we see a larger value.
-            // This prevents the thumb size from changing when items with different heights
-            // scroll in and out of view, which can cause computeVerticalScrollRange() to vary.
-<<<<<<< HEAD
-            // This also handles initialization when cachedMaxScrollRange is 0.
-=======
->>>>>>> 2e3d271b
-            if (currentScrollRange > cachedMaxScrollRange) {
-                cachedMaxScrollRange = currentScrollRange
-            }
-
-<<<<<<< HEAD
-=======
-            // Initialize cache on first layout if not set yet
-            if (cachedMaxScrollRange == 0 && currentScrollRange > 0) {
-                cachedMaxScrollRange = currentScrollRange
-            }
-
->>>>>>> 2e3d271b
             val barHeight = bar.height
 
             // Use current range for position calculation (for accurate thumb position)
