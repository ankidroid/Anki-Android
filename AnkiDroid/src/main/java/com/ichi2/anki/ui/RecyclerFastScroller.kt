--- conflicted
+++ resolved
@@ -402,32 +402,18 @@
             if (currentScrollRange > cachedMaxScrollRange) {
                 cachedMaxScrollRange = currentScrollRange
             }
-<<<<<<< HEAD
-
-=======
->>>>>>> dcf793cd
+
+            // Update cached maximum scroll range if we see a larger value.
+            // This prevents the thumb size from changing when items with different heights
+            // scroll in and out of view, which can cause computeVerticalScrollRange() to vary.
+            // This also handles initialization when cachedMaxScrollRange is 0.
+            if (currentScrollRange > cachedMaxScrollRange) {
+                cachedMaxScrollRange = currentScrollRange
+            }
             val barHeight = bar.height
-
-            // Use current range for position calculation (for accurate thumb position)
-            val ratio = scrollOffset.toFloat() / (currentScrollRange - barHeight).coerceAtLeast(1)
-
-            // ALWAYS use cached maximum for thumb height calculation to keep it stable during scroll.
-            // The cached max represents the true maximum content height we've seen,
-            // preventing the thumb from resizing as items with different heights scroll in/out of view.
-<<<<<<< HEAD
-            val verticalScrollRangeForThumb = cachedMaxScrollRange.coerceAtLeast(currentScrollRange)
-            // Calculate handle height based on visible extent vs total range
-            // The handle represents the proportion of visible content to total content
-            val visibleExtent = recyclerView!!.computeVerticalScrollExtent()
-            var calculatedHandleHeight =
-                if (verticalScrollRangeForThumb > 0) {
-                    (visibleExtent.toFloat() / verticalScrollRangeForThumb * barHeight).toInt()
-                } else {
-                    barHeight // If range is 0, show full handle (all content visible)
-                }
-=======
-            var calculatedHandleHeight = (barHeight.toFloat() / cachedMaxScrollRange * barHeight).toInt()
->>>>>>> dcf793cd
+            val ratio = scrollOffset.toFloat() / (verticalScrollRange - barHeight)
+
+            var calculatedHandleHeight = (barHeight.toFloat() / verticalScrollRange * barHeight).toInt()
             if (calculatedHandleHeight < minScrollHandleHeight) {
                 calculatedHandleHeight = minScrollHandleHeight
             }
