--- conflicted
+++ resolved
@@ -90,10 +90,7 @@
 import com.afollestad.materialdialogs.MaterialDialog;
 import com.afollestad.materialdialogs.util.TypefaceHelper;
 import com.google.android.material.snackbar.Snackbar;
-<<<<<<< HEAD
-=======
 import com.google.gson.Gson;
->>>>>>> c6edff28
 import com.ichi2.anim.ActivityTransitionAnimation;
 import com.ichi2.anim.ViewAnimation;
 import com.ichi2.anki.dialogs.TagsDialog;
@@ -1960,13 +1957,10 @@
 
     protected void displayCardQuestion() {
         displayCardQuestion(false);
-<<<<<<< HEAD
         jsApiConsoleLog = "";
-=======
 
         // js api initialisation / reset
         jsApiInit();
->>>>>>> c6edff28
     }
 
     protected void displayCardQuestion(boolean reload) {
