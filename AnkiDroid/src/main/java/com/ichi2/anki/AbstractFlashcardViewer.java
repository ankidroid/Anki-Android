--- conflicted
+++ resolved
@@ -389,15 +389,13 @@
     /** Preference: Whether the user wants to focus "type in answer" */
     private boolean mFocusTypeAnswer;
 
-<<<<<<< HEAD
     /** Text to speech */
     private JavaScriptTTS mTalker = new JavaScriptTTS();
-=======
+
     /** Preference: Whether the user wants press back twice to return to the main screen" */
     private boolean mExitViaDoubleTapBack;
 
     private final OnRenderProcessGoneDelegate mOnRenderProcessGoneDelegate = new OnRenderProcessGoneDelegate(this);
->>>>>>> 3ba8fc1e
 
     // ----------------------------------------------------------------------------
     // LISTENERS
