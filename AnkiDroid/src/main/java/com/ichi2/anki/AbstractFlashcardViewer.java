/****************************************************************************************
 * Copyright (c) 2011 Kostas Spyropoulos <inigo.aldana@gmail.com>                       *
 * Copyright (c) 2014 Bruno Romero de Azevedo <brunodea@inf.ufsm.br>                    *
 * Copyright (c) 2014–15 Roland Sieker <ospalh@gmail.com>                               *
 * Copyright (c) 2015 Timothy Rae <perceptualchaos2@gmail.com>                          *
 * Copyright (c) 2016 Mark Carter <mark@marcardar.com>                                  *
 *                                                                                      *
 * This program is free software; you can redistribute it and/or modify it under        *
 * the terms of the GNU General Public License as published by the Free Software        *
 * Foundation; either version 3 of the License, or (at your option) any later           *
 * version.                                                                             *
 *                                                                                      *
 * This program is distributed in the hope that it will be useful, but WITHOUT ANY      *
 * WARRANTY; without even the implied warranty of MERCHANTABILITY or FITNESS FOR A      *
 * PARTICULAR PURPOSE. See the GNU General Public License for more details.             *
 *                                                                                      *
 * You should have received a copy of the GNU General Public License along with         *
 * this program.  If not, see <http://www.gnu.org/licenses/>.                           *
 ****************************************************************************************/
// TODO: implement own menu? http://www.codeproject.com/Articles/173121/Android-Menus-My-Way

package com.ichi2.anki;

import android.annotation.SuppressLint;
import android.annotation.TargetApi;
import android.content.ActivityNotFoundException;
import android.content.BroadcastReceiver;
import android.content.ClipData;
import android.content.Context;
import android.content.Intent;
import android.content.IntentFilter;
import android.content.SharedPreferences;
import android.content.res.Configuration;
import android.content.res.Resources;
import android.graphics.Color;
import android.net.ConnectivityManager;
import android.net.Uri;
import android.os.Build;
import android.os.Bundle;
import android.os.Handler;
import android.os.SystemClock;

import androidx.annotation.CheckResult;
import androidx.annotation.IdRes;
import androidx.annotation.NonNull;
import androidx.annotation.Nullable;
import androidx.annotation.StringRes;
import androidx.annotation.VisibleForTesting;
import androidx.coordinatorlayout.widget.CoordinatorLayout;
import androidx.appcompat.app.ActionBar;
import androidx.webkit.WebViewAssetLoader;

import android.text.TextUtils;
import android.util.Pair;
import android.view.GestureDetector;
import android.view.GestureDetector.SimpleOnGestureListener;
import android.view.Gravity;
import android.view.KeyEvent;
import android.view.LayoutInflater;
import android.view.MotionEvent;
import android.view.View;
import android.view.View.OnClickListener;
import android.view.ViewGroup;
import android.view.ViewParent;
import android.view.WindowManager;
import android.view.inputmethod.EditorInfo;
import android.view.inputmethod.InputMethodManager;
import android.webkit.CookieManager;
import android.webkit.JavascriptInterface;
import android.webkit.JsResult;
import android.webkit.RenderProcessGoneDetail;
import android.webkit.WebChromeClient;
import android.webkit.WebResourceError;
import android.webkit.WebResourceRequest;
import android.webkit.WebResourceResponse;
import android.webkit.WebView;
import android.webkit.WebView.HitTestResult;
import android.webkit.WebViewClient;
import android.widget.Button;
import android.widget.FrameLayout;
import android.widget.LinearLayout;
import android.widget.RelativeLayout;
import android.widget.TextView;

import com.afollestad.materialdialogs.MaterialDialog;
import com.drakeet.drawer.FullDraggableContainer;
import com.google.android.material.snackbar.Snackbar;
import com.ichi2.anim.ViewAnimation;
import com.ichi2.anki.cardviewer.CardHtml;
import com.ichi2.anki.cardviewer.HtmlGenerator;
import com.ichi2.anki.cardviewer.Side;
import com.ichi2.anki.cardviewer.GestureProcessor;
import com.ichi2.anki.cardviewer.MissingImageHandler;
import com.ichi2.anki.cardviewer.OnRenderProcessGoneDelegate;
import com.ichi2.anki.cardviewer.TTS;
import com.ichi2.anki.cardviewer.TypeAnswer;
import com.ichi2.anki.cardviewer.ViewerCommand;
import com.ichi2.anki.dialogs.tags.TagsDialog;
import com.ichi2.anki.dialogs.tags.TagsDialogFactory;
import com.ichi2.anki.dialogs.tags.TagsDialogListener;
import com.ichi2.anki.cardviewer.CardAppearance;
import com.ichi2.anki.receiver.SdCardReceiver;
import com.ichi2.anki.reviewer.AutomaticAnswer;
import com.ichi2.anki.reviewer.AutomaticAnswerAction;
import com.ichi2.anki.reviewer.EaseButton;
import com.ichi2.anki.reviewer.FullScreenMode;
import com.ichi2.anki.reviewer.PreviousAnswerIndicator;
import com.ichi2.anki.reviewer.ReviewerUi;
import com.ichi2.anki.servicelayer.AnkiMethod;
import com.ichi2.anki.servicelayer.LanguageHintService;
import com.ichi2.anki.servicelayer.NoteService;
import com.ichi2.anki.servicelayer.SchedulerService;
import com.ichi2.anki.servicelayer.SchedulerService.NextCard;
import com.ichi2.anki.servicelayer.TaskListenerBuilder;
import com.ichi2.anki.servicelayer.UndoService;
import com.ichi2.async.CollectionTask;
import com.ichi2.async.TaskListener;
import com.ichi2.async.TaskManager;
import com.ichi2.compat.CompatHelper;
import com.ichi2.libanki.Decks;
import com.ichi2.libanki.Model;
import com.ichi2.libanki.sched.AbstractSched;
import com.ichi2.libanki.Card;
import com.ichi2.libanki.Collection;
import com.ichi2.libanki.Consts;
import com.ichi2.libanki.DeckConfig;
import com.ichi2.libanki.Note;
import com.ichi2.libanki.Sound;
import com.ichi2.libanki.Utils;
import com.ichi2.themes.Themes;
import com.ichi2.ui.FixedEditText;
import com.ichi2.utils.AdaptionUtil;
import com.ichi2.utils.AndroidUiUtils;
import com.ichi2.utils.AssetHelper;
import com.ichi2.utils.ClipboardUtil;
import com.ichi2.utils.Computation;
import com.ichi2.utils.FunctionalInterfaces.Consumer;
import com.ichi2.utils.FunctionalInterfaces.Function;

import com.ichi2.utils.HandlerUtils;
import com.ichi2.utils.HashUtil;
import com.ichi2.utils.JSONException;
import com.ichi2.utils.JSONObject;
import com.ichi2.utils.MaxExecFunction;
import com.ichi2.utils.WebViewDebugging;

import java.io.ByteArrayInputStream;
import java.io.File;
import java.io.FileInputStream;
import java.io.FileOutputStream;
import java.io.IOException;
import java.io.UnsupportedEncodingException;
import java.lang.ref.WeakReference;
import java.net.URLDecoder;
import java.util.ArrayList;
import java.util.HashMap;
import java.util.HashSet;
import java.util.List;
import java.util.Objects;
import java.util.concurrent.locks.Lock;
import java.util.concurrent.locks.ReadWriteLock;
import java.util.concurrent.locks.ReentrantReadWriteLock;
import java.util.regex.Matcher;
import java.util.regex.Pattern;

import kotlin.Unit;
import timber.log.Timber;

import static com.ichi2.anki.cardviewer.ViewerCommand.*;
import static com.ichi2.libanki.Sound.SoundSide;

import com.github.zafarkhaja.semver.Version;
import static com.ichi2.anim.ActivityTransitionAnimation.Direction.*;

@SuppressWarnings({"PMD.AvoidThrowingRawExceptionTypes","PMD.FieldDeclarationsShouldBeAtStartOfClass"})
public abstract class AbstractFlashcardViewer extends NavigationDrawerActivity implements ReviewerUi, CommandProcessor, TagsDialogListener, WhiteboardMultiTouchMethods, AutomaticAnswer.AutomaticallyAnswered {

    /**
     * Result codes that are returned when this activity finishes.
     */
    public static final int RESULT_DEFAULT = 50;
    public static final int RESULT_NO_MORE_CARDS = 52;
    public static final int RESULT_ABORT_AND_SYNC = 53;

    /**
     * Available options performed by other activities.
     */
    public static final int EDIT_CURRENT_CARD = 0;
    public static final int DECK_OPTIONS = 1;

    public static final int EASE_1 = 1;
    public static final int EASE_2 = 2;
    public static final int EASE_3 = 3;
    public static final int EASE_4 = 4;

    /** Time to wait in milliseconds before resuming fullscreen mode **/
    protected static final int INITIAL_HIDE_DELAY = 200;

    /** to be sent to and from the card editor */
    private static Card sEditorCard;

    protected static boolean sDisplayAnswer = false;

    private boolean mTtsInitialized = false;
    private boolean mReplayOnTtsInit = false;

    protected static final int MENU_DISABLED = 3;

    // js api developer contact
    private String mCardSuppliedDeveloperContact  = "";
    private String mCardSuppliedApiVersion = "";

    private static final String sCurrentJsApiVersion = "0.0.1";
    private static final String sMinimumJsApiVersion = "0.0.1";

    private static final String MARK_CARD = "markCard";
    private static final String TOGGLE_FLAG = "toggleFlag";

    // JS API ERROR CODE
    private static final int ankiJsErrorCodeDefault = 0;
    private static final int ankiJsErrorCodeMarkCard = 1;
    private static final int ankiJsErrorCodeFlagCard = 2;

    /**
     * Broadcast that informs us when the sd card is about to be unmounted
     */
    private BroadcastReceiver mUnmountReceiver = null;

    private TagsDialogFactory mTagsDialogFactory;

    /**
     * Variables to hold preferences
     */
    private boolean mPrefShowTopbar;
    private FullScreenMode mPrefFullscreenReview = FullScreenMode.getDEFAULT();
    private int mRelativeButtonSize;
    private boolean mDoubleScrolling;
    private boolean mScrollingButtons;
    private boolean mGesturesEnabled;
    private boolean mLargeAnswerButtons;
    private int mDoubleTapTimeInterval = DEFAULT_DOUBLE_TAP_TIME_INTERVAL;
    // Android WebView
    protected boolean mDisableClipboard = false;

    @NonNull protected AutomaticAnswer mAutomaticAnswer = AutomaticAnswer.defaultInstance(this);

    protected TypeAnswer mTypeAnswer;

    /** Generates HTML content */
    private HtmlGenerator mHtmlGenerator;

    // Default short animation duration, provided by Android framework
    protected int mShortAnimDuration;
    private boolean mBackButtonPressedToReturn = false;

    // Preferences from the collection
    private boolean mShowNextReviewTime;

    private boolean mIsSelecting = false;
    private boolean mTouchStarted = false;
    private boolean mInAnswer = false;
    private boolean mAnswerSoundsAdded = false;

    /**
     * Variables to hold layout objects that we need to update or handle events for
     */
    private View mLookUpIcon;
    private WebView mCardWebView;
    private FrameLayout mCardFrame;
    private FrameLayout mTouchLayer;
    protected FixedEditText mAnswerField;
    protected LinearLayout mFlipCardLayout;
    protected LinearLayout mEaseButtonsLayout;
    protected EaseButton mEaseButton1;
    protected EaseButton mEaseButton2;
    protected EaseButton mEaseButton3;
    protected EaseButton mEaseButton4;
    protected RelativeLayout mTopBarLayout;
    private android.content.ClipboardManager mClipboard;
    private PreviousAnswerIndicator mPreviousAnswerIndicator;

    protected Card mCurrentCard;
    private int mCurrentEase;

    private int mInitialFlipCardHeight;
    private boolean mButtonHeightSet = false;

    public static final String DOUBLE_TAP_TIME_INTERVAL = "doubleTapTimeInterval";
    public static final int DEFAULT_DOUBLE_TAP_TIME_INTERVAL = 200;

    /**
     * A record of the last time the "show answer" or ease buttons were pressed. We keep track
     * of this time to ignore accidental button presses.
     */
    @VisibleForTesting
    protected long mLastClickTime;

    /**
     * Swipe Detection
     */
    private GestureDetector mGestureDetector;
    private MyGestureDetector mGestureDetectorImpl;
    private boolean mLinkOverridesTouchGesture;

    private boolean mIsXScrolling = false;
    private boolean mIsYScrolling = false;

    /**
     * Gesture Allocation
     */
    protected final GestureProcessor mGestureProcessor = new GestureProcessor(this);

    private String mCardContent;
    private String mBaseUrl;
    private String mViewerUrl;
    private WebViewAssetLoader mAssetLoader;

    private final int mFadeDuration = 300;

    protected AbstractSched mSched;

    private final Sound mSoundPlayer = new Sound();

    /**
     * Time taken to play all medias in mSoundPlayer
     * This is 0 if we have "Read card" enabled, as we can't calculate the duration.
     */
    private long mUseTimerDynamicMS;

    /** Reference to the parent of the cardFrame to allow regeneration of the cardFrame in case of crash */
    private ViewGroup mCardFrameParent;

    /** Lock to allow thread-safe regeneration of mCard */
    private final ReadWriteLock mCardLock = new ReentrantReadWriteLock();

    /** whether controls are currently blocked, and how long we expect them to be */
    private ReviewerUi.ControlBlock mControlBlocked = ControlBlock.SLOW;

    /** Handle providing help for "Image Not Found" */
    private static final MissingImageHandler mMissingImageHandler = new MissingImageHandler();

    /** Preference: Whether the user wants press back twice to return to the main screen" */
    private boolean mExitViaDoubleTapBack;

    @VisibleForTesting
    final OnRenderProcessGoneDelegate mOnRenderProcessGoneDelegate = new OnRenderProcessGoneDelegate(this);
    protected final TTS mTTS = new TTS();

    // ----------------------------------------------------------------------------
    // LISTENERS
    // ----------------------------------------------------------------------------

    private final Handler mLongClickHandler = HandlerUtils.newHandler();
    private final Runnable mLongClickTestRunnable = new Runnable() {
        @Override
        public void run() {
            Timber.i("AbstractFlashcardViewer:: onEmulatedLongClick");
            // Show hint about lookup function if dictionary available
            if (!mDisableClipboard && Lookup.isAvailable()) {
                String lookupHint = getResources().getString(R.string.lookup_hint);
                UIUtils.showThemedToast(AbstractFlashcardViewer.this, lookupHint, false);
            }
            CompatHelper.getCompat().vibrate(AnkiDroidApp.getInstance().getApplicationContext(), 50);
            mLongClickHandler.postDelayed(mStartLongClickAction, 300);
        }
    };
    private final Runnable mStartLongClickAction = new Runnable() {
        @Override
        public void run() {
            mGestureProcessor.onLongTap();
        }
    };


    // Handler for the "show answer" button
    private final View.OnClickListener mFlipCardListener = new View.OnClickListener() {
        @Override
        public void onClick(View view) {
            Timber.i("AbstractFlashcardViewer:: Show answer button pressed");
            // Ignore what is most likely an accidental double-tap.
            if (getElapsedRealTime() - mLastClickTime < mDoubleTapTimeInterval) {
                return;
            }
            mLastClickTime = getElapsedRealTime();
            mAutomaticAnswer.onShowAnswer();
            displayCardAnswer();
        }
    };


    // Event handler for eases (answer buttons)
    public class SelectEaseHandler implements View.OnClickListener, View.OnTouchListener {
        // maximum screen distance from initial touch where we will consider a click related to the touch
        private static final int CLICK_ACTION_THRESHOLD = 200;

        private Card mPrevCard = null;
        private boolean mHasBeenTouched = false;
        private float mTouchX;
        private float mTouchY;

        public SelectEaseHandler() {}

        @Override
        public boolean onTouch(View view, MotionEvent event) {
            if (event.getAction() == MotionEvent.ACTION_DOWN) {
                // Save states when button pressed
                mPrevCard = mCurrentCard;
                mHasBeenTouched = true;
                // We will need to check if a touch is followed by a click
                // Since onTouch always come before onClick, we should check if
                // the touch is going to be a click by storing the start coordinates
                // and comparing with the end coordinates of the touch
                mTouchX = event.getRawX();
                mTouchY = event.getRawY();
            } else if (event.getAction() == MotionEvent.ACTION_UP) {
                float diffX = Math.abs(event.getRawX() - mTouchX);
                float diffY = Math.abs(event.getRawY() - mTouchY);
                // If a click is not coming then we reset the touch
                if (diffX > CLICK_ACTION_THRESHOLD || diffY > CLICK_ACTION_THRESHOLD) {
                    mHasBeenTouched = false;
                }
            }
            return false;
        }

        @Override
        public void onClick(View view) {
            // Try to perform intended action only if the button has been pressed for current card,
            // or if the button was not touched,
            if (mPrevCard == mCurrentCard || !mHasBeenTouched)  {
                // Only perform if the click was not an accidental double-tap
                if (getElapsedRealTime() - mLastClickTime >= mDoubleTapTimeInterval) {
                    // For whatever reason, performClick does not return a visual feedback anymore
                    if (!mHasBeenTouched) {
                        view.setPressed(true);
                    }
                    mLastClickTime = getElapsedRealTime();
                    mAutomaticAnswer.onSelectEase();
                    int id = view.getId();
                    if (id == R.id.flashcard_layout_ease1) {
                        Timber.i("AbstractFlashcardViewer:: EASE_1 pressed");
                        answerCard(Consts.BUTTON_ONE);
                    } else if (id == R.id.flashcard_layout_ease2) {
                        Timber.i("AbstractFlashcardViewer:: EASE_2 pressed");
                        answerCard(Consts.BUTTON_TWO);
                    } else if (id == R.id.flashcard_layout_ease3) {
                        Timber.i("AbstractFlashcardViewer:: EASE_3 pressed");
                        answerCard(Consts.BUTTON_THREE);
                    } else if (id == R.id.flashcard_layout_ease4) {
                        Timber.i("AbstractFlashcardViewer:: EASE_4 pressed");
                        answerCard(Consts.BUTTON_FOUR);
                    } else {
                        mCurrentEase = 0;
                    }
                    if (!mHasBeenTouched) {
                        view.setPressed(false);
                    }
                }
            }
            // We will have to reset the touch after every onClick event
            // Do not return early without considering this
            mHasBeenTouched = false;
        }
    }

    private final SelectEaseHandler mEaseHandler = new SelectEaseHandler();


    @VisibleForTesting
    protected long getElapsedRealTime() {
        return SystemClock.elapsedRealtime();
    }


    private final View.OnTouchListener mGestureListener = new View.OnTouchListener() {
        @Override
        public boolean onTouch(View v, MotionEvent event) {
            if (mGestureDetector.onTouchEvent(event)) {
                return true;
            }
            if (!mDisableClipboard) {
                switch (event.getAction()) {
                    case MotionEvent.ACTION_DOWN:
                        mTouchStarted = true;
                        mLongClickHandler.postDelayed(mLongClickTestRunnable, 800);
                        break;
                    case MotionEvent.ACTION_UP:
                    case MotionEvent.ACTION_MOVE:
                        if (mTouchStarted) {
                            mLongClickHandler.removeCallbacks(mLongClickTestRunnable);
                            mTouchStarted = false;
                        }
                        break;
                    default:
                        mLongClickHandler.removeCallbacks(mLongClickTestRunnable);
                        mTouchStarted = false;
                        break;
                }
            }

            if (!mGestureDetectorImpl.eventCanBeSentToWebView(event)) {
                return false;
            }
            //Gesture listener is added before mCard is set
            processCardAction(cardWebView -> {
                if (cardWebView == null) return;
                cardWebView.dispatchTouchEvent(event);
            });
            return false;
        }
    };

    @SuppressLint("CheckResult")
    //This is intentionally package-private as it removes the need for synthetic accessors
    void processCardAction(Consumer<WebView> cardConsumer) {
        processCardFunction(cardWebView -> {
            cardConsumer.consume(cardWebView);
            return true;
        });
    }

    @CheckResult
    private <T> T processCardFunction(Function<WebView, T> cardFunction) {
        Lock readLock = mCardLock.readLock();
        try {
            readLock.lock();
            return cardFunction.apply(mCardWebView);
        } finally {
            readLock.unlock();
        }
    }


    private final TaskListener<Card, Computation<?>> mUpdateCardHandler = new TaskListener<Card, Computation<?>>() {
        private boolean mNoMoreCards;


        @Override
        public void onPreExecute() {
            showProgressBar();
        }


        @Override
        public void onProgressUpdate(Card card) {
            if (mCurrentCard != card) {
                /*
                 * Before updating mCurrentCard, we check whether it is changing or not. If the current card changes,
                 * then we need to display it as a new card, without showing the answer.
                 */
                sDisplayAnswer = false;
            }

            mCurrentCard = card;
            TaskManager.launchCollectionTask(new CollectionTask.PreloadNextCard()); // Tasks should always be launched from GUI. So in
                                                                    // listener and not in background
            if (mCurrentCard == null) {
                // If the card is null means that there are no more cards scheduled for review.
                mNoMoreCards = true;
                showProgressBar();
                return;
            }
<<<<<<< HEAD
            if (mPrefWhiteboard && mWhiteboard != null) {
                mWhiteboard.clear();
            }

=======
            mTypeAnswer.updateInfo(mCurrentCard, getResources());
>>>>>>> 1c0fa70b
            onCardEdited(mCurrentCard);
            if (sDisplayAnswer) {
                mSoundPlayer.resetSounds(); // load sounds from scratch, to expose any edit changes
                mAnswerSoundsAdded = false; // causes answer sounds to be reloaded
                generateQuestionSoundList(); // questions must be intentionally regenerated
                displayCardAnswer();
            } else {
                displayCardQuestion();
            }
            hideProgressBar();
        }


        @Override
        public void onPostExecute(Computation<?> result) {
            if (!result.succeeded()) {
                // RuntimeException occurred on update cards
                closeReviewer(DeckPicker.RESULT_DB_ERROR, false);
                return;
            }
            if (mNoMoreCards) {
                closeReviewer(RESULT_NO_MORE_CARDS, true);
            }
        }
    };


    /** Operation after a card has been updated due to being edited. Called before display[Question/Answer] */
    protected void onCardEdited(Card card) {
        // intentionally blank
    }


    class NextCardHandler<Result extends Computation<? extends NextCard<?>>> extends TaskListener<Unit, Result> {
        @Override
        public void onPreExecute() {
            dealWithTimeBox();
        }

        private void dealWithTimeBox() {
            Resources res = getResources();
            Pair<Integer, Integer> elapsed = getCol().timeboxReached();
            if (elapsed != null) {
                int nCards = elapsed.second;
                int nMins = elapsed.first / 60;
                String mins = res.getQuantityString(R.plurals.in_minutes, nMins, nMins);
                String timeboxMessage = res.getQuantityString(R.plurals.timebox_reached, nCards, nCards, mins);
                new MaterialDialog.Builder(AbstractFlashcardViewer.this)
                        .title(res.getString(R.string.timebox_reached_title))
                        .content(timeboxMessage)
                        .positiveText(R.string.dialog_continue)
                        .negativeText(R.string.close)
                        .cancelable(true)
                        .onNegative((materialDialog, dialogAction) -> finishWithAnimation(END))
                        .onPositive((materialDialog, dialogAction) -> getCol().startTimebox())
                        .cancelListener(materialDialog -> getCol().startTimebox())
                        .show();
            }
        }


        @Override
        public void onPostExecute(Result result) {
            if (mSched == null) {
                // TODO: proper testing for restored activity
                finishWithoutAnimation();
                return;
            }

            boolean displaySuccess = result.succeeded();
            if (!displaySuccess) {
                // RuntimeException occurred on answering cards
                closeReviewer(DeckPicker.RESULT_DB_ERROR, false);
                return;
            }

            NextCard<?> nextCardAndResult = Objects.requireNonNull(result.getValue());

            if (nextCardAndResult.hasNoMoreCards()) {
                closeReviewer(RESULT_NO_MORE_CARDS, true);
                return;
            }

            mCurrentCard = nextCardAndResult.nextScheduledCard();

            // Start reviewing next card
            hideProgressBar();
            AbstractFlashcardViewer.this.unblockControls();
            AbstractFlashcardViewer.this.displayCardQuestion();
            // set the correct mark/unmark icon on action bar
            refreshActionBar();
            focusDefaultLayout();
        }
    }


    private void focusDefaultLayout() {
        if (!AndroidUiUtils.isRunningOnTv(this)) {
            findViewById(R.id.root_layout).requestFocus();
        } else {
            View flip = findViewById(R.id.answer_options_layout);
            if (flip == null) {
                return;
            }
            Timber.d("Requesting focus for flip button");
            flip.requestFocus();
        }
    }

    protected TaskListenerBuilder<Unit, Computation<? extends NextCard<?>>> answerCardHandler(boolean quick) {
        return nextCardHandler()
                .alsoExecuteBefore(() -> blockControls(quick));
    }

    protected int getAnswerButtonCount() {
        return getCol().getSched().answerButtons(mCurrentCard);
    }


    // ----------------------------------------------------------------------------
    // ANDROID METHODS
    // ----------------------------------------------------------------------------

    @Override
    protected void onCreate(Bundle savedInstanceState) {
        Timber.d("onCreate()");
        restorePreferences();

        mTagsDialogFactory = new TagsDialogFactory(this).attachToActivity(this);

        super.onCreate(savedInstanceState);
        setContentView(getContentViewAttr(mPrefFullscreenReview));

        // Make ACTION_PROCESS_TEXT for in-app searching possible on > Android 4.0
        getDelegate().setHandleNativeActionModesEnabled(true);

        View mainView = findViewById(android.R.id.content);
        initNavigationDrawer(mainView);

        mPreviousAnswerIndicator = new PreviousAnswerIndicator(findViewById(R.id.choosen_answer));

        mShortAnimDuration = getResources().getInteger(android.R.integer.config_shortAnimTime);
    }

    @NonNull
    protected FullScreenMode getFullscreenMode() {
        return mPrefFullscreenReview;
    }

    protected int getContentViewAttr(FullScreenMode fullscreenMode) {
        return R.layout.reviewer;
    }

    @VisibleForTesting(otherwise = VisibleForTesting.PROTECTED)
    boolean isFullscreen() {
        return !getSupportActionBar().isShowing();
    }

    @ Override
    public void onConfigurationChanged(Configuration config) {
        // called when screen rotated, etc, since recreating the Webview is too expensive
        super.onConfigurationChanged(config);
        refreshActionBar();
    }


    protected abstract void setTitle();


    // Finish initializing the activity after the collection has been correctly loaded
    @Override
    protected void onCollectionLoaded(Collection col) {
        super.onCollectionLoaded(col);
        mSched = col.getSched();

        String mediaDir = col.getMedia().dir();
        mBaseUrl = Utils.getBaseUrl(mediaDir);
        mViewerUrl = mBaseUrl + "__viewer__.html";

        mAssetLoader = new WebViewAssetLoader.Builder()
            .addPathHandler("/", path -> {
                try {
                    File file = new File(mediaDir, path);
                    FileInputStream is = new FileInputStream(file);

                    String mimeType = AssetHelper.guessMimeType(path);

                    HashMap<String, String> headers = new HashMap<>();
                    headers.put("Access-Control-Allow-Origin", "*");

                    WebResourceResponse response = new WebResourceResponse(mimeType, null, is);
                    response.setResponseHeaders(headers);
                    return response;
                } catch (Exception e) {
                    Timber.w(e, "Error trying to open path in asset loader");
                }

                return null;
            })
            .build();

        registerExternalStorageListener();

        restoreCollectionPreferences(col);

        initLayout();

        setTitle();

        if (!mDisableClipboard) {
            clearClipboard();
        }

        mHtmlGenerator = HtmlGenerator.createInstance(this, this.mTypeAnswer, mBaseUrl);

        // Initialize text-to-speech. This is an asynchronous operation.
        mTTS.initialize(this, new ReadTextListener());

        // Initialize dictionary lookup feature
        Lookup.initialize(this);

        updateActionBar();
        supportInvalidateOptionsMenu();
    }

    // Saves deck each time Reviewer activity loses focus
    @Override
    protected void onPause() {
        super.onPause();
        Timber.d("onPause()");

        mAutomaticAnswer.disable();
        mLongClickHandler.removeCallbacks(mLongClickTestRunnable);
        mLongClickHandler.removeCallbacks(mStartLongClickAction);

        mSoundPlayer.stopSounds();

        // Prevent loss of data in Cookies
        CookieManager.getInstance().flush();
    }


    @Override
    protected void onResume() {
        super.onResume();
        // Set the context for the Sound manager
        mSoundPlayer.setContext(new WeakReference<>(this));
        mAutomaticAnswer.enable();
        // Reset the activity title
        setTitle();
        updateActionBar();
        selectNavigationItem(-1);
    }


    @Override
    protected void onDestroy() {
        super.onDestroy();
        // Tells the scheduler there is no more current cards. 0 is
        // not a valid id.
        if (mSched != null) {
            mSched.discardCurrentCard();
        }
        Timber.d("onDestroy()");
        mTTS.releaseTts(this);
        if (mUnmountReceiver != null) {
            unregisterReceiver(mUnmountReceiver);
        }
        // WebView.destroy() should be called after the end of use
        // http://developer.android.com/reference/android/webkit/WebView.html#destroy()
        if (mCardFrame != null) {
            mCardFrame.removeAllViews();
        }
        destroyWebView(mCardWebView); //OK to do without a lock
    }


    @Override
    public void onBackPressed() {
        if (isDrawerOpen()) {
            super.onBackPressed();
        } else {
            Timber.i("Back key pressed");
            if (!mExitViaDoubleTapBack || mBackButtonPressedToReturn) {
                closeReviewer(RESULT_DEFAULT, false);
            } else {
                UIUtils.showThemedToast(this, getString(R.string.back_pressed_once_reviewer), true);
            }
            mBackButtonPressedToReturn = true;
        }
    }

    @Override
    public boolean onKeyDown(int keyCode, KeyEvent event) {
        if (processCardFunction(cardWebView -> processHardwareButtonScroll(keyCode, cardWebView))) {
            return true;
        }
        return super.onKeyDown(keyCode, event);
    }


    @Override
    @Nullable
    protected Long getCurrentCardId() {
        if (mCurrentCard == null) {
            return null;
        }
        return mCurrentCard.getId();
    }


    private boolean processHardwareButtonScroll(int keyCode, WebView card) {
        if (keyCode == KeyEvent.KEYCODE_PAGE_UP) {
            card.pageUp(false);
            if (mDoubleScrolling) {
                card.pageUp(false);
            }
            return true;
        }
        if (keyCode == KeyEvent.KEYCODE_PAGE_DOWN) {
            card.pageDown(false);
            if (mDoubleScrolling) {
                card.pageDown(false);
            }
            return true;
        }
        if (mScrollingButtons && keyCode == KeyEvent.KEYCODE_PICTSYMBOLS) {
            card.pageUp(false);
            if (mDoubleScrolling) {
                card.pageUp(false);
            }
            return true;
        }
        if (mScrollingButtons && keyCode == KeyEvent.KEYCODE_SWITCH_CHARSET) {
            card.pageDown(false);
            if (mDoubleScrolling) {
                card.pageDown(false);
            }
            return true;
        }
        return false;
    }


    @Override
    public boolean onKeyUp(int keyCode, KeyEvent event) {
        if (answerFieldIsFocused()) {
            return super.onKeyUp(keyCode, event);
        }
        if (!sDisplayAnswer) {
            if (keyCode == KeyEvent.KEYCODE_SPACE || keyCode == KeyEvent.KEYCODE_ENTER || keyCode == KeyEvent.KEYCODE_NUMPAD_ENTER) {
                displayCardAnswer();
                return true;
            }
        }
        return super.onKeyUp(keyCode, event);
    }


    protected boolean answerFieldIsFocused() {
        return mAnswerField != null && mAnswerField.isFocused();
    }

    protected boolean clipboardHasText() {
        return !TextUtils.isEmpty(ClipboardUtil.getText(mClipboard));
    }

    /** We use the clipboard here for the lookup dictionary functionality
     * If the clipboard has data and we're using the functionality, then */
    private void clearClipboard() {
        if (mClipboard == null) {
            return;
        }

        try {
            if (Build.VERSION.SDK_INT >= Build.VERSION_CODES.P) {
                mClipboard.clearPrimaryClip();
            } else {
                if (!mClipboard.hasPrimaryClip()) {
                    return;
                }

                CharSequence descriptionLabel = ClipboardUtil.getDescriptionLabel(mClipboard.getPrimaryClip());
                if (!"Cleared".contentEquals(descriptionLabel)) {
                    mClipboard.setPrimaryClip(ClipData.newPlainText("Cleared", ""));
                }
            }
        } catch (Exception e) {
            // TODO: This may no longer be relevant

            // https://code.google.com/p/ankidroid/issues/detail?id=1746
            // https://code.google.com/p/ankidroid/issues/detail?id=1820
            // Some devices or external applications make the clipboard throw exceptions. If this happens, we
            // must disable it or AnkiDroid will crash if it tries to use it.
            Timber.e("Clipboard error. Disabling text selection setting.");
            mDisableClipboard = true;
        }
    }


    /**
     * Returns the text stored in the clipboard or the empty string if the clipboard is empty or contains something that
     * cannot be convered to text.
     *
     * @return the text in clipboard or the empty string.
     */
    private CharSequence clipboardGetText() {
        CharSequence text = ClipboardUtil.getText(mClipboard);
        return text != null ? text : "";
    }


    @Override
    protected void onActivityResult(int requestCode, int resultCode, Intent data) {
        super.onActivityResult(requestCode, resultCode, data);

        if (resultCode == DeckPicker.RESULT_DB_ERROR) {
            closeReviewer(DeckPicker.RESULT_DB_ERROR, false);
        }

        if (resultCode == DeckPicker.RESULT_MEDIA_EJECTED) {
            finishNoStorageAvailable();
        }

        /* Reset the schedule and reload the latest card off the top of the stack if required.
           The card could have been rescheduled, the deck could have changed, or a change of
           note type could have lead to the card being deleted */
        if (data != null && data.hasExtra("reloadRequired")) {
            performReload();
        }

        if (requestCode == EDIT_CURRENT_CARD) {
            if (resultCode == RESULT_OK) {
                // content of note was changed so update the note and current card
                Timber.i("AbstractFlashcardViewer:: Saving card...");
                TaskManager.launchCollectionTask(
                        new CollectionTask.UpdateNote(sEditorCard, true, canAccessScheduler()),
                        mUpdateCardHandler);
                onEditedNoteChanged();
            } else if (resultCode == RESULT_CANCELED && !(data!=null && data.hasExtra("reloadRequired"))) {
                // nothing was changed by the note editor so just redraw the card
                redrawCard();
            }
        } else if (requestCode == DECK_OPTIONS && resultCode == RESULT_OK) {
            performReload();
        }
        if (!mDisableClipboard) {
            clearClipboard();
        }
    }

    /**
     * Whether the class should use collection.getSched() when performing tasks.
     * The aim of this method is to completely distinguish FlashcardViewer from Reviewer
     *
     * This is partially implemented, the end goal is that the FlashcardViewer will not have any coupling to getSched
     *
     * Currently, this is used for note edits - in a reviewing context, this should show the next card.
     * In a previewing context, the card should not change.
     */
    protected boolean canAccessScheduler() {
        return false;
    }


    protected void onEditedNoteChanged() {

    }


    /** An action which may invalidate the current list of cards has been performed */
    protected abstract void performReload();


    // ----------------------------------------------------------------------------
    // CUSTOM METHODS
    // ----------------------------------------------------------------------------

    // Get the did of the parent deck (ignoring any subdecks)
    protected long getParentDid() {
        return getCol().getDecks().selected();
    }

    private void redrawCard() {
        //#3654 We can call this from ActivityResult, which could mean that the card content hasn't yet been set
        //if the activity was destroyed. In this case, just wait until onCollectionLoaded callback succeeds.
        if (hasLoadedCardContent()) {
            fillFlashcard();
        } else {
            Timber.i("Skipping card redraw - card still initialising.");
        }
    }

    /** Whether the callback to onCollectionLoaded has loaded card content */
    private boolean hasLoadedCardContent() {
        return mCardContent != null;
    }


    public GestureDetector getGestureDetector() {
        return mGestureDetector;
    }


    /**
     * Show/dismiss dialog when sd card is ejected/remounted (collection is saved by SdCardReceiver)
     */
    private void registerExternalStorageListener() {
        if (mUnmountReceiver == null) {
            mUnmountReceiver = new BroadcastReceiver() {
                @Override
                public void onReceive(Context context, Intent intent) {
                    if (intent.getAction().equals(SdCardReceiver.MEDIA_EJECT)) {
                        finishWithoutAnimation();
                    }
                }
            };
            IntentFilter iFilter = new IntentFilter();
            iFilter.addAction(SdCardReceiver.MEDIA_EJECT);
            registerReceiver(mUnmountReceiver, iFilter);
        }
    }


    protected void undo() {
        if (isUndoAvailable()) {
            new UndoService.Undo().runWithHandler(answerCardHandler(false));
        }
    }


    private void finishNoStorageAvailable() {
        AbstractFlashcardViewer.this.setResult(DeckPicker.RESULT_MEDIA_EJECTED);
        finishWithoutAnimation();
    }


    protected void editCard() {
        if (mCurrentCard == null) {
            // This should never occurs. It means the review button was pressed while there is no more card in the reviewer.
            return;
        }
        Intent editCard = new Intent(AbstractFlashcardViewer.this, NoteEditor.class);
        editCard.putExtra(NoteEditor.EXTRA_CALLER, NoteEditor.CALLER_REVIEWER);
        sEditorCard = mCurrentCard;
        startActivityForResultWithAnimation(editCard, EDIT_CURRENT_CARD, START);
    }


    protected void generateQuestionSoundList() {
        mSoundPlayer.addSounds(mBaseUrl, mCurrentCard.qSimple(), SoundSide.QUESTION);
    }


    protected void lookUpOrSelectText() {
        if (clipboardHasText()) {
            Timber.d("Clipboard has text = %b", clipboardHasText());
            lookUp();
        } else {
            selectAndCopyText();
        }
    }


    private void lookUp() {
        mLookUpIcon.setVisibility(View.GONE);
        mIsSelecting = false;
        if (Lookup.lookUp(clipboardGetText().toString())) {
            clearClipboard();
        }
    }


    private void showLookupButtonIfNeeded() {
        if (!mDisableClipboard && mClipboard != null) {
            if (clipboardGetText().length() != 0 && Lookup.isAvailable() && mLookUpIcon.getVisibility() != View.VISIBLE) {
                mLookUpIcon.setVisibility(View.VISIBLE);
                enableViewAnimation(mLookUpIcon, ViewAnimation.fade(ViewAnimation.FADE_IN, mFadeDuration, 0));
            } else if (mLookUpIcon.getVisibility() == View.VISIBLE) {
                mLookUpIcon.setVisibility(View.GONE);
                enableViewAnimation(mLookUpIcon, ViewAnimation.fade(ViewAnimation.FADE_OUT, mFadeDuration, 0));
            }
        }
    }


    private void hideLookupButton() {
        if (!mDisableClipboard && mLookUpIcon.getVisibility() != View.GONE) {
            mLookUpIcon.setVisibility(View.GONE);
            enableViewAnimation(mLookUpIcon, ViewAnimation.fade(ViewAnimation.FADE_OUT, mFadeDuration, 0));
            clearClipboard();
        }
    }


    protected void showDeleteNoteDialog() {
        Resources res = getResources();
        new MaterialDialog.Builder(this)
                .title(res.getString(R.string.delete_card_title))
                .iconAttr(R.attr.dialogErrorIcon)
                .content(res.getString(R.string.delete_note_message,
                        Utils.stripHTML(mCurrentCard.q(true))))
                .positiveText(R.string.dialog_positive_delete)
                .negativeText(R.string.dialog_cancel)
                .onPositive((dialog, which) -> {
                    Timber.i("AbstractFlashcardViewer:: OK button pressed to delete note %d", mCurrentCard.getNid());
                    mSoundPlayer.stopSounds();
                    deleteNoteWithoutConfirmation();
                })
                .build().show();
    }

    /** Consumers should use {@link #showDeleteNoteDialog()}  */
    private void deleteNoteWithoutConfirmation() {
        dismiss(new SchedulerService.DeleteNote(mCurrentCard), () -> UIUtils.showThemedToast(this, R.string.deleted_note, true));
    }


    private int getRecommendedEase(boolean easy) {
        try {
            switch (getAnswerButtonCount()) {
                case 2:
                    return EASE_2;
                case 3:
                    return easy ? EASE_3 : EASE_2;
                case 4:
                    return easy ? EASE_4 : EASE_3;
                default:
                    return 0;
            }
        } catch (RuntimeException e) {
            AnkiDroidApp.sendExceptionReport(e, "AbstractReviewer-getRecommendedEase");
            closeReviewer(DeckPicker.RESULT_DB_ERROR, true);
            return 0;
        }
    }


    protected void answerCard(@Consts.BUTTON_TYPE int ease) {
        if (mInAnswer) {
            return;
        }
        mIsSelecting = false;
        hideLookupButton();
        int buttonNumber = getCol().getSched().answerButtons(mCurrentCard);
        // Detect invalid ease for current card (e.g. by using keyboard shortcut or gesture).
        if (buttonNumber < ease) {
            return;
        }
        // Temporarily sets the answer indicator dots appearing below the toolbar
        mPreviousAnswerIndicator.displayAnswerIndicator(ease, buttonNumber);

        mSoundPlayer.stopSounds();
        mCurrentEase = ease;

        new SchedulerService.AnswerAndGetCard(mCurrentCard, mCurrentEase).runWithHandler(answerCardHandler(true));
    }

    // Set the content view to the one provided and initialize accessors.
    protected void initLayout() {
        FrameLayout cardContainer = findViewById(R.id.flashcard_frame);

        mTopBarLayout = findViewById(R.id.top_bar);

        mCardFrame = findViewById(R.id.flashcard);
        mCardFrameParent = (ViewGroup) mCardFrame.getParent();
        mTouchLayer = findViewById(R.id.touch_layer);
        mTouchLayer.setOnTouchListener(mGestureListener);
        if (!mDisableClipboard) {
            mClipboard = (android.content.ClipboardManager) getSystemService(Context.CLIPBOARD_SERVICE);
        }
        mCardFrame.removeAllViews();

        // Initialize swipe
        mGestureDetectorImpl = mLinkOverridesTouchGesture ? new LinkDetectingGestureDetector() : new MyGestureDetector();
        mGestureDetector = new GestureDetector(this, mGestureDetectorImpl);

        mEaseButtonsLayout = findViewById(R.id.ease_buttons);

        mEaseButton1 = new EaseButton(EASE_1, findViewById(R.id.flashcard_layout_ease1), findViewById(R.id.ease1), findViewById(R.id.nextTime1));
        mEaseButton1.setListeners(mEaseHandler);
        mEaseButton2 = new EaseButton(EASE_2, findViewById(R.id.flashcard_layout_ease2), findViewById(R.id.ease2), findViewById(R.id.nextTime2));
        mEaseButton2.setListeners(mEaseHandler);
        mEaseButton3 = new EaseButton(EASE_3, findViewById(R.id.flashcard_layout_ease3), findViewById(R.id.ease3), findViewById(R.id.nextTime3));
        mEaseButton3.setListeners(mEaseHandler);
        mEaseButton4 = new EaseButton(EASE_4, findViewById(R.id.flashcard_layout_ease4), findViewById(R.id.ease4), findViewById(R.id.nextTime4));
        mEaseButton4.setListeners(mEaseHandler);

        if (!mShowNextReviewTime) {
            mEaseButton1.hideNextReviewTime();
            mEaseButton2.hideNextReviewTime();
            mEaseButton3.hideNextReviewTime();
            mEaseButton4.hideNextReviewTime();
        }

        Button flipCard = findViewById(R.id.flip_card);
        mFlipCardLayout = findViewById(R.id.flashcard_layout_flip);
        mFlipCardLayout.setOnClickListener(mFlipCardListener);

        if (animationEnabled()) {
            flipCard.setBackgroundResource(Themes.getResFromAttr(this, R.attr.hardButtonRippleRef));
        }

        if (!mButtonHeightSet && mRelativeButtonSize != 100) {
            ViewGroup.LayoutParams params = mFlipCardLayout.getLayoutParams();
            params.height = params.height * mRelativeButtonSize / 100;
            mEaseButton1.setButtonScale(mRelativeButtonSize);
            mEaseButton2.setButtonScale(mRelativeButtonSize);
            mEaseButton3.setButtonScale(mRelativeButtonSize);
            mEaseButton4.setButtonScale(mRelativeButtonSize);
            mButtonHeightSet = true;
        }

        mInitialFlipCardHeight = mFlipCardLayout.getLayoutParams().height;
        if (mLargeAnswerButtons) {
            ViewGroup.LayoutParams params = mFlipCardLayout.getLayoutParams();
            params.height = mInitialFlipCardHeight * 2;
        }

        mAnswerField = findViewById(R.id.answer_field);

        mLookUpIcon = findViewById(R.id.lookup_button);
        mLookUpIcon.setVisibility(View.GONE);
        mLookUpIcon.setOnClickListener(arg0 -> {
            Timber.i("AbstractFlashcardViewer:: Lookup button pressed");
            if (clipboardHasText()) {
                lookUp();
            }
        });
        initControls();

        // Position answer buttons
        String answerButtonsPosition = AnkiDroidApp.getSharedPrefs(this).getString(
                getString(R.string.answer_buttons_position_preference),
                "bottom"
        );
        LinearLayout answerArea = findViewById(R.id.bottom_area_layout);
        RelativeLayout.LayoutParams answerAreaParams = (RelativeLayout.LayoutParams) answerArea.getLayoutParams();
        RelativeLayout.LayoutParams cardContainerParams = (RelativeLayout.LayoutParams) cardContainer.getLayoutParams();

        switch (answerButtonsPosition) {
            case "top":
                cardContainerParams.addRule(RelativeLayout.BELOW, R.id.bottom_area_layout);
                answerAreaParams.addRule(RelativeLayout.BELOW, R.id.mic_tool_bar_layer);
                answerArea.removeView(mAnswerField);
                answerArea.addView(mAnswerField, 1);
                break;
            case "bottom":
                cardContainerParams.addRule(RelativeLayout.ABOVE, R.id.bottom_area_layout);
                cardContainerParams.addRule(RelativeLayout.BELOW, R.id.mic_tool_bar_layer);
                answerAreaParams.addRule(RelativeLayout.ALIGN_PARENT_BOTTOM);
                break;
            default:
                Timber.w("Unknown answerButtonsPosition: %s", answerButtonsPosition);
                break;
        }
        answerArea.setLayoutParams(answerAreaParams);
        cardContainer.setLayoutParams(cardContainerParams);
    }


    @SuppressLint("SetJavaScriptEnabled") // they request we review carefully because of XSS security, we have
    protected WebView createWebView() {
        WebView webView = new MyWebView(this);
        webView.setScrollBarStyle(View.SCROLLBARS_OUTSIDE_OVERLAY);
        webView.getSettings().setDisplayZoomControls(false);
        webView.getSettings().setBuiltInZoomControls(true);
        webView.getSettings().setSupportZoom(true);
        // Start at the most zoomed-out level
        webView.getSettings().setLoadWithOverviewMode(true);
        webView.getSettings().setJavaScriptEnabled(true);
        webView.setWebChromeClient(new AnkiDroidWebChromeClient());

        // This setting toggles file system access within WebView
        // The default configuration is already true in apps targeting API <= 29
        // Hence, this setting is only useful for apps targeting API >= 30
        webView.getSettings().setAllowFileAccess(true);

        // Problems with focus and input tags is the reason we keep the old type answer mechanism for old Androids.
        webView.setFocusableInTouchMode(mTypeAnswer.useInputTag());
        webView.setScrollbarFadingEnabled(true);
        Timber.d("Focusable = %s, Focusable in touch mode = %s", webView.isFocusable(), webView.isFocusableInTouchMode());

        webView.setWebViewClient(new CardViewerWebClient(mAssetLoader));
        // Set transparent color to prevent flashing white when night mode enabled
        webView.setBackgroundColor(Color.argb(1, 0, 0, 0));

        // Javascript interface for calling AnkiDroid functions in webview, see card.js
        webView.addJavascriptInterface(javaScriptFunction(), "AnkiDroidJS");

        return webView;
    }

    /** If a card is displaying the question, flip it, otherwise answer it */
    private void flipOrAnswerCard(int cardOrdinal) {
        if (!sDisplayAnswer) {
            displayCardAnswer();
            return;
        }
        performClickWithVisualFeedback(cardOrdinal);
    }

    //#5780 - Users could OOM the WebView Renderer. This triggers the same symptoms
    @VisibleForTesting()
    @SuppressWarnings("unused")
    public void crashWebViewRenderer() {
        loadUrlInViewer("chrome://crash");
    }


    /** Used to set the "javascript:" URIs for IPC */
    private void loadUrlInViewer(final String url) {
        processCardAction(cardWebView -> cardWebView.loadUrl(url));
    }

    private <T extends View> T inflateNewView(@IdRes int id) {
        int layoutId = getContentViewAttr(mPrefFullscreenReview);
        ViewGroup content = (ViewGroup) LayoutInflater.from(AbstractFlashcardViewer.this).inflate(layoutId, null, false);
        T ret = content.findViewById(id);
        ((ViewGroup) ret.getParent()).removeView(ret); //detach the view from its parent
        content.removeAllViews();
        return ret;
    }

    private void destroyWebView(WebView webView) {
        try {
            if (webView != null) {
                webView.stopLoading();
                webView.setWebChromeClient(null);
                webView.setWebViewClient(null);
                webView.destroy();
            }
        } catch (NullPointerException npe) {
            Timber.e(npe, "WebView became null on destruction");
        }
    }

    protected boolean shouldShowNextReviewTime() {
        return mShowNextReviewTime;
    }

    protected void displayAnswerBottomBar() {
        mFlipCardLayout.setClickable(false);
        mEaseButtonsLayout.setVisibility(View.VISIBLE);

        if (mLargeAnswerButtons) {
            mEaseButtonsLayout.setOrientation(LinearLayout.VERTICAL);
            mEaseButtonsLayout.removeAllViewsInLayout();

            mEaseButton1.detachFromParent();
            mEaseButton2.detachFromParent();
            mEaseButton3.detachFromParent();
            mEaseButton4.detachFromParent();

            LinearLayout row1 = new LinearLayout(getBaseContext());
            row1.setOrientation(LinearLayout.HORIZONTAL);
            LinearLayout row2 = new LinearLayout(getBaseContext());
            row2.setOrientation(LinearLayout.HORIZONTAL);

            switch (getAnswerButtonCount()) {
                case 2:
                    mEaseButton1.setHeight(mInitialFlipCardHeight * 2);
                    mEaseButton2.setHeight(mInitialFlipCardHeight * 2);
                    mEaseButton1.addTo(row2);
                    mEaseButton2.addTo(row2);
                    mEaseButtonsLayout.addView(row2);
                    break;
                case 3:
                    mEaseButton3.addTo(row2);
                    mEaseButton1.addTo(row2);
                    mEaseButton2.addTo(row2);
                    ViewGroup.LayoutParams params;
                    params = new LinearLayout.LayoutParams(Resources.getSystem().getDisplayMetrics().widthPixels / 2, mEaseButton4.getHeight());
                    ((LinearLayout.LayoutParams) params).setMarginStart(Resources.getSystem().getDisplayMetrics().widthPixels / 2);
                    row1.setLayoutParams(params);
                    mEaseButtonsLayout.addView(row1);
                    mEaseButtonsLayout.addView(row2);
                    break;
                default:
                    mEaseButton2.addTo(row2);
                    mEaseButton4.addTo(row2);
                    mEaseButton1.addTo(row2);
                    mEaseButton3.addTo(row2);
                    mEaseButtonsLayout.addView(row1);
                    mEaseButtonsLayout.addView(row2);
                    break;
            }
        }

        Runnable after = () -> mFlipCardLayout.setVisibility(View.GONE);

        // hide "Show Answer" button
        if (animationDisabled()) {
            after.run();
        } else {
            mFlipCardLayout.setAlpha(1);
            mFlipCardLayout.animate().alpha(0).setDuration(mShortAnimDuration).withEndAction(after);
        }
    }


    protected void hideEaseButtons() {
        Runnable after = this::actualHideEaseButtons;

        boolean easeButtonsVisible = mEaseButtonsLayout.getVisibility() == View.VISIBLE;
        mFlipCardLayout.setClickable(true);
        mFlipCardLayout.setVisibility(View.VISIBLE);

        if (animationDisabled() || !easeButtonsVisible) {
            after.run();
        } else {
            mFlipCardLayout.setAlpha(0);
            mFlipCardLayout.animate().alpha(1).setDuration(mShortAnimDuration).withEndAction(after);
        }

        focusAnswerCompletionField();
    }


    private void actualHideEaseButtons() {
        mEaseButtonsLayout.setVisibility(View.GONE);
        mEaseButton1.hide();
        mEaseButton2.hide();
        mEaseButton3.hide();
        mEaseButton4.hide();
    }


    /**
     * Focuses the appropriate field for an answer
     * And allows keyboard shortcuts to go to the default handlers.
     * */
    private void focusAnswerCompletionField() {
        // This does not handle mUseInputTag (the WebView contains an input field with a typable answer).
        // In this case, the user can use touch to focus the field if necessary.
        if (mTypeAnswer.autoFocusEditText()) {
            mAnswerField.focusWithKeyboard();
        } else {
            mFlipCardLayout.requestFocus();
        }
    }


    protected void switchTopBarVisibility(int visible) {
        mPreviousAnswerIndicator.setVisibility(visible);
    }


    protected void initControls() {
        mCardFrame.setVisibility(View.VISIBLE);
        mPreviousAnswerIndicator.setVisibility(View.VISIBLE);
        mFlipCardLayout.setVisibility(View.VISIBLE);

        mAnswerField.setVisibility(mTypeAnswer.validForEditText() ? View.VISIBLE : View.GONE);
        mAnswerField.setOnEditorActionListener((v, actionId, event) -> {
            if (actionId == EditorInfo.IME_ACTION_DONE) {
                displayCardAnswer();
                return true;
            }
            return false;
        });
        mAnswerField.setOnKeyListener((v, keyCode, event) -> {
            if (event.getAction() == KeyEvent.ACTION_UP &&
                    (keyCode == KeyEvent.KEYCODE_ENTER || keyCode == KeyEvent.KEYCODE_NUMPAD_ENTER)) {
                displayCardAnswer();
                return true;
            }
            return false;
        });
    }


    protected SharedPreferences restorePreferences() {
        SharedPreferences preferences = AnkiDroidApp.getSharedPrefs(getBaseContext());

        mTypeAnswer = TypeAnswer.createInstance(preferences);
        // On newer Androids, ignore this setting, which should be hidden in the prefs anyway.
        mDisableClipboard = "0".equals(preferences.getString("dictionary", "0"));
        // mDeckFilename = preferences.getString("deckFilename", "");
        mPrefFullscreenReview = FullScreenMode.fromPreference(preferences);
        mRelativeButtonSize = preferences.getInt("answerButtonSize", 100);
        mTTS.setEnabled(preferences.getBoolean("tts", false));
        mScrollingButtons = preferences.getBoolean("scrolling_buttons", false);
        mDoubleScrolling = preferences.getBoolean("double_scrolling", false);
        mPrefShowTopbar = preferences.getBoolean("showTopbar", true);
        mLargeAnswerButtons = preferences.getBoolean("showLargeAnswerButtons", false);
        mDoubleTapTimeInterval = preferences.getInt(DOUBLE_TAP_TIME_INTERVAL, DEFAULT_DOUBLE_TAP_TIME_INTERVAL);
        mExitViaDoubleTapBack = preferences.getBoolean("exitViaDoubleTapBack", false);

        mGesturesEnabled = preferences.getBoolean("gestures", false);
        mLinkOverridesTouchGesture = preferences.getBoolean("linkOverridesTouchGesture", false);
        if (mGesturesEnabled) {
            mGestureProcessor.init(preferences);
        }

        if (preferences.getBoolean("keepScreenOn", false)) {
            this.getWindow().addFlags(WindowManager.LayoutParams.FLAG_KEEP_SCREEN_ON);
        }

        return preferences;
    }


    protected void restoreCollectionPreferences(Collection col) {

        // These are preferences we pull out of the collection instead of SharedPreferences
        try {
            mShowNextReviewTime = col.get_config_boolean("estTimes");
            SharedPreferences preferences = AnkiDroidApp.getSharedPrefs(getBaseContext());
            mAutomaticAnswer = AutomaticAnswer.createInstance(this, preferences, col);
        } catch (Exception ex) {
            Timber.w(ex);
            onCollectionLoadError();
        }
    }


    private void setInterface() {
        if (mCurrentCard == null) {
            return;
        }
        recreateWebView();
    }

    protected void recreateWebView() {
        if (mCardWebView == null) {
            mCardWebView = createWebView();
            WebViewDebugging.initializeDebugging(AnkiDroidApp.getSharedPrefs(this));
            mCardFrame.addView(mCardWebView);
            mGestureDetectorImpl.onWebViewCreated(mCardWebView);
        }
        if (mCardWebView.getVisibility() != View.VISIBLE) {
            mCardWebView.setVisibility(View.VISIBLE);
        }
    }

    /** A new card has been loaded into the Viewer, or the question has been re-shown */
    protected void updateForNewCard() {
        updateActionBar();

        // Clean answer field
        if (mTypeAnswer.validForEditText()) {
            mAnswerField.setText("");
        }
    }


    protected void updateActionBar() {
        updateDeckName();
    }

    protected void updateDeckName() {
        if (mCurrentCard == null) return;
        ActionBar actionBar = getSupportActionBar();

        if (actionBar != null) {
            String title = Decks.basename(getCol().getDecks().get(mCurrentCard.getDid()).getString("name"));
            actionBar.setTitle(title);
        }

        if (!mPrefShowTopbar) {
            mTopBarLayout.setVisibility(View.GONE);
        }
    }

    @Override
    public void automaticShowQuestion(@NonNull AutomaticAnswerAction action) {
        // Assume hitting the "Again" button when auto next question
        mEaseButton1.performSafeClick();
    }

    @Override
    public void automaticShowAnswer() {
        if (mFlipCardLayout.isEnabled() && mFlipCardLayout.getVisibility() == View.VISIBLE) {
            mFlipCardLayout.performClick();
        }
    }

    class ReadTextListener implements ReadText.ReadTextListener {
        public void onDone(SoundSide playedSide) {
            Timber.d("done reading text");
            if (playedSide == SoundSide.QUESTION) {
                mAutomaticAnswer.scheduleAutomaticDisplayAnswer();
            } else if (playedSide == SoundSide.ANSWER) {
                mAutomaticAnswer.scheduleAutomaticDisplayQuestion();
            }
        }
    }


    public void displayCardQuestion() {
        displayCardQuestion(false);

        // js api initialisation / reset
        jsApiInit();
    }

    protected void displayCardQuestion(boolean reload) {
        Timber.d("displayCardQuestion()");
        sDisplayAnswer = false;
        mBackButtonPressedToReturn = false;

        setInterface();

        mTypeAnswer.setInput("");
        mTypeAnswer.updateInfo(mCurrentCard, getResources());

        if (!mCurrentCard.isEmpty() && mTypeAnswer.validForEditText()) {
            // Show text entry based on if the user wants to write the answer
            mAnswerField.setVisibility(View.VISIBLE);
            LanguageHintService.applyLanguageHint(mAnswerField, mTypeAnswer.getLanguageHint());
        } else {
            mAnswerField.setVisibility(View.GONE);
        }

        CardHtml content = mHtmlGenerator.generateHtml(mCurrentCard, reload, Side.FRONT);
        updateCard(content);
        hideEaseButtons();

        mAutomaticAnswer.onDisplayQuestion();
        // If Card-based TTS is enabled, we "automatic display" after the TTS has finished as we don't know the duration
        if (!mTTS.isEnabled()) {
            mAutomaticAnswer.scheduleAutomaticDisplayAnswer(mUseTimerDynamicMS);
        }


        Timber.i("AbstractFlashcardViewer:: Question successfully shown for card id %d", mCurrentCard.getId());
    }

    protected void displayCardAnswer() {
        // #7294 Required in case the animation end action does not fire:
        actualHideEaseButtons();
        Timber.d("displayCardAnswer()");
        mMissingImageHandler.onCardSideChange();
        mBackButtonPressedToReturn = false;

        // prevent answering (by e.g. gestures) before card is loaded
        if (mCurrentCard == null) {
            return;
        }

        // TODO needs testing: changing a card's model without flipping it back to the front
        //  (such as editing a card, then editing the card template)
        mTypeAnswer.updateInfo(mCurrentCard, getResources());

        // Explicitly hide the soft keyboard. It *should* be hiding itself automatically,
        // but sometimes failed to do so (e.g. if an OnKeyListener is attached).
        if (mTypeAnswer.validForEditText()) {
            InputMethodManager inputMethodManager = (InputMethodManager) getSystemService(Context.INPUT_METHOD_SERVICE);
            inputMethodManager.hideSoftInputFromWindow(mAnswerField.getWindowToken(), 0);
        }

        sDisplayAnswer = true;


        mSoundPlayer.stopSounds();
        mAnswerField.setVisibility(View.GONE);
        // Clean up the user answer and the correct answer
        if (!mTypeAnswer.useInputTag()) {
            mTypeAnswer.setInput(mAnswerField.getText().toString());
        }

        mIsSelecting = false;
        CardHtml answerContent = mHtmlGenerator.generateHtml(mCurrentCard, false, Side.BACK);
        updateCard(answerContent);
        displayAnswerBottomBar();

        mAutomaticAnswer.onDisplayAnswer();
        // If Card-based TTS is enabled, we "automatic display" after the TTS has finished as we don't know the duration
        if (!mTTS.isEnabled()) {
            mAutomaticAnswer.scheduleAutomaticDisplayQuestion(mUseTimerDynamicMS);
        }
    }


    @Override
    public void scrollCurrentCardBy(int dy) {
        processCardAction(cardWebView -> {
            if (dy != 0 && cardWebView.canScrollVertically(dy)) {
                cardWebView.scrollBy(0, dy);
            }
        });
    }


    @Override
    public void tapOnCurrentCard(int x, int y) {
        // assemble suitable ACTION_DOWN and ACTION_UP events and forward them to the card's handler
        MotionEvent eDown = MotionEvent.obtain(SystemClock.uptimeMillis(),
                SystemClock.uptimeMillis(), MotionEvent.ACTION_DOWN, x, y,
                1, 1, 0, 1, 1, 0, 0);
        processCardAction(cardWebView -> cardWebView.dispatchTouchEvent(eDown));

        MotionEvent eUp = MotionEvent.obtain(eDown.getDownTime(),
                SystemClock.uptimeMillis(), MotionEvent.ACTION_UP, x, y,
                1, 1, 0, 1, 1, 0, 0);
        processCardAction(cardWebView -> cardWebView.dispatchTouchEvent(eUp));

    }


    /**
     * getAnswerFormat returns the answer part of this card's template as entered by user, without any parsing
     */
    public String getAnswerFormat() {
        Model model = mCurrentCard.model();
        JSONObject template;
        if (model.isStd()) {
            template = model.getJSONArray("tmpls").getJSONObject(mCurrentCard.getOrd());
        } else {
            template = model.getJSONArray("tmpls").getJSONObject(0);
        }

        return template.getString("afmt");
    }

    private void addAnswerSounds(String answer) {
        // don't add answer sounds multiple times, such as when reshowing card after exiting editor
        // additionally, this condition reduces computation time
        if (!mAnswerSoundsAdded) {
            String answerSoundSource = removeFrontSideAudio(answer);
            mSoundPlayer.addSounds(mBaseUrl, answerSoundSource, SoundSide.ANSWER);
            mAnswerSoundsAdded = true;
        }
    }

    protected boolean isInNightMode() {
        return CardAppearance.isInNightMode(AnkiDroidApp.getSharedPrefs(this));
    }


    private void updateCard(final CardHtml content) {
        Timber.d("updateCard()");

        mUseTimerDynamicMS = 0;

        String beforeExpansion = content.getBeforeSoundTemplateExpansion();
        if (sDisplayAnswer) {
            addAnswerSounds(beforeExpansion);
        } else {
            // reset sounds each time first side of card is displayed, which may happen repeatedly without ever
            // leaving the card (such as when edited)
            mSoundPlayer.resetSounds();
            mAnswerSoundsAdded = false;
            mSoundPlayer.addSounds(mBaseUrl, beforeExpansion, SoundSide.QUESTION);
            if (mAutomaticAnswer.isEnabled() && !mAnswerSoundsAdded && getConfigForCurrentCard().optBoolean("autoplay", false)) {
                addAnswerSounds(mCurrentCard.a());
            }
        }

        mCardContent = content.getTemplateHtml();
        Timber.d("base url = %s", mBaseUrl);

        if (AnkiDroidApp.getSharedPrefs(this).getBoolean("html_javascript_debugging", false)) {
            try {
                try (FileOutputStream f = new FileOutputStream(new File(CollectionHelper.getCurrentAnkiDroidDirectory(this),
                        "card.html"))) {
                    f.write(mCardContent.getBytes());
                }
            } catch (IOException e) {
                Timber.d(e, "failed to save card");
            }
        }
        fillFlashcard();

        playSounds(false); // Play sounds if appropriate
    }

    /**
     * Plays sounds (or TTS, if configured) for currently shown side of card.
     *
     * @param doAudioReplay indicates an anki desktop-like replay call is desired, whose behavior is identical to
     *            pressing the keyboard shortcut R on the desktop
     */
    protected void playSounds(boolean doAudioReplay) {
        boolean replayQuestion = getConfigForCurrentCard().optBoolean("replayq", true);

        if (getConfigForCurrentCard().optBoolean("autoplay", false) || doAudioReplay) {
            // Use TTS if TTS preference enabled and no other sound source
            boolean useTTS = mTTS.isEnabled() &&
                    !(sDisplayAnswer && mSoundPlayer.hasAnswer()) && !(!sDisplayAnswer && mSoundPlayer.hasQuestion());
            // We need to play the sounds from the proper side of the card
            if (!useTTS) { // Text to speech not in effect here
                if (doAudioReplay && replayQuestion && sDisplayAnswer) {
                    // only when all of the above are true will question be played with answer, to match desktop
                    playSounds(SoundSide.QUESTION_AND_ANSWER);
                } else if (sDisplayAnswer) {
                    playSounds(SoundSide.ANSWER);
                    if (mAutomaticAnswer.isEnabled()) {
                        mUseTimerDynamicMS = mSoundPlayer.getSoundsLength(SoundSide.ANSWER);
                    }
                } else { // question is displayed
                    playSounds(SoundSide.QUESTION);
                    // If the user wants to show the answer automatically
                    if (mAutomaticAnswer.isEnabled()) {
                        mUseTimerDynamicMS = mSoundPlayer.getSoundsLength(SoundSide.QUESTION_AND_ANSWER);
                    }
                }
            } else { // Text to speech is in effect here
                // If the question is displayed or if the question should be replayed, read the question
                if (mTtsInitialized) {
                    if (!sDisplayAnswer || doAudioReplay && replayQuestion) {
                        mTTS.readCardText(this, mCurrentCard, SoundSide.QUESTION);
                    }
                    if (sDisplayAnswer) {
                        mTTS.readCardText(this, mCurrentCard, SoundSide.ANSWER);
                    }
                } else {
                    mReplayOnTtsInit = true;
                }
            }
        }
    }

    private void playSounds(SoundSide questionAndAnswer) {
        mSoundPlayer.playSounds(questionAndAnswer, getSoundErrorListener());
    }

    private Sound.OnErrorListener getSoundErrorListener() {
        return (mp, what, extra, path) -> {
            Timber.w("Media Error: (%d, %d). Calling OnCompletionListener", what, extra);
            try {
                File file = new File(path);
                if (!file.exists()) {
                    mMissingImageHandler.processMissingSound(file, this::displayCouldNotFindMediaSnackbar);
                }
            } catch (Exception e) {
                Timber.w(e);
                return false;
            }

            return false;
        };
    }


    /**
     * Shows the dialogue for selecting TTS for the current card and cardside.
     */
    protected void showSelectTtsDialogue() {
        if (mTtsInitialized) {
            mTTS.selectTts(this, mCurrentCard, sDisplayAnswer ? SoundSide.ANSWER : SoundSide.QUESTION);
        }
    }


    /**
     * Returns the configuration for the current {@link Card}.
     *
     * @return The configuration for the current {@link Card}
     */
    private DeckConfig getConfigForCurrentCard() {
        return getCol().getDecks().confForDid(CardUtils.getDeckIdForCard(mCurrentCard));
    }


    public void fillFlashcard() {
        Timber.d("fillFlashcard()");
        Timber.d("base url = %s", mBaseUrl);
        if (mCardContent == null) {
            Timber.w("fillFlashCard() called with no card content");
            return;
        }
        final String cardContent = mCardContent;
        processCardAction(cardWebView -> loadContentIntoCard(cardWebView, cardContent));
        mGestureDetectorImpl.onFillFlashcard();
        if (!sDisplayAnswer) {
            updateForNewCard();
        }
    }


    private void loadContentIntoCard(WebView card, String content) {
        if (card != null) {
            card.getSettings().setMediaPlaybackRequiresUserGesture(!getConfigForCurrentCard().optBoolean("autoplay"));
            card.loadDataWithBaseURL(mViewerUrl, content, "text/html", "utf-8", null);
        }
    }


    public static Card getEditorCard() {
        return sEditorCard;
    }


    protected void unblockControls() {
        mControlBlocked = ControlBlock.UNBLOCKED;
        mCardFrame.setEnabled(true);
        mFlipCardLayout.setEnabled(true);

        mEaseButton1.unblockBasedOnEase(mCurrentEase);
        mEaseButton2.unblockBasedOnEase(mCurrentEase);
        mEaseButton3.unblockBasedOnEase(mCurrentEase);
        mEaseButton4.unblockBasedOnEase(mCurrentEase);

        if (mTypeAnswer.validForEditText()) {
            mAnswerField.setEnabled(true);
        }
        mTouchLayer.setVisibility(View.VISIBLE);
        mInAnswer = false;
        invalidateOptionsMenu();
    }


    /**
     * @param quick Whether we expect the control to come back quickly
     */
    @VisibleForTesting
    protected void blockControls(boolean quick) {
        if (quick) {
            mControlBlocked = ControlBlock.QUICK;
        } else {
            mControlBlocked = ControlBlock.SLOW;
        }
        mCardFrame.setEnabled(false);
        mFlipCardLayout.setEnabled(false);
        mTouchLayer.setVisibility(View.INVISIBLE);
        mInAnswer = true;

        mEaseButton1.blockBasedOnEase(mCurrentEase);
        mEaseButton2.blockBasedOnEase(mCurrentEase);
        mEaseButton3.blockBasedOnEase(mCurrentEase);
        mEaseButton4.blockBasedOnEase(mCurrentEase);

        if (mTypeAnswer.validForEditText()) {
            mAnswerField.setEnabled(false);
        }
        invalidateOptionsMenu();
    }


    /**
     * Select Text in the webview and automatically sends the selected text to the clipboard. From
     * http://cosmez.blogspot.com/2010/04/webview-emulateshiftheld-on-android.html
     */
    @SuppressWarnings("deprecation") // Tracked separately in Github as #5024
    private void selectAndCopyText() {
        try {
            KeyEvent shiftPressEvent = new KeyEvent(0, 0, KeyEvent.ACTION_DOWN, KeyEvent.KEYCODE_SHIFT_LEFT, 0, 0);
            processCardAction(shiftPressEvent::dispatch);
            shiftPressEvent.isShiftPressed();
            mIsSelecting = true;
        } catch (Exception e) {
            throw new AssertionError(e);
        }
    }

    protected boolean buryCard() {
        return dismiss(new SchedulerService.BuryCard(mCurrentCard), () -> UIUtils.showThemedToast(this, R.string.buried_card, true));
    }

    protected boolean suspendCard() {
        return dismiss(new SchedulerService.SuspendCard(mCurrentCard), () -> UIUtils.showThemedToast(this, R.string.suspended_card, true));
    }

    protected boolean suspendNote() {
        return dismiss(new SchedulerService.SuspendNote(mCurrentCard), () -> UIUtils.showThemedToast(this, R.string.suspended_note, true));
    }

    protected boolean buryNote() {
        return dismiss(new SchedulerService.BuryNote(mCurrentCard), () -> UIUtils.showThemedToast(this, R.string.buried_note, true));
    }

    public boolean executeCommand(@NonNull ViewerCommand which) {
        //noinspection ConstantConditions - remove this once we move to kotlin
        if (which == null) {
            Timber.w("command should not be null");
            which = COMMAND_NOTHING;
        }
        if (isControlBlocked() && which != COMMAND_EXIT) {
            return false;
        }
        switch (which) {
            case COMMAND_NOTHING:
                return true;
            case COMMAND_SHOW_ANSWER:
                if (sDisplayAnswer) {
                    return false;
                }
                displayCardAnswer();
                return true;
            case COMMAND_FLIP_OR_ANSWER_EASE1:
                flipOrAnswerCard(EASE_1);
                return true;
            case COMMAND_FLIP_OR_ANSWER_EASE2:
                flipOrAnswerCard(EASE_2);
                return true;
            case COMMAND_FLIP_OR_ANSWER_EASE3:
                flipOrAnswerCard(EASE_3);
                return true;
            case COMMAND_FLIP_OR_ANSWER_EASE4:
                flipOrAnswerCard(EASE_4);
                return true;
            case COMMAND_FLIP_OR_ANSWER_RECOMMENDED:
                flipOrAnswerCard(getRecommendedEase(false));
                return true;
            case COMMAND_FLIP_OR_ANSWER_BETTER_THAN_RECOMMENDED:
                flipOrAnswerCard(getRecommendedEase(true));
                return true;
            case COMMAND_EXIT:
                closeReviewer(RESULT_DEFAULT, false);
                return true;
            case COMMAND_UNDO:
                if (!isUndoAvailable()) {
                    return false;
                }
                undo();
                return true;
            case COMMAND_EDIT:
                editCard();
                return true;
            case COMMAND_CARD_INFO:
                openCardInfo();
                return true;
            case COMMAND_TAG:
                showTagsDialog();
                return true;
            case COMMAND_LOOKUP:
                lookUpOrSelectText();
                return true;
            case COMMAND_BURY_CARD:
                return buryCard();
            case COMMAND_BURY_NOTE:
                return buryNote();
            case COMMAND_SUSPEND_CARD:
                return suspendCard();
            case COMMAND_SUSPEND_NOTE:
                return suspendNote();
            case COMMAND_DELETE:
                showDeleteNoteDialog();
                return true;
            case COMMAND_PLAY_MEDIA:
                playSounds(true);
                return true;
            case COMMAND_PAGE_UP:
                onPageUp();
                return true;
            case COMMAND_PAGE_DOWN:
                onPageDown();
                return true;
            case COMMAND_ABORT_AND_SYNC:
                abortAndSync();
                return true;
            case COMMAND_RECORD_VOICE:
                recordVoice();
                return true;
            case COMMAND_REPLAY_VOICE:
                replayVoice();
                return true;
            case COMMAND_TOGGLE_WHITEBOARD:
                toggleWhiteboard();
                return true;
            default:
                Timber.w("Unknown command requested: %s", which);
                return false;
        }
    }


    protected void replayVoice() {
        // intentionally blank
    }


    protected void recordVoice() {
        // intentionally blank
    }


    protected void toggleWhiteboard() {
        // intentionally blank
    }

    private void abortAndSync() {
        closeReviewer(RESULT_ABORT_AND_SYNC, true);
    }


    protected void openCardInfo() {
        if (mCurrentCard == null) {
            UIUtils.showThemedToast(this, getString(R.string.multimedia_editor_something_wrong), true);
            return;
        }
        Intent intent = new Intent(this, CardInfo.class);
        intent.putExtra("cardId", mCurrentCard.getId());
        startActivityWithAnimation(intent, FADE);
    }


    /** Displays a snackbar which does not obscure the answer buttons */
    protected void showSnackbar(String mainText, @StringRes int buttonText, OnClickListener onClickListener) {
        // BUG: Moving from full screen to non-full screen obscures the buttons

        Snackbar sb = UIUtils.getSnackbar(this, mainText, Snackbar.LENGTH_LONG, buttonText, onClickListener, mCardWebView, null);

        View easeButtons = findViewById(R.id.answer_options_layout);
        View previewButtons = findViewById(R.id.preview_buttons_layout);

        View upperView = previewButtons != null && previewButtons.getVisibility() != View.GONE ? previewButtons : easeButtons;

        // we need to check for View.GONE as setting the anchor does not seem to respect this property
        // (there's a gap even if the view is invisible)

        if (upperView != null && upperView.getVisibility() != View.GONE) {
            View sbView = sb.getView();
            CoordinatorLayout.LayoutParams layoutParams = (CoordinatorLayout.LayoutParams) sbView.getLayoutParams();
            layoutParams.setAnchorId(upperView.getId());
            layoutParams.anchorGravity = Gravity.TOP;
            layoutParams.gravity = Gravity.TOP;
            sbView.setLayoutParams(layoutParams);
        }

        sb.show();
    }


    private void onPageUp() {
        //pageUp performs a half scroll, we want a full page
        processCardAction(cardWebView -> {
            cardWebView.pageUp(false);
            cardWebView.pageUp(false);
        });
    }

    private void onPageDown() {
        processCardAction(cardWebView -> {
            cardWebView.pageDown(false);
            cardWebView.pageDown(false);
        });
    }

    protected void performClickWithVisualFeedback(int ease) {
        // Delay could potentially be lower - testing with 20 left a visible "click"
        switch (ease) {
            case EASE_1:
                mEaseButton1.performClickWithVisualFeedback();
                break;
            case EASE_2:
                mEaseButton2.performClickWithVisualFeedback();
                break;
            case EASE_3:
                mEaseButton3.performClickWithVisualFeedback();
                break;
            case EASE_4:
                mEaseButton4.performClickWithVisualFeedback();
                break;
        }
    }


    @VisibleForTesting
    protected boolean isUndoAvailable() {
        return getCol().undoAvailable();
    }

    // ----------------------------------------------------------------------------
    // INNER CLASSES
    // ----------------------------------------------------------------------------

    /**
     * Provides a hook for calling "alert" from javascript. Useful for debugging your javascript.
     */
    public static final class AnkiDroidWebChromeClient extends WebChromeClient {
        @Override
        public boolean onJsAlert(WebView view, String url, String message, JsResult result) {
            Timber.i("AbstractFlashcardViewer:: onJsAlert: %s", message);
            result.confirm();
            return true;
        }
    }


    protected void closeReviewer(int result, boolean saveDeck) {
        mAutomaticAnswer.disable();
        mPreviousAnswerIndicator.stopAutomaticHide();
        mLongClickHandler.removeCallbacks(mLongClickTestRunnable);
        mLongClickHandler.removeCallbacks(mStartLongClickAction);

        AbstractFlashcardViewer.this.setResult(result);

        if (saveDeck) {
            UIUtils.saveCollectionInBackground();
        }
        finishWithAnimation(END);
    }


    protected void refreshActionBar() {
        supportInvalidateOptionsMenu();
    }

    /** Fixing bug 720: <input> focus, thanks to pablomouzo on android issue 7189 */
    class MyWebView extends WebView {

        public MyWebView(Context context) {
            super(context);
        }


        @Override
        public void loadDataWithBaseURL(@Nullable String baseUrl, String data, @Nullable String mimeType, @Nullable String encoding, @Nullable String historyUrl) {
            if (!AbstractFlashcardViewer.this.isDestroyed()) {
                super.loadDataWithBaseURL(baseUrl, data, mimeType, encoding, historyUrl);
            } else {
                Timber.w("Not loading card - Activity is in the process of being destroyed.");
            }
        }


        @Override
        protected void onScrollChanged(int horiz, int vert, int oldHoriz, int oldVert) {
            super.onScrollChanged(horiz, vert, oldHoriz, oldVert);
            if (Math.abs(horiz - oldHoriz) > Math.abs(vert - oldVert)) {
                mIsXScrolling = true;
                mScrollHandler.removeCallbacks(mScrollXRunnable);
                mScrollHandler.postDelayed(mScrollXRunnable, 300);
            } else {
                mIsYScrolling = true;
                mScrollHandler.removeCallbacks(mScrollYRunnable);
                mScrollHandler.postDelayed(mScrollYRunnable, 300);
            }
        }

        @Override
        public boolean onTouchEvent(MotionEvent event) {
            if (event.getAction() == MotionEvent.ACTION_DOWN) {
                ViewParent scrollParent = findScrollParent(this);
                if (scrollParent != null) {
                    scrollParent.requestDisallowInterceptTouchEvent(true);
                }
            }
            return super.onTouchEvent(event);
        }


        @Override
        protected void onOverScrolled(int scrollX, int scrollY, boolean clampedX, boolean clampedY) {
            if (clampedX) {
                ViewParent scrollParent = findScrollParent(this);
                if (scrollParent != null) {
                    scrollParent.requestDisallowInterceptTouchEvent(false);
                }
            }
            super.onOverScrolled(scrollX, scrollY, clampedX, clampedY);
        }


        private ViewParent findScrollParent(View current) {
            ViewParent parent = current.getParent();
            if (parent == null) {
                return null;
            }
            if (parent instanceof FullDraggableContainer) {
                return parent;
            } else if (parent instanceof View) {
                return findScrollParent((View) parent);
            }
            return null;
        }

        private final Handler mScrollHandler = HandlerUtils.newHandler();
        private final Runnable mScrollXRunnable = () -> mIsXScrolling = false;
        private final Runnable mScrollYRunnable = () -> mIsYScrolling = false;

    }

    class MyGestureDetector extends SimpleOnGestureListener {
        //Android design spec for the size of the status bar.
        private static final int NO_GESTURE_BORDER_DIP = 24;

        @Override
        public boolean onFling(MotionEvent e1, MotionEvent e2, float velocityX, float velocityY) {
            Timber.d("onFling");

            //#5741 - A swipe from the top caused delayedHide to be triggered,
            //accepting a gesture and quickly disabling the status bar, which wasn't ideal.
            //it would be lovely to use e1.getEdgeFlags(), but alas, it doesn't work.
            if (isTouchingEdge(e1)) {
                Timber.d("ignoring edge fling");
                return false;
            }

            // Go back to immersive mode if the user had temporarily exited it (and then execute swipe gesture)
            AbstractFlashcardViewer.this.onFling();
            if (mGesturesEnabled) {
                try {
                    float dy = e2.getY() - e1.getY();
                    float dx = e2.getX() - e1.getX();

                    mGestureProcessor.onFling(dx, dy, velocityX, velocityY, mIsSelecting, mIsXScrolling, mIsYScrolling);
                } catch (Exception e) {
                    Timber.e(e, "onFling Exception");
                }
            }
            return false;
        }


        private boolean isTouchingEdge(MotionEvent e1) {
            int height = mTouchLayer.getHeight();
            int width = mTouchLayer.getWidth();
            float margin = NO_GESTURE_BORDER_DIP * getResources().getDisplayMetrics().density + 0.5f;
            return e1.getX() < margin || e1.getY() < margin || height - e1.getY() < margin || width - e1.getX() < margin;
        }



        @Override
        public boolean onDoubleTap(MotionEvent e) {
            if (mGesturesEnabled) {
                mGestureProcessor.onDoubleTap();
            }
            return true;
        }


        @Override
        public boolean onSingleTapUp(MotionEvent e) {
            if (mTouchStarted) {
                mLongClickHandler.removeCallbacks(mLongClickTestRunnable);
                mTouchStarted = false;
            }
            return false;
        }


        @Override
        public boolean onSingleTapConfirmed(MotionEvent e) {
            // Go back to immersive mode if the user had temporarily exited it (and ignore the tap gesture)
            if (onSingleTap()) {
                return true;
            }
            executeTouchCommand(e);
            return false;
        }


        protected void executeTouchCommand(@NonNull MotionEvent e) {
            if (mGesturesEnabled && !mIsSelecting) {
                int height = mTouchLayer.getHeight();
                int width = mTouchLayer.getWidth();
                float posX = e.getX();
                float posY = e.getY();

                mGestureProcessor.onTap(height, width, posX, posY);
            }
            mIsSelecting = false;
            showLookupButtonIfNeeded();
        }


        public void onWebViewCreated(@NonNull WebView webView) {
            //intentionally blank
        }

        public void onFillFlashcard() {
            //intentionally blank
        }

        public boolean eventCanBeSentToWebView(@NonNull MotionEvent event) {
            return true;
        }
    }


    protected boolean onSingleTap() {
        return false;
    }


    protected void onFling() {

    }


    /** #6141 - blocks clicking links from executing "touch" gestures.
     * COULD_BE_BETTER: Make base class static and move this out of the CardViewer */
    class LinkDetectingGestureDetector extends AbstractFlashcardViewer.MyGestureDetector {
        /** A list of events to process when listening to WebView touches  */
        private final HashSet<MotionEvent> mDesiredTouchEvents = HashUtil.HashSetInit(2);
        /** A list of events we sent to the WebView (to block double-processing) */
        private final HashSet<MotionEvent> mDispatchedTouchEvents = HashUtil.HashSetInit(2);

        @Override
        public void onFillFlashcard() {
            Timber.d("Removing pending touch events for gestures");
            mDesiredTouchEvents.clear();
            mDispatchedTouchEvents.clear();
        }

        @Override
        public boolean eventCanBeSentToWebView(@NonNull MotionEvent event) {
            //if we processed the event, we don't want to perform it again
            return !mDispatchedTouchEvents.remove(event);
        }


        @Override
        protected void executeTouchCommand(@NonNull MotionEvent downEvent) {
            downEvent.setAction(MotionEvent.ACTION_DOWN);
            MotionEvent upEvent = MotionEvent.obtainNoHistory(downEvent);
            upEvent.setAction(MotionEvent.ACTION_UP);

            //mark the events we want to process
            mDesiredTouchEvents.add(downEvent);
            mDesiredTouchEvents.add(upEvent);

            //mark the events to can guard against double-processing
            mDispatchedTouchEvents.add(downEvent);
            mDispatchedTouchEvents.add(upEvent);

            Timber.d("Dispatching touch events");
            processCardAction(cardWebView -> {
                cardWebView.dispatchTouchEvent(downEvent);
                cardWebView.dispatchTouchEvent(upEvent);
            });
        }


        @SuppressLint("ClickableViewAccessibility")
        @Override
        public void onWebViewCreated(@NonNull WebView webView) {
            Timber.d("Initializing WebView touch handler");
            webView.setOnTouchListener((webViewAsView, motionEvent) -> {
                if (!mDesiredTouchEvents.remove(motionEvent)) {
                    return false;
                }

                //We need an associated up event so the WebView doesn't keep a selection
                //But we don't want to handle this as a touch event.
                if (motionEvent.getAction() == MotionEvent.ACTION_UP) {
                    return true;
                }

                WebView cardWebView = (WebView) webViewAsView;
                HitTestResult result;
                try {
                    result = cardWebView.getHitTestResult();
                } catch (Exception e) {
                    Timber.w(e, "Cannot obtain HitTest result");
                    return true;
                }

                if (isLinkClick(result)) {
                    Timber.v("Detected link click - ignoring gesture dispatch");
                    return true;
                }

                Timber.v("Executing continuation for click type: %d", result == null ? -178 : result.getType());
                super.executeTouchCommand(motionEvent);
                return true;
            });
        }


        private boolean isLinkClick(HitTestResult result) {
            if (result == null) {
                return false;
            }
            int type = result.getType();
            return type == HitTestResult.SRC_ANCHOR_TYPE
                    || type == HitTestResult.SRC_IMAGE_ANCHOR_TYPE;
        }
    }

    /**
     * Removes first occurrence in answerContent of any audio that is present due to use of
     * {{FrontSide}} on the answer.
     * @param answerContent     The content from which to remove front side audio.
     * @return                  The content stripped of audio due to {{FrontSide}} inclusion.
     */
    private String removeFrontSideAudio(String answerContent) {
        String answerFormat = getAnswerFormat();
        String newAnswerContent = answerContent;
        if (answerFormat.contains("{{FrontSide}}")) { // possible audio removal necessary
            String frontSideFormat = mCurrentCard._getQA(false).get("q");
            Matcher audioReferences = Sound.SOUND_PATTERN.matcher(frontSideFormat);
            // remove the first instance of audio contained in "{{FrontSide}}"
            while (audioReferences.find()) {
                newAnswerContent = newAnswerContent.replaceFirst(Pattern.quote(audioReferences.group()), "");
            }
        }
        return newAnswerContent;
    }

    /**
     * Public method to start new video player activity
     */
    public void playVideo(String path) {
        Timber.i("Launching Video: %s", path);
        Intent videoPlayer = new Intent(this, VideoPlayer.class);
        videoPlayer.putExtra("path", path);
        startActivityWithoutAnimation(videoPlayer);
    }

    /** Callback for when TTS has been initialized. */
    public void ttsInitialized() {
        mTtsInitialized = true;
        if (mReplayOnTtsInit) {
            playSounds(true);
        }
    }

    protected boolean shouldDisplayMark() {
        return NoteService.isMarked(mCurrentCard.note());
    }

    protected <TResult extends Computation<? extends NextCard<?>>> TaskListenerBuilder<Unit, TResult> nextCardHandler() {
        return new TaskListenerBuilder<>(new NextCardHandler<>());
    }

    /**
     * @param dismiss An action to execute, to ignore current card and get another one
     * @return whether the action succeeded.
     */
    protected boolean dismiss(AnkiMethod<Computation<? extends NextCard<?>>> dismiss, Runnable executeAfter) {
        blockControls(false);
        dismiss.runWithHandler(nextCardHandler().alsoExecuteAfter((result) -> executeAfter.run()));
        return true;
    }


    public Lock getWriteLock() {
        return mCardLock.writeLock();
    }


    public WebView getWebView() {
        return mCardWebView;
    }

    public Card getCurrentCard() {
        return mCurrentCard;
    }

    /** Refreshes the WebView after a crash */
    public void destroyWebViewFrame() {
        // Destroy the current WebView (to ensure WebView is GCed).
        // Otherwise, we get the following error:
        // "crash wasn't handled by all associated webviews, triggering application crash"
        mCardFrame.removeAllViews();
        mCardFrameParent.removeView(mCardFrame);
        // destroy after removal from the view - produces logcat warnings otherwise
        destroyWebView(mCardWebView);
        mCardWebView = null;
        // inflate a new instance of mCardFrame
        mCardFrame = inflateNewView(R.id.flashcard);
        // Even with the above, I occasionally saw the above error. Manually trigger the GC.
        // I'll keep this line unless I see another crash, which would point to another underlying issue.
        System.gc();
    }


    public void recreateWebViewFrame() {
        //we need to add at index 0 so gestures still go through.
        mCardFrameParent.addView(mCardFrame, 0);

        recreateWebView();
    }

    /** Signals from a WebView represent actions with no parameters */
    @VisibleForTesting
    static class WebViewSignalParserUtils {
        /** A signal which we did not know how to handle */
        public static final int SIGNAL_UNHANDLED = 0;
        /** A known signal which should perform a noop */
        public static final int SIGNAL_NOOP = 1;

        public static final int TYPE_FOCUS = 2;
        /** Tell the app that we no longer want to focus the WebView and should instead return keyboard focus to a
         * native answer input method. */
        public static final int RELINQUISH_FOCUS = 3;

        public static final int SHOW_ANSWER = 4;
        public static final int ANSWER_ORDINAL_1 = 5;
        public static final int ANSWER_ORDINAL_2 = 6;
        public static final int ANSWER_ORDINAL_3 = 7;
        public static final int ANSWER_ORDINAL_4 = 8;

        public static int getSignalFromUrl(String url) {
            switch (url) {
                case "signal:typefocus": return TYPE_FOCUS;
                case "signal:relinquishFocus": return RELINQUISH_FOCUS;
                case "signal:show_answer": return SHOW_ANSWER;
                case "signal:answer_ease1": return ANSWER_ORDINAL_1;
                case "signal:answer_ease2": return ANSWER_ORDINAL_2;
                case "signal:answer_ease3": return ANSWER_ORDINAL_3;
                case "signal:answer_ease4": return ANSWER_ORDINAL_4;
                default: break;
            }

            if (url.startsWith("signal:answer_ease")) {
                Timber.w("Unhandled signal: ease value: %s", url);
                return SIGNAL_NOOP;
            }

            return SIGNAL_UNHANDLED; //unknown, or not a signal.
        }
    }

    protected class CardViewerWebClient extends WebViewClient {
        private WebViewAssetLoader mLoader;

        CardViewerWebClient(WebViewAssetLoader loader) {
            super();

            mLoader = loader;
        }

        @Override
        @TargetApi(Build.VERSION_CODES.N)
        public boolean shouldOverrideUrlLoading(WebView view, WebResourceRequest request) {
            String url = request.getUrl().toString();
            Timber.d("Obtained URL from card: '%s'", url);
            return filterUrl(url);
        }


        @Nullable
        @Override
        @SuppressWarnings("deprecation") // required for lower APIs (I think)
        public WebResourceResponse shouldInterceptRequest(WebView view, String url) {
            // response is null if nothing required
            if (isLoadedFromProtocolRelativeUrl(url)) {
                mMissingImageHandler.processInefficientImage(AbstractFlashcardViewer.this::displayMediaUpgradeRequiredSnackbar);
            }

            if (isLoadedFromHttpUrl(url)) {
                //shouldInterceptRequest is not running on the UI thread.
                AbstractFlashcardViewer.this.runOnUiThread(() -> mDisplayMediaLoadedFromHttpWarningSnackbar.execOnceForReference(mCurrentCard));
            }

            return null;
        }


        @Override
        @TargetApi(Build.VERSION_CODES.N)
        public WebResourceResponse shouldInterceptRequest(WebView view, WebResourceRequest request) {
            Uri url = request.getUrl();
            WebResourceResponse result = mLoader.shouldInterceptRequest(url);

            if (result != null) {
                return result;
            }

            if (!AdaptionUtil.hasWebBrowser(getBaseContext())) {
                String scheme = url.getScheme().trim();
                if ("http".equalsIgnoreCase(scheme) || "https".equalsIgnoreCase(scheme)) {
                    String response = getResources().getString(R.string.no_outgoing_link_in_cardbrowser);
                    return new WebResourceResponse("text/html", "utf-8", new ByteArrayInputStream(response.getBytes()));
                }
            }

            if (isLoadedFromProtocolRelativeUrl(request.getUrl().toString())) {
                mMissingImageHandler.processInefficientImage(AbstractFlashcardViewer.this::displayMediaUpgradeRequiredSnackbar);
            }

            if (isLoadedFromHttpUrl(url)) {
                //shouldInterceptRequest is not running on the UI thread.
                AbstractFlashcardViewer.this.runOnUiThread(() -> mDisplayMediaLoadedFromHttpWarningSnackbar.execOnceForReference(mCurrentCard));
            }

            return null;
        }

        protected boolean isLoadedFromHttpUrl(String url) {
            return url.trim().toLowerCase().startsWith("http");
        }

        protected boolean isLoadedFromHttpUrl(Uri uri) {
            return uri.getScheme().equalsIgnoreCase("http");
        }

        protected boolean isLoadedFromProtocolRelativeUrl(String url) {
            // a URL provided as "//wikipedia.org" is currently transformed to file://wikipedia.org, we can catch this
            // because <img src="x.png"> maps to file:///.../x.png
            return url.startsWith("file://") && !url.startsWith("file:///");
        }

        @Override
        public void onReceivedError(WebView view, WebResourceRequest request, WebResourceError error) {
            super.onReceivedError(view, request, error);
            mMissingImageHandler.processFailure(request, AbstractFlashcardViewer.this::displayCouldNotFindMediaSnackbar);
        }


        @Override
        public void onReceivedHttpError(WebView view, WebResourceRequest request, WebResourceResponse errorResponse) {
            super.onReceivedHttpError(view, request, errorResponse);
            mMissingImageHandler.processFailure(request, AbstractFlashcardViewer.this::displayCouldNotFindMediaSnackbar);
        }


        @Override
        @SuppressWarnings("deprecation") // tracked as #5017 in github
        public boolean shouldOverrideUrlLoading(WebView view, String url) {
            return filterUrl(url);
        }


        // Filter any links using the custom "playsound" protocol defined in Sound.java.
        // We play sounds through these links when a user taps the sound icon.
        private boolean filterUrl(String url) {
            if (url.startsWith("playsound:")) {
                controlSound(url);
                return true;
            }
            if (url.startsWith("file") || url.startsWith("data:")) {
                return false; // Let the webview load files, i.e. local images.
            }
            if (url.startsWith("typeblurtext:")) {
                // Store the text the javascript has send us…
                mTypeAnswer.setInput(decodeUrl(url.replaceFirst("typeblurtext:", "")));
                // … and show the “SHOW ANSWER” button again.
                mFlipCardLayout.setVisibility(View.VISIBLE);
                return true;
            }
            if (url.startsWith("typeentertext:")) {
                // Store the text the javascript has send us…
                mTypeAnswer.setInput(decodeUrl(url.replaceFirst("typeentertext:", "")));
                // … and show the answer.
                mFlipCardLayout.performClick();
                return true;
            }
            // Show options menu from WebView
            if (url.startsWith("signal:anki_show_options_menu")) {
                if (isFullscreen()) {
                    openOptionsMenu();
                } else {
                    UIUtils.showThemedToast(AbstractFlashcardViewer.this, getString(R.string.ankidroid_turn_on_fullscreen_options_menu), true);
                }
                return true;
            }

            // Show Navigation Drawer from WebView
            if (url.startsWith("signal:anki_show_navigation_drawer")) {
                if (isFullscreen()) {
                    AbstractFlashcardViewer.this.onNavigationPressed();
                } else {
                    UIUtils.showThemedToast(AbstractFlashcardViewer.this, getString(R.string.ankidroid_turn_on_fullscreen_nav_drawer), true);
                }
                return true;
            }

            // card.html reload
            if (url.startsWith("signal:reload_card_html")) {
                redrawCard();
                return true;
            }
            // mark card using javascript
            if (url.startsWith("signal:mark_current_card")) {
                if (isAnkiApiNull(MARK_CARD)) {
                    showDeveloperContact(ankiJsErrorCodeDefault);
                    return true;
                } else if (mJsApiListMap.get(MARK_CARD)) {
                    executeCommand(COMMAND_MARK);
                } else {
                    // see 02-string.xml
                    showDeveloperContact(ankiJsErrorCodeMarkCard);
                }
                return true;
            }
            // flag card (blue, green, orange, red) using javascript from AnkiDroid webview
            if (url.startsWith("signal:flag_")) {
                if (isAnkiApiNull(TOGGLE_FLAG)) {
                    showDeveloperContact(ankiJsErrorCodeDefault);
                    return true;
                } else if (!mJsApiListMap.get(TOGGLE_FLAG)) {
                    // see 02-string.xml
                    showDeveloperContact(ankiJsErrorCodeFlagCard);
                    return true;
                }

                String flag = url.replaceFirst("signal:flag_","");
                switch (flag) {
                    case "none": executeCommand(COMMAND_UNSET_FLAG);
                        return true;
                    case "red": executeCommand(COMMAND_TOGGLE_FLAG_RED);
                        return true;
                    case "orange": executeCommand(COMMAND_TOGGLE_FLAG_ORANGE);
                        return true;
                    case "green": executeCommand(COMMAND_TOGGLE_FLAG_GREEN);
                        return true;
                    case "blue": executeCommand(COMMAND_TOGGLE_FLAG_BLUE);
                        return true;
                    default:
                        Timber.d("No such Flag found.");
                        return true;
                }
            }

            // Show toast using JS
            if (url.startsWith("signal:anki_show_toast:")) {
                String msg = url.replaceFirst("signal:anki_show_toast:", "");
                String msgDecode = decodeUrl(msg);
                UIUtils.showThemedToast(AbstractFlashcardViewer.this, msgDecode, true);
                return true;
            }

            int signalOrdinal = WebViewSignalParserUtils.getSignalFromUrl(url);
            switch (signalOrdinal) {
                case WebViewSignalParserUtils.SIGNAL_UNHANDLED:
                    break; //continue parsing
                case WebViewSignalParserUtils.SIGNAL_NOOP:
                    return true;
                case WebViewSignalParserUtils.TYPE_FOCUS:
                    // Hide the “SHOW ANSWER” button when the input has focus. The soft keyboard takes up enough
                    // space by itself.
                    mFlipCardLayout.setVisibility(View.GONE);
                    return true;
                case WebViewSignalParserUtils.RELINQUISH_FOCUS:
                    //#5811 - The WebView could be focused via mouse. Allow components to return focus to Android.
                    focusAnswerCompletionField();
                    return true;
                /*
                 *  Call displayCardAnswer() and answerCard() from anki deck template using javascript
                 *  See card.js in assets/scripts folder
                 */
                case WebViewSignalParserUtils.SHOW_ANSWER:
                    // display answer when showAnswer() called from card.js
                    if (!sDisplayAnswer) {
                        displayCardAnswer();
                    }
                    return true;
                case WebViewSignalParserUtils.ANSWER_ORDINAL_1:
                    flipOrAnswerCard(EASE_1);
                    return true;
                case WebViewSignalParserUtils.ANSWER_ORDINAL_2:
                    flipOrAnswerCard(EASE_2);
                    return true;
                case WebViewSignalParserUtils.ANSWER_ORDINAL_3:
                    flipOrAnswerCard(EASE_3);
                    return true;
                case WebViewSignalParserUtils.ANSWER_ORDINAL_4:
                    flipOrAnswerCard(EASE_4);
                    return true;
                default:
                    //We know it was a signal, but forgot a case in the case statement.
                    //This is not the same as SIGNAL_UNHANDLED, where it isn't a known signal.
                    Timber.w("Unhandled signal case: %d", signalOrdinal);
                    return true;
            }
            Intent intent = null;
            try {
                if (url.startsWith("intent:")) {
                    intent = Intent.parseUri(url, Intent.URI_INTENT_SCHEME);
                } else if (url.startsWith("android-app:")) {
                    if (Build.VERSION.SDK_INT < Build.VERSION_CODES.LOLLIPOP_MR1) {
                        intent = Intent.parseUri(url, 0);
                        intent.setData(null);
                        intent.setPackage(Uri.parse(url).getHost());
                    } else {
                        intent = Intent.parseUri(url, Intent.URI_ANDROID_APP_SCHEME);
                    }
                }
                if (intent != null) {
                    if (getPackageManager().resolveActivity(intent, 0) == null) {
                        String packageName = intent.getPackage();
                        if (packageName == null) {
                            Timber.d("Not using resolved intent uri because not available: %s", intent);
                            intent = null;
                        } else {
                            Timber.d("Resolving intent uri to market uri because not available: %s", intent);
                            intent = new Intent(Intent.ACTION_VIEW,
                                    Uri.parse("market://details?id=" + packageName));
                            if (getPackageManager().resolveActivity(intent, 0) == null) {
                                intent = null;
                            }
                        }
                    } else {
                        // https://developer.chrome.com/multidevice/android/intents says that we should remove this
                        intent.addCategory(Intent.CATEGORY_BROWSABLE);
                    }
                }
            } catch (Throwable t) {
                Timber.w("Unable to parse intent uri: %s because: %s", url, t.getMessage());
            }
            if (intent == null) {
                Timber.d("Opening external link \"%s\" with an Intent", url);
                intent = new Intent(Intent.ACTION_VIEW, Uri.parse(url));
            } else {
                Timber.d("Opening resolved external link \"%s\" with an Intent: %s", url, intent);
            }
            try {
                startActivityWithoutAnimation(intent);
            } catch (ActivityNotFoundException e) {
                Timber.w(e); // Don't crash if the intent is not handled
            }
            return true;
        }

        /**
         * Check if the user clicked on another audio icon or the audio itself finished
         * Also, Check if the user clicked on the running audio icon
         * @param url
         */
        private void controlSound(String url) {
            url = url.replaceFirst("playsound:", "");
            if (!url.equals(mSoundPlayer.getCurrentAudioUri()) || mSoundPlayer.isCurrentAudioFinished()) {
                onCurrentAudioChanged(url);
            } else {
                mSoundPlayer.playOrPauseSound();
            }
        }

        private void onCurrentAudioChanged(String url) {
            mSoundPlayer.playSound(url, null, null, getSoundErrorListener());
        }


        private String decodeUrl(String url) {
            try {
                return URLDecoder.decode(url, "UTF-8");
            } catch (UnsupportedEncodingException e) {
                Timber.e(e, "UTF-8 isn't supported as an encoding?");
            } catch (Exception e) {
                Timber.e(e, "Exception decoding: '%s'", url);
                UIUtils.showThemedToast(AbstractFlashcardViewer.this, getString(R.string.card_viewer_url_decode_error), true);
            }
            return "";
        }


        // Run any post-load events in javascript that rely on the window being completely loaded.
        @Override
        public void onPageFinished(WebView view, String url) {
            Timber.d("Java onPageFinished triggered: %s", url);

            // onPageFinished will be called multiple times if the WebView redirects by setting window.location.href
            if (url.equals(mViewerUrl)) {
                Timber.d("New URL, triggering JS onPageFinished: %s", url);
                view.loadUrl("javascript:onPageFinished();");
            }
        }

        @Override
        @TargetApi(Build.VERSION_CODES.O)
        public boolean onRenderProcessGone(WebView view, RenderProcessGoneDetail detail) {
            return mOnRenderProcessGoneDelegate.onRenderProcessGone(view, detail);
        }
    }

    private final MaxExecFunction mDisplayMediaLoadedFromHttpWarningSnackbar = new MaxExecFunction(3, () -> {
        OnClickListener onClickListener = (v) -> openUrl(Uri.parse(getString(R.string.link_faq_external_http_content)));
        showSnackbar(getString(R.string.cannot_load_http_resource), R.string.help, onClickListener);
    });

    private void displayCouldNotFindMediaSnackbar(String filename) {
        OnClickListener onClickListener = (v) -> openUrl(Uri.parse(getString(R.string.link_faq_missing_media)));
        showSnackbar(getString(R.string.card_viewer_could_not_find_image, filename), R.string.help, onClickListener);
    }

    private void displayMediaUpgradeRequiredSnackbar() {
        OnClickListener onClickListener = (v) -> openUrl(Uri.parse(getString(R.string.link_faq_invalid_protocol_relative)));
        showSnackbar(getString(R.string.card_viewer_media_relative_protocol), R.string.help, onClickListener);
    }


    @VisibleForTesting(otherwise = VisibleForTesting.NONE)
    protected String getTypedInputText() {
        return mTypeAnswer.getInput();
    }

    @SuppressLint("WebViewApiAvailability")
    @VisibleForTesting(otherwise = VisibleForTesting.NONE)
    void handleUrlFromJavascript(String url) {
        if (Build.VERSION.SDK_INT >= Build.VERSION_CODES.O) {
            //WebViewCompat recommended here, but I'll avoid the dependency as it's test code
            CardViewerWebClient c = ((CardViewerWebClient) this.mCardWebView.getWebViewClient());
            if (c == null) {
                throw new IllegalStateException("Couldn't obtain WebView - maybe it wasn't created yet");
            }
            c.filterUrl(url);
        } else {
            throw new IllegalStateException("Can't get WebViewClient due to Android API");
        }
    }

    // Check if value null
    private boolean isAnkiApiNull(String api) {
        return mJsApiListMap.get(api) == null;
    }

    /*
     * see 02-strings.xml
     * Show Error code when mark card or flag card unsupported
     * 1 - mark card
     * 2 - flag card
     *
     * show developer contact if js api used in card is deprecated
     */
    private void showDeveloperContact(int errorCode) {
        String errorMsg = getString(R.string.anki_js_error_code, errorCode);

        View parentLayout = findViewById(android.R.id.content);
        String snackbarMsg = getString(R.string.api_version_developer_contact, mCardSuppliedDeveloperContact, errorMsg);


        Snackbar snackbar = UIUtils.showSnackbar(this,
                snackbarMsg,
                false,
                R.string.reviewer_invalid_api_version_visit_documentation,
                view -> openUrl(Uri.parse("https://github.com/ankidroid/Anki-Android/wiki")),
                parentLayout,
                null);
        TextView snackbarTextView = snackbar.getView().findViewById(com.google.android.material.R.id.snackbar_text);
        snackbarTextView.setMaxLines(3);
        snackbar.show();
    }

    /**
     * Supplied api version must be equal to current api version to call mark card, toggle flag functions etc.
     */
    private boolean requireApiVersion(String apiVer, String apiDevContact) {
        try {

            if (TextUtils.isEmpty(apiDevContact)) {
                return false;
            }

            Version versionCurrent = Version.valueOf(sCurrentJsApiVersion);
            Version versionSupplied = Version.valueOf(apiVer);

            /*
            * if api major version equals to supplied major version then return true and also check for minor version and patch version
            * show toast for update and contact developer if need updates
            * otherwise return false
            */
            if (versionSupplied.equals(versionCurrent)) {
                return true;
            } else if (versionSupplied.lessThan(versionCurrent)) {
                UIUtils.showThemedToast(AbstractFlashcardViewer.this, getString(R.string.update_js_api_version, mCardSuppliedDeveloperContact), false);

                return versionSupplied.greaterThanOrEqualTo(Version.valueOf(sMinimumJsApiVersion));
            } else {
                UIUtils.showThemedToast(AbstractFlashcardViewer.this, getString(R.string.valid_js_api_version, mCardSuppliedDeveloperContact), false);
                return false;
            }
        } catch (Exception e) {
          Timber.w(e, "requireApiVersion::exception");
        }
        return false;
    }

    @VisibleForTesting
    void loadInitialCard() {
        new SchedulerService.GetCard().runWithHandler(answerCardHandler(false));
    }

    public ReviewerUi.ControlBlock getControlBlocked() {
        return mControlBlocked;
    }

    public boolean isDisplayingAnswer() {
        return sDisplayAnswer;
    }

    public boolean isControlBlocked() {
        return getControlBlocked() != ControlBlock.UNBLOCKED;
    }

    @VisibleForTesting(otherwise = VisibleForTesting.NONE)
    static void setEditorCard(Card card) {
        //I don't see why we don't do this by intent.
        sEditorCard = card;
    }

    @VisibleForTesting
    String getCorrectTypedAnswer() {
        return mTypeAnswer.getCorrect();
    }

    @VisibleForTesting
    String getCardContent() {
        return mCardContent;
    }

    protected void showTagsDialog() {
        ArrayList<String> tags = new ArrayList<>(getCol().getTags().all());
        ArrayList<String> selTags = new ArrayList<>(mCurrentCard.note().getTags());
        TagsDialog dialog = mTagsDialogFactory.newTagsDialog().withArguments(TagsDialog.DialogType.ADD_TAG, selTags, tags);
        showDialogFragment(dialog);
    }

    @Override
    public void onSelectedTags(List<String> selectedTags, int option) {
        if (!mCurrentCard.note().getTags().equals(selectedTags)) {
            String tagString = TextUtils.join(" ", selectedTags);
            Note note = mCurrentCard.note();
            note.setTagsFromStr(tagString);
            note.flush();
            // Reload current card to reflect tag changes
            displayCardQuestion(true);
        }
    }

    // init or reset api list
    private void jsApiInit() {
        mCardSuppliedApiVersion = "";
        mCardSuppliedDeveloperContact = "";

        for (String api : mApiList) {
            mJsApiListMap.put(api, false);
        }
    }

 /*
 Javascript Interface class for calling Java function from AnkiDroid WebView
see card.js for available functions
 */
    // list of api that can be accessed
    private final String[] mApiList = {TOGGLE_FLAG, MARK_CARD};
    // JS api list enable/disable status
    private final HashMap<String, Boolean> mJsApiListMap = HashUtil.HashMapInit(mApiList.length);
    public JavaScriptFunction javaScriptFunction() {
        return new JavaScriptFunction();
    }

    public class JavaScriptFunction {
        // Text to speech
        private JavaScriptTTS mTalker = new JavaScriptTTS();

        // if supplied api version match then enable api
        private void enableJsApi() {
            for (String api : mApiList) {
                mJsApiListMap.put(api, true);
            }
        }

        @JavascriptInterface
        public String init(String jsonData) {
            JSONObject data;
            String apiStatusJson = "";

            try {
                data = new JSONObject(jsonData);
                mCardSuppliedApiVersion = data.optString("version", "");
                mCardSuppliedDeveloperContact  = data.optString("developer", "");

                if (requireApiVersion(mCardSuppliedApiVersion, mCardSuppliedDeveloperContact)) {
                    enableJsApi();
                }

                apiStatusJson = JSONObject.fromMap(mJsApiListMap).toString();

            } catch (JSONException j) {
                Timber.w(j);
                UIUtils.showThemedToast(AbstractFlashcardViewer.this, getString(R.string.invalid_json_data, j.getLocalizedMessage()), false);
            }
            return apiStatusJson;
        }

        // This method and the one belows return "default" values when there is no count nor ETA.
        // Javascript may expect ETA and Counts to be set, this ensure it does not bug too much by providing a value of correct type
        // but with a clearly incorrect value.
        // It's overridden in the Reviewer, where those values are actually defined.
        @JavascriptInterface
        public String ankiGetNewCardCount() {
            return "-1";
        }


        @JavascriptInterface
        public String ankiGetLrnCardCount() {
            return "-1";
        }


        @JavascriptInterface
        public String ankiGetRevCardCount() {
            return "-1";
        }


        @JavascriptInterface
        public int ankiGetETA() {
            return -1;
        }

        @JavascriptInterface
        public boolean ankiGetCardMark() {
            return shouldDisplayMark();
        }

        
        @JavascriptInterface
        public int ankiGetCardFlag() {
            return mCurrentCard.userFlag();
        }

        @JavascriptInterface
        public String ankiGetNextTime1() { return mEaseButton1.getNextTime(); }

        @JavascriptInterface
        public String ankiGetNextTime2() { return mEaseButton2.getNextTime(); }

        @JavascriptInterface
        public String ankiGetNextTime3() { return mEaseButton3.getNextTime(); }

        @JavascriptInterface
        public String ankiGetNextTime4() { return mEaseButton4.getNextTime(); }
        
        @JavascriptInterface
        public int ankiGetCardReps() {
            return mCurrentCard.getReps();
        }

        @JavascriptInterface
        public int ankiGetCardInterval() {
            return mCurrentCard.getIvl();
        }

        /** Returns the ease as an int (percentage * 10). Default: 2500 (250%). Minimum: 1300 (130%) */
        @JavascriptInterface
        public int ankiGetCardFactor() {
            return mCurrentCard.getFactor();
        }

        /** Returns the last modified time as a Unix timestamp in seconds. Example: 1477384099 */
        @JavascriptInterface
        public long ankiGetCardMod() {
            return mCurrentCard.getMod();
        }

        /** Returns the ID of the card. Example: 1477380543053 */
        @JavascriptInterface
        public long ankiGetCardId() {
             return mCurrentCard.getId();
         }

        /** Returns the ID of the note which generated the card. Example: 1590418157630 */
        @JavascriptInterface
        public long ankiGetCardNid() {
            return mCurrentCard.getNid();
        }

        @JavascriptInterface
        @Consts.CARD_TYPE
        public int ankiGetCardType() {
            return mCurrentCard.getType();
        }

        /** Returns the ID of the deck which contains the card. Example: 1595967594978 */
        @JavascriptInterface
        public long ankiGetCardDid() {
            return mCurrentCard.getDid();
        }

        @JavascriptInterface
        public int ankiGetCardLeft() {
            return mCurrentCard.getLeft();
        }

        /** Returns the ID of the home deck for the card if it is filtered, or 0 if not filtered. Example: 1595967594978 */
        @JavascriptInterface
        public long ankiGetCardODid() {
            return mCurrentCard.getODid();
        }

        @JavascriptInterface
        public long ankiGetCardODue() {
            return mCurrentCard.getODue();
        }

        @JavascriptInterface
        @Consts.CARD_QUEUE
        public int ankiGetCardQueue() {
            return mCurrentCard.getQueue();
        }

        @JavascriptInterface
        public int ankiGetCardLapses() {
             return mCurrentCard.getLapses();
         }

        @JavascriptInterface
        public long ankiGetCardDue() {
            return mCurrentCard.getDue();
         }

        @JavascriptInterface
        public boolean ankiIsInFullscreen() {
            return isFullscreen();
        }

        @JavascriptInterface
        public boolean ankiIsTopbarShown() {
            return mPrefShowTopbar;
        }

        @JavascriptInterface
        public boolean ankiIsInNightMode() {
            return isInNightMode();
        }

        @JavascriptInterface
        public boolean ankiIsDisplayingAnswer() { return isDisplayingAnswer(); };

        @JavascriptInterface
        public String ankiGetDeckName() {
            return Decks.basename(getCol().getDecks().get(mCurrentCard.getDid()).getString("name"));
        }

        @JavascriptInterface
        public boolean ankiBuryCard() {
            return buryCard();
        }

        @JavascriptInterface
        public boolean ankiBuryNote() {
            return buryNote();
        }

        @JavascriptInterface
        public boolean ankiSuspendCard() {
            return suspendCard();
        }

        @JavascriptInterface
        public boolean ankiSuspendNote() {
            return suspendNote();
        }

        @JavascriptInterface
        public void ankiAddTagToCard() {
            runOnUiThread(() -> showTagsDialog());
        }

        @JavascriptInterface
        public void ankiSearchCard(String query) {
            Intent intent = new Intent(AbstractFlashcardViewer.this, CardBrowser.class);
            Long currentCardId = getCurrentCardId();
            if (currentCardId != null) {
                intent.putExtra("currentCard", currentCardId);
            }
            intent.putExtra("search_query", query);
            startActivityForResultWithAnimation(intent, REQUEST_BROWSE_CARDS, START);
        }

        @JavascriptInterface
        public boolean ankiIsActiveNetworkMetered() {
            try {
                ConnectivityManager cm = (ConnectivityManager) AnkiDroidApp.getInstance().getApplicationContext()
                        .getSystemService(Context.CONNECTIVITY_SERVICE);
                if (cm == null) {
                    Timber.w("ConnectivityManager not found - assuming metered connection");
                    return true;
                }
                return cm.isActiveNetworkMetered();
            } catch (Exception e) {
                Timber.w(e, "Exception obtaining metered connection - assuming metered connection");
                return true;
            }
        }

        @JavascriptInterface
        public int ankiTtsSpeak(String text, int queueMode) {
          return mTalker.speak(text, queueMode);
        }

        @JavascriptInterface
        public int ankiTtsSpeak(String text) {
          return mTalker.speak(text);
        }

        @JavascriptInterface
        public int ankiTtsSetLanguage(String loc) {
          return mTalker.setLanguage(loc);
        }

        @JavascriptInterface
        public int ankiTtsSetPitch(float pitch) {
          return mTalker.setPitch(pitch);
        }

        @JavascriptInterface
        public int ankiTtsSetPitch(double pitch) {
          return mTalker.setPitch((float)pitch);
        }

        @JavascriptInterface
        public int ankiTtsSetSpeechRate(float speechRate) {
          return mTalker.setSpeechRate(speechRate);
        }        

        @JavascriptInterface
        public int ankiTtsSetSpeechRate(double speechRate) {
          return mTalker.setSpeechRate((float)speechRate);
        }

        @JavascriptInterface
        public boolean ankiTtsIsSpeaking() {
          return mTalker.isSpeaking();
        }

        @JavascriptInterface
        public int ankiTtsStop() {
          return mTalker.stop();
        }

    }
}<|MERGE_RESOLUTION|>--- conflicted
+++ resolved
@@ -560,14 +560,7 @@
                 showProgressBar();
                 return;
             }
-<<<<<<< HEAD
-            if (mPrefWhiteboard && mWhiteboard != null) {
-                mWhiteboard.clear();
-            }
-
-=======
-            mTypeAnswer.updateInfo(mCurrentCard, getResources());
->>>>>>> 1c0fa70b
+
             onCardEdited(mCurrentCard);
             if (sDisplayAnswer) {
                 mSoundPlayer.resetSounds(); // load sounds from scratch, to expose any edit changes
