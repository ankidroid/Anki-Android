--- conflicted
+++ resolved
@@ -702,11 +702,7 @@
         if (mUseInputTag) {
             // These functions are defined in the JavaScript file assets/scripts/card.js. We get the text back in
             // shouldOverrideUrlLoading() in createWebView() in this file.
-<<<<<<< HEAD
             sb.append("<center>\n<input type=text name=typed id=typeans onfocus=\"taFocus();\" " +
-=======
-            sb.append("<center>\n<input type=\"text\" name=\"typed\" id=\"typeans\" onfocus=\"taFocus();\" " +
->>>>>>> 2eea7f93
                     "onblur=\"taBlur(this);\" onKeyPress=\"return taKey(this, event)\" autocomplete=\"off\" ");
             // We have to watch out. For the preview we don’t know the font or font size. Skip those there. (Anki
             // desktop just doesn’t show the input tag there. Do it with standard values here instead.)
@@ -1001,22 +997,12 @@
 
     @Override
     public boolean onKeyUp(int keyCode, KeyEvent event) {
-<<<<<<< HEAD
         if (mAnswerField != null && !mAnswerField.isFocused()) {
             if (!sDisplayAnswer) {
                 if (keyCode == KeyEvent.KEYCODE_SPACE || keyCode == KeyEvent.KEYCODE_ENTER || keyCode == KeyEvent.KEYCODE_NUMPAD_ENTER) {
                     displayCardAnswer();
                     return true;
                 }
-=======
-        if (answerFieldIsFocused()) {
-            return super.onKeyUp(keyCode, event);
-        }
-        if (!sDisplayAnswer) {
-            if (keyCode == KeyEvent.KEYCODE_SPACE || keyCode == KeyEvent.KEYCODE_ENTER || keyCode == KeyEvent.KEYCODE_NUMPAD_ENTER) {
-                displayCardAnswer();
-                return true;
->>>>>>> 2eea7f93
             }
         }
         return super.onKeyUp(keyCode, event);
@@ -1501,7 +1487,6 @@
         webView.setScrollbarFadingEnabled(true);
         Timber.d("Focusable = %s, Focusable in touch mode = %s", webView.isFocusable(), webView.isFocusableInTouchMode());
 
-<<<<<<< HEAD
         webView.setWebViewClient(new WebViewClient() {
             @Override
             @TargetApi(Build.VERSION_CODES.N)
@@ -1652,9 +1637,6 @@
                 view.loadUrl("javascript:onPageFinished();");
             }
         });
-=======
-        webView.setWebViewClient(new CardViewerWebClient());
->>>>>>> 2eea7f93
         // Set transparent color to prevent flashing white when night mode enabled
         webView.setBackgroundColor(Color.argb(1, 0, 0, 0));
 
