--- conflicted
+++ resolved
@@ -589,11 +589,8 @@
                 mWhiteboard.clear();
             }
 
-<<<<<<< HEAD
-=======
             mTypeAnswer.updateInfo(mCurrentCard, getResources());
             onCardEdited(mCurrentCard);
->>>>>>> 6b8565f5
             if (sDisplayAnswer) {
                 mSoundPlayer.resetSounds(); // load sounds from scratch, to expose any edit changes
                 mAnswerSoundsAdded = false; // causes answer sounds to be reloaded
@@ -1783,13 +1780,10 @@
 
         setInterface();
 
-<<<<<<< HEAD
         // Update typeAnswer info before showing the question
         mTypeAnswer.updateInfo(mCurrentCard, getResources());
 
         String displayString = displayString(reload);
-=======
->>>>>>> 6b8565f5
         if (!mCurrentCard.isEmpty() && mTypeAnswer.validForEditText()) {
             // Show text entry based on if the user wants to write the answer
             mAnswerField.setVisibility(View.VISIBLE);
