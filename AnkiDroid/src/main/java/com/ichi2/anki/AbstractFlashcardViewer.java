--- conflicted
+++ resolved
@@ -2408,10 +2408,7 @@
         return card.getODid() == 0 ? card.getDid() : card.getODid();
     }
 
-<<<<<<< HEAD
-=======
     // get enabled js addon contents from AnkiDroid/addons/...
->>>>>>> 1176b01e
     public String getEnabledAddonsContent() {
         StringBuilder content = new StringBuilder();
         String mainJsFile = null;
@@ -2490,18 +2487,10 @@
             return;
         }
 
-<<<<<<< HEAD
-        String addonsContent = getEnabledAddonsContent();
-        if (addonsContent == null) {
-            addonsContent = "";
-        }
-        final String cardContent = mCardContent + addonsContent;
-=======
         if (jsAddonContent == null) {
             jsAddonContent = "";
         }
         final String cardContent = mCardContent + jsAddonContent;
->>>>>>> 1176b01e
 
         processCardAction(cardWebView -> loadContentIntoCard(cardWebView, cardContent));
         mGestureDetectorImpl.onFillFlashcard();
