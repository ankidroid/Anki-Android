/****************************************************************************************
 * Copyright (c) 2011 Kostas Spyropoulos <inigo.aldana@gmail.com>                       *
 * Copyright (c) 2014 Bruno Romero de Azevedo <brunodea@inf.ufsm.br>                    *
 * Copyright (c) 2014–15 Roland Sieker <ospalh@gmail.com>                               *
 * Copyright (c) 2015 Timothy Rae <perceptualchaos2@gmail.com>                          *
 * Copyright (c) 2016 Mark Carter <mark@marcardar.com>                                  *
 *                                                                                      *
 * This program is free software; you can redistribute it and/or modify it under        *
 * the terms of the GNU General Public License as published by the Free Software        *
 * Foundation; either version 3 of the License, or (at your option) any later           *
 * version.                                                                             *
 *                                                                                      *
 * This program is distributed in the hope that it will be useful, but WITHOUT ANY      *
 * WARRANTY; without even the implied warranty of MERCHANTABILITY or FITNESS FOR A      *
 * PARTICULAR PURPOSE. See the GNU General Public License for more details.             *
 *                                                                                      *
 * You should have received a copy of the GNU General Public License along with         *
 * this program.  If not, see <http://www.gnu.org/licenses/>.                           *
 ****************************************************************************************/
// TODO: implement own menu? http://www.codeproject.com/Articles/173121/Android-Menus-My-Way

package com.ichi2.anki;

import android.annotation.SuppressLint;
import android.annotation.TargetApi;
import android.content.ActivityNotFoundException;
import android.content.BroadcastReceiver;
import android.content.ClipData;
import android.content.Context;
import android.content.Intent;
import android.content.IntentFilter;
import android.content.SharedPreferences;
import android.content.res.Configuration;
import android.content.res.Resources;
import android.graphics.Color;
import android.net.ConnectivityManager;
import android.net.Uri;
import android.os.Build;
import android.os.Bundle;
import android.os.Handler;
import android.os.SystemClock;

import androidx.annotation.CheckResult;
import androidx.annotation.IdRes;
import androidx.annotation.NonNull;
import androidx.annotation.Nullable;
import androidx.annotation.StringRes;
import androidx.annotation.VisibleForTesting;
import androidx.coordinatorlayout.widget.CoordinatorLayout;
import androidx.core.content.ContextCompat;
import androidx.appcompat.app.ActionBar;
import androidx.webkit.WebViewAssetLoader;

import android.text.TextUtils;
import android.util.Pair;
import android.util.TypedValue;
import android.view.GestureDetector;
import android.view.GestureDetector.SimpleOnGestureListener;
import android.view.Gravity;
import android.view.KeyEvent;
import android.view.LayoutInflater;
import android.view.MotionEvent;
import android.view.View;
import android.view.View.OnClickListener;
import android.view.ViewGroup;
import android.view.ViewParent;
import android.view.WindowManager;
import android.view.inputmethod.EditorInfo;
import android.view.inputmethod.InputMethodManager;
import android.webkit.CookieManager;
import android.webkit.JavascriptInterface;
import android.webkit.JsResult;
import android.webkit.RenderProcessGoneDetail;
import android.webkit.WebChromeClient;
import android.webkit.WebResourceError;
import android.webkit.WebResourceRequest;
import android.webkit.WebResourceResponse;
import android.webkit.WebView;
import android.webkit.WebView.HitTestResult;
import android.webkit.WebViewClient;
import android.widget.Button;
import android.widget.Chronometer;
import android.widget.FrameLayout;
import android.widget.ImageView;
import android.widget.LinearLayout;
import android.widget.RelativeLayout;
import android.widget.TextView;

import com.afollestad.materialdialogs.MaterialDialog;
import com.drakeet.drawer.FullDraggableContainer;
import com.google.android.material.snackbar.Snackbar;
import com.ichi2.anim.ViewAnimation;
import com.ichi2.anki.cardviewer.GestureProcessor;
import com.ichi2.anki.cardviewer.MissingImageHandler;
import com.ichi2.anki.cardviewer.OnRenderProcessGoneDelegate;
import com.ichi2.anki.cardviewer.TTS;
import com.ichi2.anki.cardviewer.TypeAnswer;
import com.ichi2.anki.cardviewer.ViewerCommand;
import com.ichi2.anki.dialogs.tags.TagsDialog;
import com.ichi2.anki.dialogs.tags.TagsDialogFactory;
import com.ichi2.anki.dialogs.tags.TagsDialogListener;
import com.ichi2.anki.multimediacard.AudioView;
import com.ichi2.anki.cardviewer.CardAppearance;
import com.ichi2.anki.receiver.SdCardReceiver;
import com.ichi2.anki.reviewer.AutomaticAnswer;
import com.ichi2.anki.reviewer.CardMarker;
import com.ichi2.anki.cardviewer.CardTemplate;
import com.ichi2.anki.reviewer.FullScreenMode;
import com.ichi2.anki.reviewer.ReviewerCustomFonts;
import com.ichi2.anki.reviewer.ReviewerUi;
import com.ichi2.anki.servicelayer.LanguageHintService;
import com.ichi2.async.CollectionTask;
import com.ichi2.async.TaskListener;
import com.ichi2.async.TaskManager;
import com.ichi2.compat.CompatHelper;
import com.ichi2.libanki.Decks;
import com.ichi2.libanki.Model;
import com.ichi2.libanki.sched.AbstractSched;
import com.ichi2.libanki.Card;
import com.ichi2.libanki.Collection;
import com.ichi2.libanki.Consts;
import com.ichi2.libanki.DeckConfig;
import com.ichi2.libanki.Note;
import com.ichi2.libanki.Sound;
import com.ichi2.libanki.Utils;
import com.ichi2.libanki.template.MathJax;
import com.ichi2.libanki.template.TemplateFilters;
import com.ichi2.themes.HtmlColors;
import com.ichi2.themes.Themes;
import com.ichi2.ui.FixedEditText;
import com.ichi2.utils.AdaptionUtil;
import com.ichi2.utils.AndroidUiUtils;
import com.ichi2.utils.AssetHelper;
import com.ichi2.utils.ClipboardUtil;
import com.ichi2.utils.Computation;
import com.ichi2.utils.FunctionalInterfaces.Consumer;
import com.ichi2.utils.FunctionalInterfaces.Function;

import com.ichi2.utils.HashUtil;
import com.ichi2.utils.JSONException;
import com.ichi2.utils.JSONObject;
import com.ichi2.utils.MaxExecFunction;
import com.ichi2.utils.WebViewDebugging;

import java.io.ByteArrayInputStream;
import java.io.File;
import java.io.FileInputStream;
import java.io.FileOutputStream;
import java.io.IOException;
import java.io.UnsupportedEncodingException;
import java.lang.ref.WeakReference;
import java.net.URLDecoder;
import java.util.ArrayList;
import java.util.HashMap;
import java.util.HashSet;
import java.util.List;
import java.util.concurrent.locks.Lock;
import java.util.concurrent.locks.ReadWriteLock;
import java.util.concurrent.locks.ReentrantReadWriteLock;
import java.util.regex.Matcher;
import java.util.regex.Pattern;

import timber.log.Timber;

import static com.ichi2.anki.cardviewer.CardAppearance.calculateDynamicFontSize;
import static com.ichi2.anki.cardviewer.ViewerCommand.*;
import static com.ichi2.anki.reviewer.CardMarker.*;
import static com.ichi2.libanki.Sound.SoundSide;

import com.github.zafarkhaja.semver.Version;
import static com.ichi2.anim.ActivityTransitionAnimation.Direction.*;

@SuppressWarnings({"PMD.AvoidThrowingRawExceptionTypes","PMD.FieldDeclarationsShouldBeAtStartOfClass"})
public abstract class AbstractFlashcardViewer extends NavigationDrawerActivity implements ReviewerUi, CommandProcessor, TagsDialogListener, WhiteboardMultiTouchMethods, AutomaticAnswer.AutomaticallyAnswered {

    /**
     * Result codes that are returned when this activity finishes.
     */
    public static final int RESULT_DEFAULT = 50;
    public static final int RESULT_NO_MORE_CARDS = 52;
    public static final int RESULT_ABORT_AND_SYNC = 53;

    /**
     * Available options performed by other activities.
     */
    public static final int EDIT_CURRENT_CARD = 0;
    public static final int DECK_OPTIONS = 1;

    public static final int EASE_1 = 1;
    public static final int EASE_2 = 2;
    public static final int EASE_3 = 3;
    public static final int EASE_4 = 4;

    /** Time to wait in milliseconds before resuming fullscreen mode **/
    protected static final int INITIAL_HIDE_DELAY = 200;

    /** to be sent to and from the card editor */
    private static Card sEditorCard;

    protected static boolean sDisplayAnswer = false;

    private boolean mTtsInitialized = false;
    private boolean mReplayOnTtsInit = false;

    protected static final int MENU_DISABLED = 3;

    // js api developer contact
    private String mCardSuppliedDeveloperContact  = "";
    private String mCardSuppliedApiVersion = "";

    private static final String sCurrentJsApiVersion = "0.0.1";
    private static final String sMinimumJsApiVersion = "0.0.1";

    private static final String MARK_CARD = "markCard";
    private static final String TOGGLE_FLAG = "toggleFlag";

    // JS API ERROR CODE
    private static final int ankiJsErrorCodeDefault = 0;
    private static final int ankiJsErrorCodeMarkCard = 1;
    private static final int ankiJsErrorCodeFlagCard = 2;

    /**
     * Broadcast that informs us when the sd card is about to be unmounted
     */
    private BroadcastReceiver mUnmountReceiver = null;

    private TagsDialogFactory mTagsDialogFactory;

    /**
     * Variables to hold preferences
     */
    private CardAppearance mCardAppearance;
    private boolean mPrefShowTopbar;
    private boolean mShowTimer;
    protected boolean mPrefWhiteboard;
    private FullScreenMode mPrefFullscreenReview = FullScreenMode.getDEFAULT();
    private int mRelativeButtonSize;
    private boolean mDoubleScrolling;
    private boolean mScrollingButtons;
    private boolean mGesturesEnabled;
    private boolean mLargeAnswerButtons;
    private int mDoubleTapTimeInterval = DEFAULT_DOUBLE_TAP_TIME_INTERVAL;
    // Android WebView
    protected boolean mSpeakText;
    protected boolean mDisableClipboard = false;

    @NonNull protected AutomaticAnswer mAutomaticAnswer = AutomaticAnswer.defaultInstance(this);

    protected TypeAnswer mTypeAnswer;

    // Default short animation duration, provided by Android framework
    protected int mShortAnimDuration;
    private boolean mBackButtonPressedToReturn = false;

    // Preferences from the collection
    private boolean mShowNextReviewTime;

    private boolean mIsSelecting = false;
    private boolean mTouchStarted = false;
    private boolean mInAnswer = false;
    private boolean mAnswerSoundsAdded = false;

    private CardTemplate mCardTemplate;

    /**
     * Variables to hold layout objects that we need to update or handle events for
     */
    private View mLookUpIcon;
    private WebView mCardWebView;
    private FrameLayout mCardFrame;
    private FrameLayout mTouchLayer;
    private TextView mChosenAnswer;
    protected TextView mNext1;
    protected TextView mNext2;
    protected TextView mNext3;
    protected TextView mNext4;
    protected FixedEditText mAnswerField;
    protected TextView mEase1;
    protected TextView mEase2;
    protected TextView mEase3;
    protected TextView mEase4;
    protected LinearLayout mFlipCardLayout;
    protected LinearLayout mEaseButtonsLayout;
    protected LinearLayout mEase1Layout;
    protected LinearLayout mEase2Layout;
    protected LinearLayout mEase3Layout;
    protected LinearLayout mEase4Layout;
    protected FrameLayout mPreviewButtonsLayout;
    protected ImageView mPreviewPrevCard;
    protected ImageView mPreviewNextCard;
    protected TextView mPreviewToggleAnswerText;
    protected RelativeLayout mTopBarLayout;
    private Chronometer mCardTimer;
    protected Whiteboard mWhiteboard;
    private android.content.ClipboardManager mClipboard;

    protected Card mCurrentCard;
    private int mCurrentEase;

    private int mInitialFlipCardHeight;
    private boolean mButtonHeightSet = false;

    private static final int sShowChosenAnswerLength = 2000;

    public static final String DOUBLE_TAP_TIME_INTERVAL = "doubleTapTimeInterval";
    public static final int DEFAULT_DOUBLE_TAP_TIME_INTERVAL = 200;

    /**
     * A record of the last time the "show answer" or ease buttons were pressed. We keep track
     * of this time to ignore accidental button presses.
     */
    @VisibleForTesting
    protected long mLastClickTime;

    /**
     * Swipe Detection
     */
    private GestureDetector mGestureDetector;
    private MyGestureDetector mGestureDetectorImpl;
    private boolean mLinkOverridesTouchGesture;

    private boolean mIsXScrolling = false;
    private boolean mIsYScrolling = false;

    /**
     * Gesture Allocation
     */
    protected final GestureProcessor mGestureProcessor = new GestureProcessor(this);

    private String mCardContent;
    private String mBaseUrl;
    private String mViewerUrl;
    private WebViewAssetLoader mAssetLoader;

    private final int mFadeDuration = 300;

    protected AbstractSched mSched;

    private final Sound mSoundPlayer = new Sound();

    /**
     * Time taken to play all medias in mSoundPlayer
     * This is 0 if we have "Read card" enabled, as we can't calculate the duration.
     */
    private long mUseTimerDynamicMS;

    /** File of the temporary mic record **/
    protected AudioView mMicToolBar;
    protected String mTempAudioPath;

    /** Reference to the parent of the cardFrame to allow regeneration of the cardFrame in case of crash */
    private ViewGroup mCardFrameParent;

    /** Lock to allow thread-safe regeneration of mCard */
    private final ReadWriteLock mCardLock = new ReentrantReadWriteLock();

    /** whether controls are currently blocked, and how long we expect them to be */
    private ReviewerUi.ControlBlock mControlBlocked = ControlBlock.SLOW;

    /** Handle Mark/Flag state of cards */
    private CardMarker mCardMarker;

    /** Handle providing help for "Image Not Found" */
    private static final MissingImageHandler mMissingImageHandler = new MissingImageHandler();

    /** Preference: Whether the user wants press back twice to return to the main screen" */
    private boolean mExitViaDoubleTapBack;

<<<<<<< HEAD
    private final OnRenderProcessGoneDelegate mOnRenderProcessGoneDelegate = new OnRenderProcessGoneDelegate(this);
    private final TTS mTTS = new TTS();
=======
    @VisibleForTesting
    final OnRenderProcessGoneDelegate mOnRenderProcessGoneDelegate = new OnRenderProcessGoneDelegate(this);

>>>>>>> c5978ab3
    // ----------------------------------------------------------------------------
    // LISTENERS
    // ----------------------------------------------------------------------------

    @SuppressWarnings("deprecation") //  #7111: new Handler()
    private final Handler mLongClickHandler = new Handler();
    private final Runnable mLongClickTestRunnable = new Runnable() {
        @Override
        public void run() {
            Timber.i("AbstractFlashcardViewer:: onEmulatedLongClick");
            // Show hint about lookup function if dictionary available
            if (!mDisableClipboard && Lookup.isAvailable()) {
                String lookupHint = getResources().getString(R.string.lookup_hint);
                UIUtils.showThemedToast(AbstractFlashcardViewer.this, lookupHint, false);
            }
            CompatHelper.getCompat().vibrate(AnkiDroidApp.getInstance().getApplicationContext(), 50);
            mLongClickHandler.postDelayed(mStartLongClickAction, 300);
        }
    };
    private final Runnable mStartLongClickAction = new Runnable() {
        @Override
        public void run() {
            mGestureProcessor.onLongTap();
        }
    };


    // Handler for the "show answer" button
    private final View.OnClickListener mFlipCardListener = new View.OnClickListener() {
        @Override
        public void onClick(View view) {
            Timber.i("AbstractFlashcardViewer:: Show answer button pressed");
            // Ignore what is most likely an accidental double-tap.
            if (getElapsedRealTime() - mLastClickTime < mDoubleTapTimeInterval) {
                return;
            }
            mLastClickTime = getElapsedRealTime();
            mAutomaticAnswer.onShowAnswer();
            displayCardAnswer();
        }
    };


    // Event handler for eases (answer buttons)
    class SelectEaseHandler implements View.OnClickListener, View.OnTouchListener {
        // maximum screen distance from initial touch where we will consider a click related to the touch
        private static final int CLICK_ACTION_THRESHOLD = 200;

        private Card mPrevCard = null;
        private boolean mHasBeenTouched = false;
        private float mTouchX;
        private float mTouchY;

        public SelectEaseHandler() {}

        @Override
        public boolean onTouch(View view, MotionEvent event) {
            if (event.getAction() == MotionEvent.ACTION_DOWN) {
                // Save states when button pressed
                mPrevCard = mCurrentCard;
                mHasBeenTouched = true;
                // We will need to check if a touch is followed by a click
                // Since onTouch always come before onClick, we should check if
                // the touch is going to be a click by storing the start coordinates
                // and comparing with the end coordinates of the touch
                mTouchX = event.getRawX();
                mTouchY = event.getRawY();
            } else if (event.getAction() == MotionEvent.ACTION_UP) {
                float diffX = Math.abs(event.getRawX() - mTouchX);
                float diffY = Math.abs(event.getRawY() - mTouchY);
                // If a click is not coming then we reset the touch
                if (diffX > CLICK_ACTION_THRESHOLD || diffY > CLICK_ACTION_THRESHOLD) {
                    mHasBeenTouched = false;
                }
            }
            return false;
        }

        @Override
        public void onClick(View view) {
            // Try to perform intended action only if the button has been pressed for current card,
            // or if the button was not touched,
            if (mPrevCard == mCurrentCard || !mHasBeenTouched)  {
                // Only perform if the click was not an accidental double-tap
                if (getElapsedRealTime() - mLastClickTime >= mDoubleTapTimeInterval) {
                    // For whatever reason, performClick does not return a visual feedback anymore
                    if (!mHasBeenTouched) {
                        view.setPressed(true);
                    }
                    mLastClickTime = getElapsedRealTime();
                    mAutomaticAnswer.onSelectEase();
                    int id = view.getId();
                    if (id == R.id.flashcard_layout_ease1) {
                        Timber.i("AbstractFlashcardViewer:: EASE_1 pressed");
                        answerCard(Consts.BUTTON_ONE);
                    } else if (id == R.id.flashcard_layout_ease2) {
                        Timber.i("AbstractFlashcardViewer:: EASE_2 pressed");
                        answerCard(Consts.BUTTON_TWO);
                    } else if (id == R.id.flashcard_layout_ease3) {
                        Timber.i("AbstractFlashcardViewer:: EASE_3 pressed");
                        answerCard(Consts.BUTTON_THREE);
                    } else if (id == R.id.flashcard_layout_ease4) {
                        Timber.i("AbstractFlashcardViewer:: EASE_4 pressed");
                        answerCard(Consts.BUTTON_FOUR);
                    } else {
                        mCurrentEase = 0;
                    }
                    if (!mHasBeenTouched) {
                        view.setPressed(false);
                    }
                }
            }
            // We will have to reset the touch after every onClick event
            // Do not return early without considering this
            mHasBeenTouched = false;
        }
    }

    private final SelectEaseHandler mEaseHandler = new SelectEaseHandler();


    @VisibleForTesting
    protected long getElapsedRealTime() {
        return SystemClock.elapsedRealtime();
    }


    private final View.OnTouchListener mGestureListener = new View.OnTouchListener() {
        @Override
        public boolean onTouch(View v, MotionEvent event) {
            if (mGestureDetector.onTouchEvent(event)) {
                return true;
            }
            if (!mDisableClipboard) {
                switch (event.getAction()) {
                    case MotionEvent.ACTION_DOWN:
                        mTouchStarted = true;
                        mLongClickHandler.postDelayed(mLongClickTestRunnable, 800);
                        break;
                    case MotionEvent.ACTION_UP:
                    case MotionEvent.ACTION_MOVE:
                        if (mTouchStarted) {
                            mLongClickHandler.removeCallbacks(mLongClickTestRunnable);
                            mTouchStarted = false;
                        }
                        break;
                    default:
                        mLongClickHandler.removeCallbacks(mLongClickTestRunnable);
                        mTouchStarted = false;
                        break;
                }
            }

            if (!mGestureDetectorImpl.eventCanBeSentToWebView(event)) {
                return false;
            }
            //Gesture listener is added before mCard is set
            processCardAction(cardWebView -> {
                if (cardWebView == null) return;
                cardWebView.dispatchTouchEvent(event);
            });
            return false;
        }
    };

    @SuppressLint("CheckResult")
    //This is intentionally package-private as it removes the need for synthetic accessors
    void processCardAction(Consumer<WebView> cardConsumer) {
        processCardFunction(cardWebView -> {
            cardConsumer.consume(cardWebView);
            return true;
        });
    }

    @CheckResult
    private <T> T processCardFunction(Function<WebView, T> cardFunction) {
        Lock readLock = mCardLock.readLock();
        try {
            readLock.lock();
            return cardFunction.apply(mCardWebView);
        } finally {
            readLock.unlock();
        }
    }


    private final TaskListener<Card, Computation<?>> mUpdateCardHandler = new TaskListener<Card, Computation<?>>() {
        private boolean mNoMoreCards;


        @Override
        public void onPreExecute() {
            showProgressBar();
        }


        @Override
        public void onProgressUpdate(Card card) {
            if (mCurrentCard != card) {
                /*
                 * Before updating mCurrentCard, we check whether it is changing or not. If the current card changes,
                 * then we need to display it as a new card, without showing the answer.
                 */
                sDisplayAnswer = false;
            }

            mCurrentCard = card;
            TaskManager.launchCollectionTask(new CollectionTask.PreloadNextCard()); // Tasks should always be launched from GUI. So in
                                                                    // listener and not in background
            if (mCurrentCard == null) {
                // If the card is null means that there are no more cards scheduled for review.
                mNoMoreCards = true;
                showProgressBar();
                return;
            }
            if (mPrefWhiteboard && mWhiteboard != null) {
                mWhiteboard.clear();
            }

            mTypeAnswer.updateInfo(mCurrentCard, getResources());
            if (sDisplayAnswer) {
                mSoundPlayer.resetSounds(); // load sounds from scratch, to expose any edit changes
                mAnswerSoundsAdded = false; // causes answer sounds to be reloaded
                generateQuestionSoundList(); // questions must be intentionally regenerated
                displayCardAnswer();
            } else {
                displayCardQuestion();
                mCurrentCard.startTimer();
                initTimer();
            }
            hideProgressBar();
        }


        @Override
        public void onPostExecute(Computation<?> result) {
            if (!result.succeeded()) {
                // RuntimeException occurred on update cards
                closeReviewer(DeckPicker.RESULT_DB_ERROR, false);
                return;
            }
            if (mNoMoreCards) {
                closeReviewer(RESULT_NO_MORE_CARDS, true);
            }
        }
    };

    class NextCardHandler<Result extends Computation<?>> extends TaskListener<Card, Result> {
        private boolean mNoMoreCards;


        @Override
        public void onPreExecute() {
            dealWithTimeBox();
        }


        @Override
        public void onProgressUpdate(Card nextCard) {
            if (mSched == null) {
                // TODO: proper testing for restored activity
                finishWithoutAnimation();
                return;
            }

            mCurrentCard = nextCard;
            if (mCurrentCard == null) {
                // If the card is null means that there are no more cards scheduled for review.
                mNoMoreCards = true; // other handlers use this, toggle state every time through
            } else {
                mNoMoreCards = false; // other handlers use this, toggle state every time through
                // Start reviewing next card
                mTypeAnswer.updateInfo(mCurrentCard, getResources());
                hideProgressBar();
                AbstractFlashcardViewer.this.unblockControls();
                AbstractFlashcardViewer.this.displayCardQuestion();
            }
        }

        private void dealWithTimeBox() {
            Resources res = getResources();
            Pair<Integer, Integer> elapsed = getCol().timeboxReached();
            if (elapsed != null) {
                int nCards = elapsed.second;
                int nMins = elapsed.first / 60;
                String mins = res.getQuantityString(R.plurals.in_minutes, nMins, nMins);
                String timeboxMessage = res.getQuantityString(R.plurals.timebox_reached, nCards, nCards, mins);
                new MaterialDialog.Builder(AbstractFlashcardViewer.this)
                        .title(res.getString(R.string.timebox_reached_title))
                        .content(timeboxMessage)
                        .positiveText(R.string.dialog_continue)
                        .negativeText(R.string.close)
                        .cancelable(true)
                        .onNegative((materialDialog, dialogAction) -> finishWithAnimation(END))
                        .onPositive((materialDialog, dialogAction) -> getCol().startTimebox())
                        .cancelListener(materialDialog -> getCol().startTimebox())
                        .show();
            }
        }


        @Override
        public void onPostExecute(Result result) {
            boolean displaySuccess = result.succeeded();
            if (!displaySuccess) {
                // RuntimeException occurred on answering cards
                closeReviewer(DeckPicker.RESULT_DB_ERROR, false);
                return;
            }
            // Check for no more cards before session complete. If they are both true, no more cards will take
            // precedence when returning to study options.
            if (mNoMoreCards) {
                closeReviewer(RESULT_NO_MORE_CARDS, true);
            }
            // set the correct mark/unmark icon on action bar
            refreshActionBar();
            focusDefaultLayout();
        }
    }


    private void focusDefaultLayout() {
        if (!AndroidUiUtils.isRunningOnTv(this)) {
            findViewById(R.id.root_layout).requestFocus();
        } else {
            View flip = findViewById(R.id.answer_options_layout);
            if (flip == null) {
                return;
            }
            Timber.d("Requesting focus for flip button");
            flip.requestFocus();
        }
    }

    protected class AnswerCardHandler extends NextCardHandler<Computation<?>> {

        private final boolean mQuick;


        protected AnswerCardHandler(boolean quick) {
            mQuick = quick;
        }


        @Override
        public void onPreExecute() {
            super.onPreExecute();
            blockControls(mQuick);
        }
    }


    @SuppressWarnings("deprecation") //  #7111: new Handler()
    private final Handler mTimerHandler = new Handler();

    private final Runnable mRemoveChosenAnswerText = new Runnable() {
        @Override
        public void run() {
            mChosenAnswer.setText("");
        }
    };


    protected int getAnswerButtonCount() {
        return getCol().getSched().answerButtons(mCurrentCard);
    }


    // ----------------------------------------------------------------------------
    // ANDROID METHODS
    // ----------------------------------------------------------------------------

    @Override
    protected void onCreate(Bundle savedInstanceState) {
        Timber.d("onCreate()");
        SharedPreferences preferences = restorePreferences();
        mCardAppearance = CardAppearance.create(new ReviewerCustomFonts(this.getBaseContext()), preferences);

        mTagsDialogFactory = new TagsDialogFactory(this).attachToActivity(this);

        super.onCreate(savedInstanceState);
        setContentView(getContentViewAttr(mPrefFullscreenReview));

        // Make ACTION_PROCESS_TEXT for in-app searching possible on > Android 4.0
        getDelegate().setHandleNativeActionModesEnabled(true);

        View mainView = findViewById(android.R.id.content);
        initNavigationDrawer(mainView);

        mShortAnimDuration = getResources().getInteger(android.R.integer.config_shortAnimTime);
    }

    @NonNull
    protected FullScreenMode getFullscreenMode() {
        return mPrefFullscreenReview;
    }

    protected int getContentViewAttr(FullScreenMode fullscreenMode) {
        return R.layout.reviewer;
    }

    @VisibleForTesting(otherwise = VisibleForTesting.PROTECTED)
    boolean isFullscreen() {
        return !getSupportActionBar().isShowing();
    }

    @ Override
    public void onConfigurationChanged(Configuration config) {
        // called when screen rotated, etc, since recreating the Webview is too expensive
        super.onConfigurationChanged(config);
        refreshActionBar();
    }


    protected abstract void setTitle();


    // Finish initializing the activity after the collection has been correctly loaded
    @Override
    protected void onCollectionLoaded(Collection col) {
        super.onCollectionLoaded(col);
        mSched = col.getSched();

        String mediaDir = col.getMedia().dir();
        mBaseUrl = Utils.getBaseUrl(mediaDir);
        mViewerUrl = mBaseUrl + "__viewer__.html";

        mAssetLoader = new WebViewAssetLoader.Builder()
            .addPathHandler("/", path -> {
                try {
                    File file = new File(mediaDir, path);
                    FileInputStream is = new FileInputStream(file);

                    String mimeType = AssetHelper.guessMimeType(path);

                    HashMap<String, String> headers = new HashMap<>();
                    headers.put("Access-Control-Allow-Origin", "*");

                    WebResourceResponse response = new WebResourceResponse(mimeType, null, is);
                    response.setResponseHeaders(headers);
                    return response;
                } catch (Exception e) {
                    Timber.w(e, "Error trying to open path in asset loader");
                }

                return null;
            })
            .build();

        registerExternalStorageListener();

        restoreCollectionPreferences(col);

        initLayout();

        setTitle();

        if (!mDisableClipboard) {
            clearClipboard();
        }

        // Load the template for the card
        try {
            String data = Utils.convertStreamToString(getAssets().open("card_template.html"));
            mCardTemplate = new CardTemplate(data);
        } catch (IOException e) {
            Timber.w(e);
        }

        // Initialize text-to-speech. This is an asynchronous operation.
        if (mSpeakText) {
            ReadText.initializeTts(this, new ReadTextListener());
        }

        // Initialize dictionary lookup feature
        Lookup.initialize(this);

        updateActionBar();
        supportInvalidateOptionsMenu();
    }

    // Saves deck each time Reviewer activity loses focus
    @Override
    protected void onPause() {
        super.onPause();
        Timber.d("onPause()");

        mAutomaticAnswer.disable();
        mLongClickHandler.removeCallbacks(mLongClickTestRunnable);
        mLongClickHandler.removeCallbacks(mStartLongClickAction);

        pauseTimer();
        mSoundPlayer.stopSounds();

        // Prevent loss of data in Cookies
        CookieManager.getInstance().flush();
    }


    @Override
    protected void onResume() {
        super.onResume();
        resumeTimer();
        // Set the context for the Sound manager
        mSoundPlayer.setContext(new WeakReference<>(this));
        mAutomaticAnswer.enable();
        // Reset the activity title
        setTitle();
        updateActionBar();
        selectNavigationItem(-1);
    }


    @Override
    protected void onDestroy() {
        super.onDestroy();
        // Tells the scheduler there is no more current cards. 0 is
        // not a valid id.
        if (mSched != null) {
            mSched.discardCurrentCard();
        }
        Timber.d("onDestroy()");
        if (mSpeakText) {
            ReadText.releaseTts(this);
        }
        if (mUnmountReceiver != null) {
            unregisterReceiver(mUnmountReceiver);
        }
        // WebView.destroy() should be called after the end of use
        // http://developer.android.com/reference/android/webkit/WebView.html#destroy()
        if (mCardFrame != null) {
            mCardFrame.removeAllViews();
        }
        destroyWebView(mCardWebView); //OK to do without a lock
    }


    @Override
    public void onBackPressed() {
        if (isDrawerOpen()) {
            super.onBackPressed();
        } else {
            Timber.i("Back key pressed");
            if (!mExitViaDoubleTapBack || mBackButtonPressedToReturn) {
                closeReviewer(RESULT_DEFAULT, false);
            } else {
                UIUtils.showThemedToast(this, getString(R.string.back_pressed_once_reviewer), true);
            }
            mBackButtonPressedToReturn = true;
        }
    }

    @Override
    public boolean onKeyDown(int keyCode, KeyEvent event) {
        if (processCardFunction(cardWebView -> processHardwareButtonScroll(keyCode, cardWebView))) {
            return true;
        }
        return super.onKeyDown(keyCode, event);
    }


    @Override
    @Nullable
    protected Long getCurrentCardId() {
        if (mCurrentCard == null) {
            return null;
        }
        return mCurrentCard.getId();
    }


    private boolean processHardwareButtonScroll(int keyCode, WebView card) {
        if (keyCode == KeyEvent.KEYCODE_PAGE_UP) {
            card.pageUp(false);
            if (mDoubleScrolling) {
                card.pageUp(false);
            }
            return true;
        }
        if (keyCode == KeyEvent.KEYCODE_PAGE_DOWN) {
            card.pageDown(false);
            if (mDoubleScrolling) {
                card.pageDown(false);
            }
            return true;
        }
        if (mScrollingButtons && keyCode == KeyEvent.KEYCODE_PICTSYMBOLS) {
            card.pageUp(false);
            if (mDoubleScrolling) {
                card.pageUp(false);
            }
            return true;
        }
        if (mScrollingButtons && keyCode == KeyEvent.KEYCODE_SWITCH_CHARSET) {
            card.pageDown(false);
            if (mDoubleScrolling) {
                card.pageDown(false);
            }
            return true;
        }
        return false;
    }


    @Override
    public boolean onKeyUp(int keyCode, KeyEvent event) {
        if (answerFieldIsFocused()) {
            return super.onKeyUp(keyCode, event);
        }
        if (!sDisplayAnswer) {
            if (keyCode == KeyEvent.KEYCODE_SPACE || keyCode == KeyEvent.KEYCODE_ENTER || keyCode == KeyEvent.KEYCODE_NUMPAD_ENTER) {
                displayCardAnswer();
                return true;
            }
        }
        return super.onKeyUp(keyCode, event);
    }


    protected boolean answerFieldIsFocused() {
        return mAnswerField != null && mAnswerField.isFocused();
    }

    protected boolean clipboardHasText() {
        return !TextUtils.isEmpty(ClipboardUtil.getText(mClipboard));
    }

    /** We use the clipboard here for the lookup dictionary functionality
     * If the clipboard has data and we're using the functionality, then */
    private void clearClipboard() {
        if (mClipboard == null) {
            return;
        }

        try {
            if (Build.VERSION.SDK_INT >= Build.VERSION_CODES.P) {
                mClipboard.clearPrimaryClip();
            } else {
                if (!mClipboard.hasPrimaryClip()) {
                    return;
                }

                CharSequence descriptionLabel = ClipboardUtil.getDescriptionLabel(mClipboard.getPrimaryClip());
                if (!"Cleared".contentEquals(descriptionLabel)) {
                    mClipboard.setPrimaryClip(ClipData.newPlainText("Cleared", ""));
                }
            }
        } catch (Exception e) {
            // TODO: This may no longer be relevant

            // https://code.google.com/p/ankidroid/issues/detail?id=1746
            // https://code.google.com/p/ankidroid/issues/detail?id=1820
            // Some devices or external applications make the clipboard throw exceptions. If this happens, we
            // must disable it or AnkiDroid will crash if it tries to use it.
            Timber.e("Clipboard error. Disabling text selection setting.");
            mDisableClipboard = true;
        }
    }


    /**
     * Returns the text stored in the clipboard or the empty string if the clipboard is empty or contains something that
     * cannot be convered to text.
     *
     * @return the text in clipboard or the empty string.
     */
    private CharSequence clipboardGetText() {
        CharSequence text = ClipboardUtil.getText(mClipboard);
        return text != null ? text : "";
    }


    @Override
    protected void onActivityResult(int requestCode, int resultCode, Intent data) {
        super.onActivityResult(requestCode, resultCode, data);

        if (resultCode == DeckPicker.RESULT_DB_ERROR) {
            closeReviewer(DeckPicker.RESULT_DB_ERROR, false);
        }

        if (resultCode == DeckPicker.RESULT_MEDIA_EJECTED) {
            finishNoStorageAvailable();
        }

        /* Reset the schedule and reload the latest card off the top of the stack if required.
           The card could have been rescheduled, the deck could have changed, or a change of
           note type could have lead to the card being deleted */
        if (data != null && data.hasExtra("reloadRequired")) {
            performReload();
        }

        if (requestCode == EDIT_CURRENT_CARD) {
            if (resultCode == RESULT_OK) {
                // content of note was changed so update the note and current card
                Timber.i("AbstractFlashcardViewer:: Saving card...");
                TaskManager.launchCollectionTask(
                        new CollectionTask.UpdateNote(sEditorCard, true, canAccessScheduler()),
                        mUpdateCardHandler);
                onEditedNoteChanged();
            } else if (resultCode == RESULT_CANCELED && !(data!=null && data.hasExtra("reloadRequired"))) {
                // nothing was changed by the note editor so just redraw the card
                redrawCard();
            }
        } else if (requestCode == DECK_OPTIONS && resultCode == RESULT_OK) {
            performReload();
        }
        if (!mDisableClipboard) {
            clearClipboard();
        }
    }

    /**
     * Whether the class should use collection.getSched() when performing tasks.
     * The aim of this method is to completely distinguish FlashcardViewer from Reviewer
     *
     * This is partially implemented, the end goal is that the FlashcardViewer will not have any coupling to getSched
     *
     * Currently, this is used for note edits - in a reviewing context, this should show the next card.
     * In a previewing context, the card should not change.
     */
    protected boolean canAccessScheduler() {
        return false;
    }


    protected void onEditedNoteChanged() {

    }


    /** An action which may invalidate the current list of cards has been performed */
    protected abstract void performReload();


    // ----------------------------------------------------------------------------
    // CUSTOM METHODS
    // ----------------------------------------------------------------------------

    // Get the did of the parent deck (ignoring any subdecks)
    protected long getParentDid() {
        return getCol().getDecks().selected();
    }

    private void redrawCard() {
        //#3654 We can call this from ActivityResult, which could mean that the card content hasn't yet been set
        //if the activity was destroyed. In this case, just wait until onCollectionLoaded callback succeeds.
        if (hasLoadedCardContent()) {
            fillFlashcard();
        } else {
            Timber.i("Skipping card redraw - card still initialising.");
        }
    }

    /** Whether the callback to onCollectionLoaded has loaded card content */
    private boolean hasLoadedCardContent() {
        return mCardContent != null;
    }


    public GestureDetector getGestureDetector() {
        return mGestureDetector;
    }


    /**
     * Show/dismiss dialog when sd card is ejected/remounted (collection is saved by SdCardReceiver)
     */
    private void registerExternalStorageListener() {
        if (mUnmountReceiver == null) {
            mUnmountReceiver = new BroadcastReceiver() {
                @Override
                public void onReceive(Context context, Intent intent) {
                    if (intent.getAction().equals(SdCardReceiver.MEDIA_EJECT)) {
                        finishWithoutAnimation();
                    }
                }
            };
            IntentFilter iFilter = new IntentFilter();
            iFilter.addAction(SdCardReceiver.MEDIA_EJECT);
            registerReceiver(mUnmountReceiver, iFilter);
        }
    }


    private void pauseTimer() {
        if (mCurrentCard != null) {
            mCurrentCard.stopTimer();
        }
        // We also stop the UI timer so it doesn't trigger the tick listener while paused. Letting
        // it run would trigger the time limit condition (red, stopped timer) in the background.
        if (mCardTimer != null) {
            mCardTimer.stop();
        }
    }


    private void resumeTimer() {
        if (mCurrentCard != null) {
            // Resume the card timer first. It internally accounts for the time gap between
            // suspend and resume.
            mCurrentCard.resumeTimer();
            // Then update and resume the UI timer. Set the base time as if the timer had started
            // timeTaken() seconds ago.
            mCardTimer.setBase(getElapsedRealTime() - mCurrentCard.timeTaken());
            // Don't start the timer if we have already reached the time limit or it will tick over
            if ((getElapsedRealTime() - mCardTimer.getBase()) < mCurrentCard.timeLimit()) {
                mCardTimer.start();
            }
        }
    }


    protected void undo() {
        if (isUndoAvailable()) {
            TaskManager.launchCollectionTask(new CollectionTask.Undo(), new AnswerCardHandler(false));
        }
    }


    private void finishNoStorageAvailable() {
        AbstractFlashcardViewer.this.setResult(DeckPicker.RESULT_MEDIA_EJECTED);
        finishWithoutAnimation();
    }


    protected void editCard() {
        if (mCurrentCard == null) {
            // This should never occurs. It means the review button was pressed while there is no more card in the reviewer.
            return;
        }
        Intent editCard = new Intent(AbstractFlashcardViewer.this, NoteEditor.class);
        editCard.putExtra(NoteEditor.EXTRA_CALLER, NoteEditor.CALLER_REVIEWER);
        sEditorCard = mCurrentCard;
        startActivityForResultWithAnimation(editCard, EDIT_CURRENT_CARD, START);
    }


    protected void generateQuestionSoundList() {
        mSoundPlayer.addSounds(mBaseUrl, mCurrentCard.qSimple(), SoundSide.QUESTION);
    }


    protected void lookUpOrSelectText() {
        if (clipboardHasText()) {
            Timber.d("Clipboard has text = %b", clipboardHasText());
            lookUp();
        } else {
            selectAndCopyText();
        }
    }


    private void lookUp() {
        mLookUpIcon.setVisibility(View.GONE);
        mIsSelecting = false;
        if (Lookup.lookUp(clipboardGetText().toString())) {
            clearClipboard();
        }
    }


    private void showLookupButtonIfNeeded() {
        if (!mDisableClipboard && mClipboard != null) {
            if (clipboardGetText().length() != 0 && Lookup.isAvailable() && mLookUpIcon.getVisibility() != View.VISIBLE) {
                mLookUpIcon.setVisibility(View.VISIBLE);
                enableViewAnimation(mLookUpIcon, ViewAnimation.fade(ViewAnimation.FADE_IN, mFadeDuration, 0));
            } else if (mLookUpIcon.getVisibility() == View.VISIBLE) {
                mLookUpIcon.setVisibility(View.GONE);
                enableViewAnimation(mLookUpIcon, ViewAnimation.fade(ViewAnimation.FADE_OUT, mFadeDuration, 0));
            }
        }
    }


    private void hideLookupButton() {
        if (!mDisableClipboard && mLookUpIcon.getVisibility() != View.GONE) {
            mLookUpIcon.setVisibility(View.GONE);
            enableViewAnimation(mLookUpIcon, ViewAnimation.fade(ViewAnimation.FADE_OUT, mFadeDuration, 0));
            clearClipboard();
        }
    }


    protected void showDeleteNoteDialog() {
        Resources res = getResources();
        new MaterialDialog.Builder(this)
                .title(res.getString(R.string.delete_card_title))
                .iconAttr(R.attr.dialogErrorIcon)
                .content(res.getString(R.string.delete_note_message,
                        Utils.stripHTML(mCurrentCard.q(true))))
                .positiveText(R.string.dialog_positive_delete)
                .negativeText(R.string.dialog_cancel)
                .onPositive((dialog, which) -> {
                    Timber.i("AbstractFlashcardViewer:: OK button pressed to delete note %d", mCurrentCard.getNid());
                    mSoundPlayer.stopSounds();
                    dismiss(new CollectionTask.DeleteNote(mCurrentCard));
                })
                .build().show();
    }


    private int getRecommendedEase(boolean easy) {
        try {
            switch (getAnswerButtonCount()) {
                case 2:
                    return EASE_2;
                case 3:
                    return easy ? EASE_3 : EASE_2;
                case 4:
                    return easy ? EASE_4 : EASE_3;
                default:
                    return 0;
            }
        } catch (RuntimeException e) {
            AnkiDroidApp.sendExceptionReport(e, "AbstractReviewer-getRecommendedEase");
            closeReviewer(DeckPicker.RESULT_DB_ERROR, true);
            return 0;
        }
    }


    protected void answerCard(@Consts.BUTTON_TYPE int ease) {
        if (mInAnswer) {
            return;
        }
        mIsSelecting = false;
        hideLookupButton();
        int buttonNumber = getCol().getSched().answerButtons(mCurrentCard);
        // Detect invalid ease for current card (e.g. by using keyboard shortcut or gesture).
        if (buttonNumber < ease) {
            return;
        }
        // Set the dots appearing below the toolbar
        switch (ease) {
            case EASE_1:
                mChosenAnswer.setText("\u2022");
                mChosenAnswer.setTextColor(ContextCompat.getColor(this, R.color.material_red_500));
                break;
            case EASE_2:
                mChosenAnswer.setText("\u2022\u2022");
                mChosenAnswer.setTextColor(ContextCompat.getColor(this, buttonNumber == Consts.BUTTON_FOUR ?
                        R.color.material_blue_grey_600:
                        R.color.material_green_500));
                break;
            case EASE_3:
                mChosenAnswer.setText("\u2022\u2022\u2022");
                mChosenAnswer.setTextColor(ContextCompat.getColor(this, buttonNumber == Consts.BUTTON_FOUR ?
                        R.color.material_green_500 :
                        R.color.material_light_blue_500));
                break;
            case EASE_4:
                mChosenAnswer.setText("\u2022\u2022\u2022\u2022");
                mChosenAnswer.setTextColor(ContextCompat.getColor(this, R.color.material_light_blue_500));
                break;
            default:
                Timber.w("Unknown easy type %s", ease);
                break;
        }

        // remove chosen answer hint after a while
        mTimerHandler.removeCallbacks(mRemoveChosenAnswerText);
        mTimerHandler.postDelayed(mRemoveChosenAnswerText, sShowChosenAnswerLength);
        mSoundPlayer.stopSounds();
        mCurrentEase = ease;

        TaskManager.launchCollectionTask(new CollectionTask.AnswerAndGetCard(mCurrentCard, mCurrentEase), new AnswerCardHandler(true));
    }

    // Set the content view to the one provided and initialize accessors.
    protected void initLayout() {
        FrameLayout cardContainer = findViewById(R.id.flashcard_frame);

        mTopBarLayout = findViewById(R.id.top_bar);

        ImageView mark = mTopBarLayout.findViewById(R.id.mark_icon);
        ImageView flag = mTopBarLayout.findViewById(R.id.flag_icon);
        mCardMarker = new CardMarker(mark, flag);

        mCardFrame = findViewById(R.id.flashcard);
        mCardFrameParent = (ViewGroup) mCardFrame.getParent();
        mTouchLayer = findViewById(R.id.touch_layer);
        mTouchLayer.setOnTouchListener(mGestureListener);
        if (!mDisableClipboard) {
            mClipboard = (android.content.ClipboardManager) getSystemService(Context.CLIPBOARD_SERVICE);
        }
        mCardFrame.removeAllViews();

        // Initialize swipe
        mGestureDetectorImpl = mLinkOverridesTouchGesture ? new LinkDetectingGestureDetector() : new MyGestureDetector();
        mGestureDetector = new GestureDetector(this, mGestureDetectorImpl);

        mEaseButtonsLayout = findViewById(R.id.ease_buttons);

        mEase1 = findViewById(R.id.ease1);
        mEase1Layout = findViewById(R.id.flashcard_layout_ease1);
        mEase1Layout.setOnClickListener((View view) -> mEaseHandler.onClick(view));
        mEase1Layout.setOnTouchListener((View view, MotionEvent event) -> mEaseHandler.onTouch(view, event));

        mEase2 = findViewById(R.id.ease2);
        mEase2Layout = findViewById(R.id.flashcard_layout_ease2);
        mEase2Layout.setOnClickListener((View view) -> mEaseHandler.onClick(view));
        mEase2Layout.setOnTouchListener((View view, MotionEvent event) -> mEaseHandler.onTouch(view, event));

        mEase3 = findViewById(R.id.ease3);
        mEase3Layout = findViewById(R.id.flashcard_layout_ease3);
        mEase3Layout.setOnClickListener((View view) -> mEaseHandler.onClick(view));
        mEase3Layout.setOnTouchListener((View view, MotionEvent event) -> mEaseHandler.onTouch(view, event));

        mEase4 = findViewById(R.id.ease4);
        mEase4Layout = findViewById(R.id.flashcard_layout_ease4);
        mEase4Layout.setOnClickListener((View view) -> mEaseHandler.onClick(view));
        mEase4Layout.setOnTouchListener((View view, MotionEvent event) -> mEaseHandler.onTouch(view, event));

        mNext1 = findViewById(R.id.nextTime1);
        mNext2 = findViewById(R.id.nextTime2);
        mNext3 = findViewById(R.id.nextTime3);
        mNext4 = findViewById(R.id.nextTime4);

        if (!mShowNextReviewTime) {
            mNext1.setVisibility(View.GONE);
            mNext2.setVisibility(View.GONE);
            mNext3.setVisibility(View.GONE);
            mNext4.setVisibility(View.GONE);
        }

        Button flipCard = findViewById(R.id.flip_card);
        mFlipCardLayout = findViewById(R.id.flashcard_layout_flip);
        mFlipCardLayout.setOnClickListener(mFlipCardListener);

        if (animationEnabled()) {
            flipCard.setBackgroundResource(Themes.getResFromAttr(this, R.attr.hardButtonRippleRef));
        }

        if (!mButtonHeightSet && mRelativeButtonSize != 100) {
            ViewGroup.LayoutParams params = mFlipCardLayout.getLayoutParams();
            params.height = params.height * mRelativeButtonSize / 100;
            params = mEase1Layout.getLayoutParams();
            params.height = params.height * mRelativeButtonSize / 100;
            params = mEase2Layout.getLayoutParams();
            params.height = params.height * mRelativeButtonSize / 100;
            params = mEase3Layout.getLayoutParams();
            params.height = params.height * mRelativeButtonSize / 100;
            params = mEase4Layout.getLayoutParams();
            params.height = params.height * mRelativeButtonSize / 100;
            mButtonHeightSet = true;
        }

        mInitialFlipCardHeight = mFlipCardLayout.getLayoutParams().height;
        if (mLargeAnswerButtons) {
            ViewGroup.LayoutParams params = mFlipCardLayout.getLayoutParams();
            params.height = mInitialFlipCardHeight * 2;
        }

        mPreviewButtonsLayout = findViewById(R.id.preview_buttons_layout);
        mPreviewPrevCard = findViewById(R.id.preview_previous_flashcard);
        mPreviewNextCard = findViewById(R.id.preview_next_flashcard);
        mPreviewToggleAnswerText = findViewById(R.id.preview_flip_flashcard);

        mCardTimer = findViewById(R.id.card_time);

        mChosenAnswer = findViewById(R.id.choosen_answer);

        mAnswerField = findViewById(R.id.answer_field);

        mLookUpIcon = findViewById(R.id.lookup_button);
        mLookUpIcon.setVisibility(View.GONE);
        mLookUpIcon.setOnClickListener(arg0 -> {
            Timber.i("AbstractFlashcardViewer:: Lookup button pressed");
            if (clipboardHasText()) {
                lookUp();
            }
        });
        initControls();

        // Position answer buttons
        String answerButtonsPosition = AnkiDroidApp.getSharedPrefs(this).getString(
                getString(R.string.answer_buttons_position_preference),
                "bottom"
        );
        LinearLayout answerArea = findViewById(R.id.bottom_area_layout);
        RelativeLayout.LayoutParams answerAreaParams = (RelativeLayout.LayoutParams) answerArea.getLayoutParams();
        RelativeLayout.LayoutParams cardContainerParams = (RelativeLayout.LayoutParams) cardContainer.getLayoutParams();

        switch (answerButtonsPosition) {
            case "top":
                cardContainerParams.addRule(RelativeLayout.BELOW, R.id.bottom_area_layout);
                answerAreaParams.addRule(RelativeLayout.BELOW, R.id.mic_tool_bar_layer);
                answerArea.removeView(mAnswerField);
                answerArea.addView(mAnswerField, 1);
                break;
            case "bottom":
                cardContainerParams.addRule(RelativeLayout.ABOVE, R.id.bottom_area_layout);
                cardContainerParams.addRule(RelativeLayout.BELOW, R.id.mic_tool_bar_layer);
                answerAreaParams.addRule(RelativeLayout.ALIGN_PARENT_BOTTOM);
                break;
            default:
                Timber.w("Unknown answerButtonsPosition: %s", answerButtonsPosition);
                break;
        }
        answerArea.setLayoutParams(answerAreaParams);
        cardContainer.setLayoutParams(cardContainerParams);
    }


    @SuppressLint("SetJavaScriptEnabled") // they request we review carefully because of XSS security, we have
    protected WebView createWebView() {
        WebView webView = new MyWebView(this);
        webView.setScrollBarStyle(View.SCROLLBARS_OUTSIDE_OVERLAY);
        webView.getSettings().setDisplayZoomControls(false);
        webView.getSettings().setBuiltInZoomControls(true);
        webView.getSettings().setSupportZoom(true);
        // Start at the most zoomed-out level
        webView.getSettings().setLoadWithOverviewMode(true);
        webView.getSettings().setJavaScriptEnabled(true);
        webView.setWebChromeClient(new AnkiDroidWebChromeClient());

        // This setting toggles file system access within WebView
        // The default configuration is already true in apps targeting API <= 29
        // Hence, this setting is only useful for apps targeting API >= 30
        webView.getSettings().setAllowFileAccess(true);

        // Problems with focus and input tags is the reason we keep the old type answer mechanism for old Androids.
        webView.setFocusableInTouchMode(mTypeAnswer.useInputTag());
        webView.setScrollbarFadingEnabled(true);
        Timber.d("Focusable = %s, Focusable in touch mode = %s", webView.isFocusable(), webView.isFocusableInTouchMode());

        webView.setWebViewClient(new CardViewerWebClient(mAssetLoader));
        // Set transparent color to prevent flashing white when night mode enabled
        webView.setBackgroundColor(Color.argb(1, 0, 0, 0));

        // Javascript interface for calling AnkiDroid functions in webview, see card.js
        webView.addJavascriptInterface(javaScriptFunction(), "AnkiDroidJS");

        return webView;
    }

    /** If a card is displaying the question, flip it, otherwise answer it */
    private void flipOrAnswerCard(int cardOrdinal) {
        if (!sDisplayAnswer) {
            displayCardAnswer();
            return;
        }
        performClickWithVisualFeedback(cardOrdinal);
    }

    //#5780 - Users could OOM the WebView Renderer. This triggers the same symptoms
    @VisibleForTesting()
    @SuppressWarnings("unused")
    public void crashWebViewRenderer() {
        loadUrlInViewer("chrome://crash");
    }


    /** Used to set the "javascript:" URIs for IPC */
    private void loadUrlInViewer(final String url) {
        processCardAction(cardWebView -> cardWebView.loadUrl(url));
    }

    private <T extends View> T inflateNewView(@IdRes int id) {
        int layoutId = getContentViewAttr(mPrefFullscreenReview);
        ViewGroup content = (ViewGroup) LayoutInflater.from(AbstractFlashcardViewer.this).inflate(layoutId, null, false);
        T ret = content.findViewById(id);
        ((ViewGroup) ret.getParent()).removeView(ret); //detach the view from its parent
        content.removeAllViews();
        return ret;
    }

    private void destroyWebView(WebView webView) {
        try {
            if (webView != null) {
                webView.stopLoading();
                webView.setWebChromeClient(null);
                webView.setWebViewClient(null);
                webView.destroy();
            }
        } catch (NullPointerException npe) {
            Timber.e(npe, "WebView became null on destruction");
        }
    }

    protected boolean shouldShowNextReviewTime() {
        return mShowNextReviewTime;
    }

    protected void displayAnswerBottomBar() {
        mFlipCardLayout.setClickable(false);
        mEaseButtonsLayout.setVisibility(View.VISIBLE);

        if (mLargeAnswerButtons) {
            mEaseButtonsLayout.setOrientation(LinearLayout.VERTICAL);
            mEaseButtonsLayout.removeAllViewsInLayout();

            if (mEase1Layout.getParent() != null) {
                ((ViewGroup)mEase1Layout.getParent()).removeView(mEase1Layout);
            }
            if (mEase2Layout.getParent() != null) {
                ((ViewGroup)mEase2Layout.getParent()).removeView(mEase2Layout);
            }
            if (mEase3Layout.getParent() != null) {
                ((ViewGroup)mEase3Layout.getParent()).removeView(mEase3Layout);
            }
            if (mEase4Layout.getParent() != null) {
                ((ViewGroup)mEase4Layout.getParent()).removeView(mEase4Layout);
            }

            LinearLayout row1 = new LinearLayout(getBaseContext());
            row1.setOrientation(LinearLayout.HORIZONTAL);
            LinearLayout row2 = new LinearLayout(getBaseContext());
            row2.setOrientation(LinearLayout.HORIZONTAL);

            switch (getAnswerButtonCount()) {
                case 2:
                    ViewGroup.LayoutParams params = mEase1Layout.getLayoutParams();
                    params.height = mInitialFlipCardHeight * 2;
                    params = mEase2Layout.getLayoutParams();
                    params.height = mInitialFlipCardHeight * 2;
                    row2.addView(mEase1Layout);
                    row2.addView(mEase2Layout);
                    mEaseButtonsLayout.addView(row2);
                    break;
                case 3:
                    row1.addView(mEase3Layout);
                    row2.addView(mEase1Layout);
                    row2.addView(mEase2Layout);
                    params = new LinearLayout.LayoutParams(Resources.getSystem().getDisplayMetrics().widthPixels / 2, mEase4Layout.getLayoutParams().height);
                    ((LinearLayout.LayoutParams) params).setMarginStart(Resources.getSystem().getDisplayMetrics().widthPixels / 2);
                    row1.setLayoutParams(params);
                    mEaseButtonsLayout.addView(row1);
                    mEaseButtonsLayout.addView(row2);
                    break;
                default:
                    row1.addView(mEase2Layout);
                    row1.addView(mEase4Layout);
                    row2.addView(mEase1Layout);
                    row2.addView(mEase3Layout);
                    mEaseButtonsLayout.addView(row1);
                    mEaseButtonsLayout.addView(row2);
                    break;
            }
        }

        Runnable after = () -> mFlipCardLayout.setVisibility(View.GONE);

        // hide "Show Answer" button
        if (animationDisabled()) {
            after.run();
        } else {
            mFlipCardLayout.setAlpha(1);
            mFlipCardLayout.animate().alpha(0).setDuration(mShortAnimDuration).withEndAction(after);
        }
    }


    protected void hideEaseButtons() {
        Runnable after = this::actualHideEaseButtons;

        boolean easeButtonsVisible = mEaseButtonsLayout.getVisibility() == View.VISIBLE;
        mFlipCardLayout.setClickable(true);
        mFlipCardLayout.setVisibility(View.VISIBLE);

        if (animationDisabled() || !easeButtonsVisible) {
            after.run();
        } else {
            mFlipCardLayout.setAlpha(0);
            mFlipCardLayout.animate().alpha(1).setDuration(mShortAnimDuration).withEndAction(after);
        }

        focusAnswerCompletionField();
    }


    private void actualHideEaseButtons() {
        mEaseButtonsLayout.setVisibility(View.GONE);
        mEase1Layout.setVisibility(View.GONE);
        mEase2Layout.setVisibility(View.GONE);
        mEase3Layout.setVisibility(View.GONE);
        mEase4Layout.setVisibility(View.GONE);
        mNext1.setText("");
        mNext2.setText("");
        mNext3.setText("");
        mNext4.setText("");
    }


    /**
     * Focuses the appropriate field for an answer
     * And allows keyboard shortcuts to go to the default handlers.
     * */
    private void focusAnswerCompletionField() {
        // This does not handle mUseInputTag (the WebView contains an input field with a typable answer).
        // In this case, the user can use touch to focus the field if necessary.
        if (mTypeAnswer.autoFocusEditText()) {
            mAnswerField.focusWithKeyboard();
        } else {
            mFlipCardLayout.requestFocus();
        }
    }


    protected void switchTopBarVisibility(int visible) {
        if (mShowTimer) {
            mCardTimer.setVisibility(visible);
        }
        mChosenAnswer.setVisibility(visible);
    }


    protected void initControls() {
        mCardFrame.setVisibility(View.VISIBLE);
        mChosenAnswer.setVisibility(View.VISIBLE);
        mFlipCardLayout.setVisibility(View.VISIBLE);

        mAnswerField.setVisibility(mTypeAnswer.validForEditText() ? View.VISIBLE : View.GONE);
        mAnswerField.setOnEditorActionListener((v, actionId, event) -> {
            if (actionId == EditorInfo.IME_ACTION_DONE) {
                displayCardAnswer();
                return true;
            }
            return false;
        });
        mAnswerField.setOnKeyListener((v, keyCode, event) -> {
            if (event.getAction() == KeyEvent.ACTION_UP &&
                    (keyCode == KeyEvent.KEYCODE_ENTER || keyCode == KeyEvent.KEYCODE_NUMPAD_ENTER)) {
                displayCardAnswer();
                return true;
            }
            return false;
        });
    }


    protected SharedPreferences restorePreferences() {
        SharedPreferences preferences = AnkiDroidApp.getSharedPrefs(getBaseContext());

        mTypeAnswer = TypeAnswer.createInstance(preferences);
        // On newer Androids, ignore this setting, which should be hidden in the prefs anyway.
        mDisableClipboard = "0".equals(preferences.getString("dictionary", "0"));
        // mDeckFilename = preferences.getString("deckFilename", "");
        mPrefFullscreenReview = FullScreenMode.fromPreference(preferences);
        mRelativeButtonSize = preferences.getInt("answerButtonSize", 100);
        mSpeakText = preferences.getBoolean("tts", false);
        mScrollingButtons = preferences.getBoolean("scrolling_buttons", false);
        mDoubleScrolling = preferences.getBoolean("double_scrolling", false);
        mPrefShowTopbar = preferences.getBoolean("showTopbar", true);
        mLargeAnswerButtons = preferences.getBoolean("showLargeAnswerButtons", false);
        mDoubleTapTimeInterval = preferences.getInt(DOUBLE_TAP_TIME_INTERVAL, DEFAULT_DOUBLE_TAP_TIME_INTERVAL);
        mExitViaDoubleTapBack = preferences.getBoolean("exitViaDoubleTapBack", false);

        mGesturesEnabled = preferences.getBoolean("gestures", false);
        mLinkOverridesTouchGesture = preferences.getBoolean("linkOverridesTouchGesture", false);
        if (mGesturesEnabled) {
            mGestureProcessor.init(preferences);
        }

        if (preferences.getBoolean("keepScreenOn", false)) {
            this.getWindow().addFlags(WindowManager.LayoutParams.FLAG_KEEP_SCREEN_ON);
        }

        return preferences;
    }


    protected void restoreCollectionPreferences(Collection col) {

        // These are preferences we pull out of the collection instead of SharedPreferences
        try {
            mShowNextReviewTime = col.get_config_boolean("estTimes");
            SharedPreferences preferences = AnkiDroidApp.getSharedPrefs(getBaseContext());
            mAutomaticAnswer = AutomaticAnswer.createInstance(this, preferences, col);
        } catch (Exception ex) {
            Timber.w(ex);
            onCollectionLoadError();
        }
    }


    private void setInterface() {
        if (mCurrentCard == null) {
            return;
        }
        recreateWebView();
    }

    protected void recreateWebView() {
        if (mCardWebView == null) {
            mCardWebView = createWebView();
            WebViewDebugging.initializeDebugging(AnkiDroidApp.getSharedPrefs(this));
            mCardFrame.addView(mCardWebView);
            mGestureDetectorImpl.onWebViewCreated(mCardWebView);
        }
        if (mCardWebView.getVisibility() != View.VISIBLE) {
            mCardWebView.setVisibility(View.VISIBLE);
        }
    }


    private void updateForNewCard() {
        updateActionBar();

        // Clean answer field
        if (mTypeAnswer.validForEditText()) {
            mAnswerField.setText("");
        }

        if (mPrefWhiteboard && mWhiteboard != null) {
            mWhiteboard.clear();
        }
    }


    protected void updateActionBar() {
        updateDeckName();
    }

    protected void updateDeckName() {
        if (mCurrentCard == null) return;
        ActionBar actionBar = getSupportActionBar();

        if (actionBar != null) {
            String title = Decks.basename(getCol().getDecks().get(mCurrentCard.getDid()).getString("name"));
            actionBar.setTitle(title);
        }

        if (!mPrefShowTopbar) {
            mTopBarLayout.setVisibility(View.GONE);
        }
    }

    @Override
    public void automaticShowQuestion() {
        // Assume hitting the "Again" button when auto next question
        if (mEase1Layout.isEnabled() && mEase1Layout.getVisibility() == View.VISIBLE) {
            mEase1Layout.performClick();
        }
    }

    @Override
    public void automaticShowAnswer() {
        if (mFlipCardLayout.isEnabled() && mFlipCardLayout.getVisibility() == View.VISIBLE) {
            mFlipCardLayout.performClick();
        }
    }

    class ReadTextListener implements ReadText.ReadTextListener {
        public void onDone() {
            if (ReadText.getmQuestionAnswer() == SoundSide.QUESTION) {
                mAutomaticAnswer.scheduleAutomaticDisplayAnswer();
            } else if (ReadText.getmQuestionAnswer() == SoundSide.ANSWER) {
                mAutomaticAnswer.scheduleAutomaticDisplayQuestion();
            }
        }
    }

    protected void initTimer() {
        final TypedValue typedValue = new TypedValue();
        mShowTimer = mCurrentCard.showTimer();
        if (mShowTimer && mCardTimer.getVisibility() == View.INVISIBLE) {
            mCardTimer.setVisibility(View.VISIBLE);
        } else if (!mShowTimer && mCardTimer.getVisibility() != View.INVISIBLE) {
            mCardTimer.setVisibility(View.INVISIBLE);
        }
        // Set normal timer color
        getTheme().resolveAttribute(android.R.attr.textColor, typedValue, true);
        mCardTimer.setTextColor(typedValue.data);

        mCardTimer.setBase(getElapsedRealTime());
        mCardTimer.start();

        // Stop and highlight the timer if it reaches the time limit.
        getTheme().resolveAttribute(R.attr.maxTimerColor, typedValue, true);
        final int limit = mCurrentCard.timeLimit();
        mCardTimer.setOnChronometerTickListener(chronometer -> {
            long elapsed = getElapsedRealTime() - chronometer.getBase();
            if (elapsed >= limit) {
                chronometer.setTextColor(typedValue.data);
                chronometer.stop();
            }
        });
    }

    public void displayCardQuestion() {
        displayCardQuestion(false);

        // js api initialisation / reset
        jsApiInit();
    }

    /** String, as it will be displayed in the web viewer. Sound/video removed, image escaped...
     Or warning if required*/
    private String displayString(boolean reload) {
        if (mCurrentCard.isEmpty()) {
            return getResources().getString(R.string.empty_card_warning);
        } else {
            String question = mCurrentCard.q(reload);
            question = getCol().getMedia().escapeImages(question);
            question = mTypeAnswer.filterQuestion(question);

            Timber.v("question: '%s'", question);

            return CardAppearance.enrichWithQADiv(question, false);
        }
    }

    protected void displayCardQuestion(boolean reload) {
        Timber.d("displayCardQuestion()");
        sDisplayAnswer = false;
        mBackButtonPressedToReturn = false;

        setInterface();

        String displayString = displayString(reload);
        if (!mCurrentCard.isEmpty() && mTypeAnswer.validForEditText()) {
            // Show text entry based on if the user wants to write the answer
            mAnswerField.setVisibility(View.VISIBLE);
            LanguageHintService.applyLanguageHint(mAnswerField, mTypeAnswer.getLanguageHint());
        } else {
            mAnswerField.setVisibility(View.GONE);
        }

        //if (mSpeakText) {
        // ReadText.setLanguageInformation(Model.getModel(DeckManager.getMainDeck(),
        // mCurrentCard.getCardModelId(), false).getId(), mCurrentCard.getCardModelId());
        //}

        updateCard(displayString);
        hideEaseButtons();

        mAutomaticAnswer.onDisplayQuestion();
        // If Card-based TTS is enabled, we "automatic display" after the TTS has finished as we don't know the duration
        if (!mSpeakText) {
            mAutomaticAnswer.scheduleAutomaticDisplayAnswer(mUseTimerDynamicMS);
        }


        Timber.i("AbstractFlashcardViewer:: Question successfully shown for card id %d", mCurrentCard.getId());
    }

    protected void displayCardAnswer() {
        // #7294 Required in case the animation end action does not fire:
        actualHideEaseButtons();
        Timber.d("displayCardAnswer()");
        mMissingImageHandler.onCardSideChange();
        mBackButtonPressedToReturn = false;

        // prevent answering (by e.g. gestures) before card is loaded
        if (mCurrentCard == null) {
            return;
        }

        // Explicitly hide the soft keyboard. It *should* be hiding itself automatically,
        // but sometimes failed to do so (e.g. if an OnKeyListener is attached).
        if (mTypeAnswer.validForEditText()) {
            InputMethodManager inputMethodManager = (InputMethodManager) getSystemService(Context.INPUT_METHOD_SERVICE);
            inputMethodManager.hideSoftInputFromWindow(mAnswerField.getWindowToken(), 0);
        }

        sDisplayAnswer = true;

        String answer = mCurrentCard.a();

        mSoundPlayer.stopSounds();
        answer = getCol().getMedia().escapeImages(answer);

        mAnswerField.setVisibility(View.GONE);
        // Clean up the user answer and the correct answer
        if (!mTypeAnswer.useInputTag()) {
            mTypeAnswer.setInput(mAnswerField.getText().toString());
        }
        answer = mTypeAnswer.filterAnswer(answer);

        mIsSelecting = false;
        updateCard(CardAppearance.enrichWithQADiv(answer, true));
        displayAnswerBottomBar();

        mAutomaticAnswer.onDisplayAnswer();
        // If Card-based TTS is enabled, we "automatic display" after the TTS has finished as we don't know the duration
        if (!mSpeakText) {
            mAutomaticAnswer.scheduleAutomaticDisplayQuestion(mUseTimerDynamicMS);
        }
    }


    @Override
    public void scrollCurrentCardBy(int dy) {
        processCardAction(cardWebView -> {
            if (dy != 0 && cardWebView.canScrollVertically(dy)) {
                cardWebView.scrollBy(0, dy);
            }
        });
    }


    @Override
    public void tapOnCurrentCard(int x, int y) {
        // assemble suitable ACTION_DOWN and ACTION_UP events and forward them to the card's handler
        MotionEvent eDown = MotionEvent.obtain(SystemClock.uptimeMillis(),
                SystemClock.uptimeMillis(), MotionEvent.ACTION_DOWN, x, y,
                1, 1, 0, 1, 1, 0, 0);
        processCardAction(cardWebView -> cardWebView.dispatchTouchEvent(eDown));

        MotionEvent eUp = MotionEvent.obtain(eDown.getDownTime(),
                SystemClock.uptimeMillis(), MotionEvent.ACTION_UP, x, y,
                1, 1, 0, 1, 1, 0, 0);
        processCardAction(cardWebView -> cardWebView.dispatchTouchEvent(eUp));

    }


    /**
     * getAnswerFormat returns the answer part of this card's template as entered by user, without any parsing
     */
    public String getAnswerFormat() {
        Model model = mCurrentCard.model();
        JSONObject template;
        if (model.isStd()) {
            template = model.getJSONArray("tmpls").getJSONObject(mCurrentCard.getOrd());
        } else {
            template = model.getJSONArray("tmpls").getJSONObject(0);
        }

        return template.getString("afmt");
    }

    private void addAnswerSounds(String answer) {
        // don't add answer sounds multiple times, such as when reshowing card after exiting editor
        // additionally, this condition reduces computation time
        if (!mAnswerSoundsAdded) {
            String answerSoundSource = removeFrontSideAudio(answer);
            mSoundPlayer.addSounds(mBaseUrl, answerSoundSource, SoundSide.ANSWER);
            mAnswerSoundsAdded = true;
        }
    }

    protected boolean isInNightMode() {
        return mCardAppearance.isNightMode();
    }


    private void updateCard(final String newContent) {
        Timber.d("updateCard()");

        mUseTimerDynamicMS = 0;

        // Add CSS for font color and font size
        if (mCurrentCard == null) {
            processCardAction(cardWebView -> cardWebView.getSettings().setDefaultFontSize(calculateDynamicFontSize(newContent)));
        }

        if (sDisplayAnswer) {
            addAnswerSounds(newContent);
        } else {
            // reset sounds each time first side of card is displayed, which may happen repeatedly without ever
            // leaving the card (such as when edited)
            mSoundPlayer.resetSounds();
            mAnswerSoundsAdded = false;
            mSoundPlayer.addSounds(mBaseUrl, newContent, SoundSide.QUESTION);
            if (mAutomaticAnswer.isEnabled() && !mAnswerSoundsAdded && getConfigForCurrentCard().optBoolean("autoplay", false)) {
                addAnswerSounds(mCurrentCard.a());
            }
        }

        String content = Sound.expandSounds(mBaseUrl, newContent);

        content = CardAppearance.fixBoldStyle(content);

        Timber.v("content card = \n %s", content);

        String style = mCardAppearance.getStyle();
        Timber.v("::style:: / %s", style);

        // CSS class for card-specific styling
        String cardClass = mCardAppearance.getCardClass(mCurrentCard.getOrd() + 1, Themes.getCurrentTheme(this));

        String scripts = "";
        if (MathJax.textContainsMathjax(content)) {
            cardClass += " mathjax-needs-to-render";
            scripts += "        <script src=\"file:///android_asset/mathjax/conf.js\"> </script>\n" +
                    "        <script src=\"file:///android_asset/mathjax/tex-chtml.js\"> </script>";
        }

        if (isInNightMode()) {
            if (!mCardAppearance.hasUserDefinedNightMode(mCurrentCard)) {
                content = HtmlColors.invertColors(content);
            }
        }

        mCardContent = mCardTemplate.render(content, style, scripts, cardClass);
        Timber.d("base url = %s", mBaseUrl);

        if (AnkiDroidApp.getSharedPrefs(this).getBoolean("html_javascript_debugging", false)) {
            try {
                try (FileOutputStream f = new FileOutputStream(new File(CollectionHelper.getCurrentAnkiDroidDirectory(this),
                        "card.html"))) {
                    f.write(mCardContent.getBytes());
                }
            } catch (IOException e) {
                Timber.d(e, "failed to save card");
            }
        }
        fillFlashcard();

        playSounds(false); // Play sounds if appropriate
    }

    /**
     * Plays sounds (or TTS, if configured) for currently shown side of card.
     *
     * @param doAudioReplay indicates an anki desktop-like replay call is desired, whose behavior is identical to
     *            pressing the keyboard shortcut R on the desktop
     */
    protected void playSounds(boolean doAudioReplay) {
        boolean replayQuestion = getConfigForCurrentCard().optBoolean("replayq", true);

        if (getConfigForCurrentCard().optBoolean("autoplay", false) || doAudioReplay) {
            // Use TTS if TTS preference enabled and no other sound source
            boolean useTTS = mSpeakText &&
                    !(sDisplayAnswer && mSoundPlayer.hasAnswer()) && !(!sDisplayAnswer && mSoundPlayer.hasQuestion());
            // We need to play the sounds from the proper side of the card
            if (!useTTS) { // Text to speech not in effect here
                if (doAudioReplay && replayQuestion && sDisplayAnswer) {
                    // only when all of the above are true will question be played with answer, to match desktop
                    playSounds(SoundSide.QUESTION_AND_ANSWER);
                } else if (sDisplayAnswer) {
                    playSounds(SoundSide.ANSWER);
                    if (mAutomaticAnswer.isEnabled()) {
                        mUseTimerDynamicMS = mSoundPlayer.getSoundsLength(SoundSide.ANSWER);
                    }
                } else { // question is displayed
                    playSounds(SoundSide.QUESTION);
                    // If the user wants to show the answer automatically
                    if (mAutomaticAnswer.isEnabled()) {
                        mUseTimerDynamicMS = mSoundPlayer.getSoundsLength(SoundSide.QUESTION_AND_ANSWER);
                    }
                }
            } else { // Text to speech is in effect here
                // If the question is displayed or if the question should be replayed, read the question
                if (mTtsInitialized) {
                    if (!sDisplayAnswer || doAudioReplay && replayQuestion) {
                        mTTS.readCardText(this, mCurrentCard, SoundSide.QUESTION);
                    }
                    if (sDisplayAnswer) {
                        mTTS.readCardText(this, mCurrentCard, SoundSide.ANSWER);
                    }
                } else {
                    mReplayOnTtsInit = true;
                }
            }
        }
    }

    private void playSounds(SoundSide questionAndAnswer) {
        mSoundPlayer.playSounds(questionAndAnswer, getSoundErrorListener());
    }

    private Sound.OnErrorListener getSoundErrorListener() {
        return (mp, what, extra, path) -> {
            Timber.w("Media Error: (%d, %d). Calling OnCompletionListener", what, extra);
            try {
                File file = new File(path);
                if (!file.exists()) {
                    mMissingImageHandler.processMissingSound(file, this::displayCouldNotFindMediaSnackbar);
                }
            } catch (Exception e) {
                Timber.w(e);
                return false;
            }

            return false;
        };
    }


    /**
     * Shows the dialogue for selecting TTS for the current card and cardside.
     */
    protected void showSelectTtsDialogue() {
        if (mTtsInitialized) {
            mTTS.selectTts(this, mCurrentCard, sDisplayAnswer ? SoundSide.ANSWER : SoundSide.QUESTION);
        }
    }


    /**
     * Returns the configuration for the current {@link Card}.
     *
     * @return The configuration for the current {@link Card}
     */
    private DeckConfig getConfigForCurrentCard() {
        return getCol().getDecks().confForDid(CardUtils.getDeckIdForCard(mCurrentCard));
    }


    public void fillFlashcard() {
        Timber.d("fillFlashcard()");
        Timber.d("base url = %s", mBaseUrl);
        if (mCardContent == null) {
            Timber.w("fillFlashCard() called with no card content");
            return;
        }
        final String cardContent = mCardContent;
        processCardAction(cardWebView -> loadContentIntoCard(cardWebView, cardContent));
        mGestureDetectorImpl.onFillFlashcard();
        if (mShowTimer && mCardTimer.getVisibility() == View.INVISIBLE) {
            switchTopBarVisibility(View.VISIBLE);
        }
        if (!sDisplayAnswer) {
            updateForNewCard();
        }
    }


    private void loadContentIntoCard(WebView card, String content) {
        if (card != null) {
            card.getSettings().setMediaPlaybackRequiresUserGesture(!getConfigForCurrentCard().optBoolean("autoplay"));
            card.loadDataWithBaseURL(mViewerUrl, content, "text/html", "utf-8", null);
        }
    }


    public static Card getEditorCard() {
        return sEditorCard;
    }


    private void unblockControls() {
        mControlBlocked = ControlBlock.UNBLOCKED;
        mCardFrame.setEnabled(true);
        mFlipCardLayout.setEnabled(true);

        switch (mCurrentEase) {
            case EASE_1:
                mEase1Layout.setClickable(true);
                mEase2Layout.setEnabled(true);
                mEase3Layout.setEnabled(true);
                mEase4Layout.setEnabled(true);
                break;

            case EASE_2:
                mEase1Layout.setEnabled(true);
                mEase2Layout.setClickable(true);
                mEase3Layout.setEnabled(true);
                mEase4Layout.setEnabled(true);
                break;

            case EASE_3:
                mEase1Layout.setEnabled(true);
                mEase2Layout.setEnabled(true);
                mEase3Layout.setClickable(true);
                mEase4Layout.setEnabled(true);
                break;

            case EASE_4:
                mEase1Layout.setEnabled(true);
                mEase2Layout.setEnabled(true);
                mEase3Layout.setEnabled(true);
                mEase4Layout.setClickable(true);
                break;

            default:
                mEase1Layout.setEnabled(true);
                mEase2Layout.setEnabled(true);
                mEase3Layout.setEnabled(true);
                mEase4Layout.setEnabled(true);
                break;
        }

        if (mPrefWhiteboard && mWhiteboard != null) {
            mWhiteboard.setEnabled(true);
        }

        if (mTypeAnswer.validForEditText()) {
            mAnswerField.setEnabled(true);
        }
        mTouchLayer.setVisibility(View.VISIBLE);
        mInAnswer = false;
        invalidateOptionsMenu();
    }


    /**
     * @param quick Whether we expect the control to come back quickly
     */
    @VisibleForTesting
    protected void blockControls(boolean quick) {
        if (quick) {
            mControlBlocked = ControlBlock.QUICK;
        } else {
            mControlBlocked = ControlBlock.SLOW;
        }
        mCardFrame.setEnabled(false);
        mFlipCardLayout.setEnabled(false);
        mTouchLayer.setVisibility(View.INVISIBLE);
        mInAnswer = true;

        switch (mCurrentEase) {
            case EASE_1:
                mEase1Layout.setClickable(false);
                mEase2Layout.setEnabled(false);
                mEase3Layout.setEnabled(false);
                mEase4Layout.setEnabled(false);
                break;

            case EASE_2:
                mEase1Layout.setEnabled(false);
                mEase2Layout.setClickable(false);
                mEase3Layout.setEnabled(false);
                mEase4Layout.setEnabled(false);
                break;

            case EASE_3:
                mEase1Layout.setEnabled(false);
                mEase2Layout.setEnabled(false);
                mEase3Layout.setClickable(false);
                mEase4Layout.setEnabled(false);
                break;

            case EASE_4:
                mEase1Layout.setEnabled(false);
                mEase2Layout.setEnabled(false);
                mEase3Layout.setEnabled(false);
                mEase4Layout.setClickable(false);
                break;

            default:
                mEase1Layout.setEnabled(false);
                mEase2Layout.setEnabled(false);
                mEase3Layout.setEnabled(false);
                mEase4Layout.setEnabled(false);
                break;
        }

        if (mPrefWhiteboard && mWhiteboard != null) {
            mWhiteboard.setEnabled(false);
        }

        if (mTypeAnswer.validForEditText()) {
            mAnswerField.setEnabled(false);
        }
        invalidateOptionsMenu();
    }


    /**
     * Select Text in the webview and automatically sends the selected text to the clipboard. From
     * http://cosmez.blogspot.com/2010/04/webview-emulateshiftheld-on-android.html
     */
    @SuppressWarnings("deprecation") // Tracked separately in Github as #5024
    private void selectAndCopyText() {
        try {
            KeyEvent shiftPressEvent = new KeyEvent(0, 0, KeyEvent.ACTION_DOWN, KeyEvent.KEYCODE_SHIFT_LEFT, 0, 0);
            processCardAction(shiftPressEvent::dispatch);
            shiftPressEvent.isShiftPressed();
            mIsSelecting = true;
        } catch (Exception e) {
            throw new AssertionError(e);
        }
    }

    protected boolean buryCard() {
        return dismiss(new CollectionTask.BuryCard(mCurrentCard));
    }

    protected boolean suspendCard() {
        return dismiss(new CollectionTask.SuspendCard(mCurrentCard));
    }

    protected boolean suspendNote() {
        return dismiss(new CollectionTask.SuspendNote(mCurrentCard));
    }

    protected boolean buryNote() {
        return dismiss(new CollectionTask.BuryNote(mCurrentCard));
    }

    public boolean executeCommand(@NonNull ViewerCommand which) {
        //noinspection ConstantConditions - remove this once we move to kotlin
        if (which == null) {
            Timber.w("command should not be null");
            which = COMMAND_NOTHING;
        }
        if (isControlBlocked() && which != COMMAND_EXIT) {
            return false;
        }
        switch (which) {
            case COMMAND_NOTHING:
                return true;
            case COMMAND_SHOW_ANSWER:
                if (sDisplayAnswer) {
                    return false;
                }
                displayCardAnswer();
                return true;
            case COMMAND_FLIP_OR_ANSWER_EASE1:
                flipOrAnswerCard(EASE_1);
                return true;
            case COMMAND_FLIP_OR_ANSWER_EASE2:
                flipOrAnswerCard(EASE_2);
                return true;
            case COMMAND_FLIP_OR_ANSWER_EASE3:
                flipOrAnswerCard(EASE_3);
                return true;
            case COMMAND_FLIP_OR_ANSWER_EASE4:
                flipOrAnswerCard(EASE_4);
                return true;
            case COMMAND_FLIP_OR_ANSWER_RECOMMENDED:
                flipOrAnswerCard(getRecommendedEase(false));
                return true;
            case COMMAND_FLIP_OR_ANSWER_BETTER_THAN_RECOMMENDED:
                flipOrAnswerCard(getRecommendedEase(true));
                return true;
            case COMMAND_EXIT:
                closeReviewer(RESULT_DEFAULT, false);
                return true;
            case COMMAND_UNDO:
                if (!isUndoAvailable()) {
                    return false;
                }
                undo();
                return true;
            case COMMAND_EDIT:
                editCard();
                return true;
            case COMMAND_CARD_INFO:
                openCardInfo();
                return true;
            case COMMAND_TAG:
                showTagsDialog();
                return true;
            case COMMAND_MARK:
                onMark(mCurrentCard);
                return true;
            case COMMAND_LOOKUP:
                lookUpOrSelectText();
                return true;
            case COMMAND_BURY_CARD:
                return buryCard();
            case COMMAND_BURY_NOTE:
                return buryNote();
            case COMMAND_SUSPEND_CARD:
                return suspendCard();
            case COMMAND_SUSPEND_NOTE:
                return suspendNote();
            case COMMAND_DELETE:
                showDeleteNoteDialog();
                return true;
            case COMMAND_PLAY_MEDIA:
                playSounds(true);
                return true;
            case COMMAND_TOGGLE_FLAG_RED:
                toggleFlag(FLAG_RED);
                return true;
            case COMMAND_TOGGLE_FLAG_ORANGE:
                toggleFlag(FLAG_ORANGE);
                return true;
            case COMMAND_TOGGLE_FLAG_GREEN:
                toggleFlag(FLAG_GREEN);
                return true;
            case COMMAND_TOGGLE_FLAG_BLUE:
                toggleFlag(FLAG_BLUE);
                return true;
            case COMMAND_TOGGLE_FLAG_PINK:
                toggleFlag(FLAG_PINK);
                return true;
            case COMMAND_TOGGLE_FLAG_TURQUOISE:
                toggleFlag(FLAG_TURQUOISE);
                return true;
            case COMMAND_TOGGLE_FLAG_PURPLE:
                toggleFlag(FLAG_PURPLE);
                return true;
            case COMMAND_UNSET_FLAG:
                onFlag(mCurrentCard, FLAG_NONE);
                return true;
            case COMMAND_PAGE_UP:
                onPageUp();
                return true;
            case COMMAND_PAGE_DOWN:
                onPageDown();
                return true;
            case COMMAND_ABORT_AND_SYNC:
                abortAndSync();
                return true;
            case COMMAND_RECORD_VOICE:
                recordVoice();
                return true;
            case COMMAND_REPLAY_VOICE:
                replayVoice();
                return true;
            case COMMAND_TOGGLE_WHITEBOARD:
                toggleWhiteboard();
                return true;
            default:
                Timber.w("Unknown command requested: %s", which);
                return false;
        }
    }


    protected void replayVoice() {
        // intentionally blank
    }


    protected void recordVoice() {
        // intentionally blank
    }


    protected void toggleWhiteboard() {
        // intentionally blank
    }

    private void abortAndSync() {
        closeReviewer(RESULT_ABORT_AND_SYNC, true);
    }


    protected void openCardInfo() {
        if (mCurrentCard == null) {
            UIUtils.showThemedToast(this, getString(R.string.multimedia_editor_something_wrong), true);
            return;
        }
        Intent intent = new Intent(this, CardInfo.class);
        intent.putExtra("cardId", mCurrentCard.getId());
        startActivityWithAnimation(intent, FADE);
    }


    /** Displays a snackbar which does not obscure the answer buttons */
    protected void showSnackbar(String mainText, @StringRes int buttonText, OnClickListener onClickListener) {
        // BUG: Moving from full screen to non-full screen obscures the buttons

        Snackbar sb = UIUtils.getSnackbar(this, mainText, Snackbar.LENGTH_LONG, buttonText, onClickListener, mCardWebView, null);

        View easeButtons = findViewById(R.id.answer_options_layout);
        View previewButtons = findViewById(R.id.preview_buttons_layout);

        View upperView = previewButtons != null && previewButtons.getVisibility() != View.GONE ? previewButtons : easeButtons;

        // we need to check for View.GONE as setting the anchor does not seem to respect this property
        // (there's a gap even if the view is invisible)

        if (upperView != null && upperView.getVisibility() != View.GONE) {
            View sbView = sb.getView();
            CoordinatorLayout.LayoutParams layoutParams = (CoordinatorLayout.LayoutParams) sbView.getLayoutParams();
            layoutParams.setAnchorId(upperView.getId());
            layoutParams.anchorGravity = Gravity.TOP;
            layoutParams.gravity = Gravity.TOP;
            sbView.setLayoutParams(layoutParams);
        }

        sb.show();
    }


    private void onPageUp() {
        //pageUp performs a half scroll, we want a full page
        processCardAction(cardWebView -> {
            cardWebView.pageUp(false);
            cardWebView.pageUp(false);
        });
    }

    private void onPageDown() {
        processCardAction(cardWebView -> {
            cardWebView.pageDown(false);
            cardWebView.pageDown(false);
        });
    }


    private void toggleFlag(@FlagDef int flag) {
        if (mCurrentCard.userFlag() == flag) {
            Timber.i("Toggle flag: unsetting flag");
            onFlag(mCurrentCard, FLAG_NONE);
        } else {
            Timber.i("Toggle flag: Setting flag to %d", flag);
            onFlag(mCurrentCard, flag);
        }
    }

    protected void performClickWithVisualFeedback(int ease) {
        // Delay could potentially be lower - testing with 20 left a visible "click"
        switch (ease) {
            case EASE_1:
                performClickWithVisualFeedback(mEase1Layout);
                break;
            case EASE_2:
                performClickWithVisualFeedback(mEase2Layout);
                break;
            case EASE_3:
                performClickWithVisualFeedback(mEase3Layout);
                break;
            case EASE_4:
                performClickWithVisualFeedback(mEase4Layout);
                break;
        }
    }


    private void performClickWithVisualFeedback(LinearLayout easeLayout) {
        easeLayout.requestFocus();
        easeLayout.performClick();
    }


    @VisibleForTesting
    protected boolean isUndoAvailable() {
        return getCol().undoAvailable();
    }

    // ----------------------------------------------------------------------------
    // INNER CLASSES
    // ----------------------------------------------------------------------------

    /**
     * Provides a hook for calling "alert" from javascript. Useful for debugging your javascript.
     */
    public static final class AnkiDroidWebChromeClient extends WebChromeClient {
        @Override
        public boolean onJsAlert(WebView view, String url, String message, JsResult result) {
            Timber.i("AbstractFlashcardViewer:: onJsAlert: %s", message);
            result.confirm();
            return true;
        }
    }


    protected void closeReviewer(int result, boolean saveDeck) {
        // Stop the mic recording if still pending
        if (mMicToolBar != null) {
            mMicToolBar.notifyStopRecord();
        }
        // Remove the temporary audio file
        if (mTempAudioPath != null) {
            File tempAudioPathToDelete = new File(mTempAudioPath);
            if (tempAudioPathToDelete.exists()) {
                tempAudioPathToDelete.delete();
            }
        }

        mAutomaticAnswer.disable();
        mTimerHandler.removeCallbacks(mRemoveChosenAnswerText);
        mLongClickHandler.removeCallbacks(mLongClickTestRunnable);
        mLongClickHandler.removeCallbacks(mStartLongClickAction);

        AbstractFlashcardViewer.this.setResult(result);

        if (saveDeck) {
            UIUtils.saveCollectionInBackground();
        }
        finishWithAnimation(END);
    }


    protected void refreshActionBar() {
        supportInvalidateOptionsMenu();
    }

    /** Fixing bug 720: <input> focus, thanks to pablomouzo on android issue 7189 */
    class MyWebView extends WebView {

        public MyWebView(Context context) {
            super(context);
        }


        @Override
        public void loadDataWithBaseURL(@Nullable String baseUrl, String data, @Nullable String mimeType, @Nullable String encoding, @Nullable String historyUrl) {
            if (!AbstractFlashcardViewer.this.isDestroyed()) {
                super.loadDataWithBaseURL(baseUrl, data, mimeType, encoding, historyUrl);
            } else {
                Timber.w("Not loading card - Activity is in the process of being destroyed.");
            }
        }


        @Override
        protected void onScrollChanged(int horiz, int vert, int oldHoriz, int oldVert) {
            super.onScrollChanged(horiz, vert, oldHoriz, oldVert);
            if (Math.abs(horiz - oldHoriz) > Math.abs(vert - oldVert)) {
                mIsXScrolling = true;
                mScrollHandler.removeCallbacks(mScrollXRunnable);
                mScrollHandler.postDelayed(mScrollXRunnable, 300);
            } else {
                mIsYScrolling = true;
                mScrollHandler.removeCallbacks(mScrollYRunnable);
                mScrollHandler.postDelayed(mScrollYRunnable, 300);
            }
        }

        @Override
        public boolean onTouchEvent(MotionEvent event) {
            if (event.getAction() == MotionEvent.ACTION_DOWN) {
                ViewParent scrollParent = findScrollParent(this);
                if (scrollParent != null) {
                    scrollParent.requestDisallowInterceptTouchEvent(true);
                }
            }
            return super.onTouchEvent(event);
        }


        @Override
        protected void onOverScrolled(int scrollX, int scrollY, boolean clampedX, boolean clampedY) {
            if (clampedX) {
                ViewParent scrollParent = findScrollParent(this);
                if (scrollParent != null) {
                    scrollParent.requestDisallowInterceptTouchEvent(false);
                }
            }
            super.onOverScrolled(scrollX, scrollY, clampedX, clampedY);
        }


        private ViewParent findScrollParent(View current) {
            ViewParent parent = current.getParent();
            if (parent == null) {
                return null;
            }
            if (parent instanceof FullDraggableContainer) {
                return parent;
            } else if (parent instanceof View) {
                return findScrollParent((View) parent);
            }
            return null;
        }

        @SuppressWarnings("deprecation") //  #7111: new Handler()
        private final Handler mScrollHandler = new Handler();
        private final Runnable mScrollXRunnable = () -> mIsXScrolling = false;
        private final Runnable mScrollYRunnable = () -> mIsYScrolling = false;

    }

    class MyGestureDetector extends SimpleOnGestureListener {
        //Android design spec for the size of the status bar.
        private static final int NO_GESTURE_BORDER_DIP = 24;

        @Override
        public boolean onFling(MotionEvent e1, MotionEvent e2, float velocityX, float velocityY) {
            Timber.d("onFling");

            //#5741 - A swipe from the top caused delayedHide to be triggered,
            //accepting a gesture and quickly disabling the status bar, which wasn't ideal.
            //it would be lovely to use e1.getEdgeFlags(), but alas, it doesn't work.
            if (isTouchingEdge(e1)) {
                Timber.d("ignoring edge fling");
                return false;
            }

            // Go back to immersive mode if the user had temporarily exited it (and then execute swipe gesture)
            AbstractFlashcardViewer.this.onFling();
            if (mGesturesEnabled) {
                try {
                    float dy = e2.getY() - e1.getY();
                    float dx = e2.getX() - e1.getX();

                    mGestureProcessor.onFling(dx, dy, velocityX, velocityY, mIsSelecting, mIsXScrolling, mIsYScrolling);
                } catch (Exception e) {
                    Timber.e(e, "onFling Exception");
                }
            }
            return false;
        }


        private boolean isTouchingEdge(MotionEvent e1) {
            int height = mTouchLayer.getHeight();
            int width = mTouchLayer.getWidth();
            float margin = NO_GESTURE_BORDER_DIP * getResources().getDisplayMetrics().density + 0.5f;
            return e1.getX() < margin || e1.getY() < margin || height - e1.getY() < margin || width - e1.getX() < margin;
        }



        @Override
        public boolean onDoubleTap(MotionEvent e) {
            if (mGesturesEnabled) {
                mGestureProcessor.onDoubleTap();
            }
            return true;
        }


        @Override
        public boolean onSingleTapUp(MotionEvent e) {
            if (mTouchStarted) {
                mLongClickHandler.removeCallbacks(mLongClickTestRunnable);
                mTouchStarted = false;
            }
            return false;
        }


        @Override
        public boolean onSingleTapConfirmed(MotionEvent e) {
            // Go back to immersive mode if the user had temporarily exited it (and ignore the tap gesture)
            if (onSingleTap()) {
                return true;
            }
            executeTouchCommand(e);
            return false;
        }


        protected void executeTouchCommand(@NonNull MotionEvent e) {
            if (mGesturesEnabled && !mIsSelecting) {
                int height = mTouchLayer.getHeight();
                int width = mTouchLayer.getWidth();
                float posX = e.getX();
                float posY = e.getY();

                mGestureProcessor.onTap(height, width, posX, posY);
            }
            mIsSelecting = false;
            showLookupButtonIfNeeded();
        }


        public void onWebViewCreated(@NonNull WebView webView) {
            //intentionally blank
        }

        public void onFillFlashcard() {
            //intentionally blank
        }

        public boolean eventCanBeSentToWebView(@NonNull MotionEvent event) {
            return true;
        }
    }


    protected boolean onSingleTap() {
        return false;
    }


    protected void onFling() {

    }


    /** #6141 - blocks clicking links from executing "touch" gestures.
     * COULD_BE_BETTER: Make base class static and move this out of the CardViewer */
    class LinkDetectingGestureDetector extends AbstractFlashcardViewer.MyGestureDetector {
        /** A list of events to process when listening to WebView touches  */
        private final HashSet<MotionEvent> mDesiredTouchEvents = HashUtil.HashSetInit(2);
        /** A list of events we sent to the WebView (to block double-processing) */
        private final HashSet<MotionEvent> mDispatchedTouchEvents = HashUtil.HashSetInit(2);

        @Override
        public void onFillFlashcard() {
            Timber.d("Removing pending touch events for gestures");
            mDesiredTouchEvents.clear();
            mDispatchedTouchEvents.clear();
        }

        @Override
        public boolean eventCanBeSentToWebView(@NonNull MotionEvent event) {
            //if we processed the event, we don't want to perform it again
            return !mDispatchedTouchEvents.remove(event);
        }


        @Override
        protected void executeTouchCommand(@NonNull MotionEvent downEvent) {
            downEvent.setAction(MotionEvent.ACTION_DOWN);
            MotionEvent upEvent = MotionEvent.obtainNoHistory(downEvent);
            upEvent.setAction(MotionEvent.ACTION_UP);

            //mark the events we want to process
            mDesiredTouchEvents.add(downEvent);
            mDesiredTouchEvents.add(upEvent);

            //mark the events to can guard against double-processing
            mDispatchedTouchEvents.add(downEvent);
            mDispatchedTouchEvents.add(upEvent);

            Timber.d("Dispatching touch events");
            processCardAction(cardWebView -> {
                cardWebView.dispatchTouchEvent(downEvent);
                cardWebView.dispatchTouchEvent(upEvent);
            });
        }


        @SuppressLint("ClickableViewAccessibility")
        @Override
        public void onWebViewCreated(@NonNull WebView webView) {
            Timber.d("Initializing WebView touch handler");
            webView.setOnTouchListener((webViewAsView, motionEvent) -> {
                if (!mDesiredTouchEvents.remove(motionEvent)) {
                    return false;
                }

                //We need an associated up event so the WebView doesn't keep a selection
                //But we don't want to handle this as a touch event.
                if (motionEvent.getAction() == MotionEvent.ACTION_UP) {
                    return true;
                }

                WebView cardWebView = (WebView) webViewAsView;
                HitTestResult result;
                try {
                    result = cardWebView.getHitTestResult();
                } catch (Exception e) {
                    Timber.w(e, "Cannot obtain HitTest result");
                    return true;
                }

                if (isLinkClick(result)) {
                    Timber.v("Detected link click - ignoring gesture dispatch");
                    return true;
                }

                Timber.v("Executing continuation for click type: %d", result == null ? -178 : result.getType());
                super.executeTouchCommand(motionEvent);
                return true;
            });
        }


        private boolean isLinkClick(HitTestResult result) {
            if (result == null) {
                return false;
            }
            int type = result.getType();
            return type == HitTestResult.SRC_ANCHOR_TYPE
                    || type == HitTestResult.SRC_IMAGE_ANCHOR_TYPE;
        }
    }

    /**
     * Removes first occurrence in answerContent of any audio that is present due to use of
     * {{FrontSide}} on the answer.
     * @param answerContent     The content from which to remove front side audio.
     * @return                  The content stripped of audio due to {{FrontSide}} inclusion.
     */
    private String removeFrontSideAudio(String answerContent) {
        String answerFormat = getAnswerFormat();
        String newAnswerContent = answerContent;
        if (answerFormat.contains("{{FrontSide}}")) { // possible audio removal necessary
            String frontSideFormat = mCurrentCard._getQA(false).get("q");
            Matcher audioReferences = Sound.SOUND_PATTERN.matcher(frontSideFormat);
            // remove the first instance of audio contained in "{{FrontSide}}"
            while (audioReferences.find()) {
                newAnswerContent = newAnswerContent.replaceFirst(Pattern.quote(audioReferences.group()), "");
            }
        }
        return newAnswerContent;
    }

    /**
     * Public method to start new video player activity
     */
    public void playVideo(String path) {
        Timber.i("Launching Video: %s", path);
        Intent videoPlayer = new Intent(this, VideoPlayer.class);
        videoPlayer.putExtra("path", path);
        startActivityWithoutAnimation(videoPlayer);
    }

    /** Callback for when TTS has been initialized. */
    public void ttsInitialized() {
        mTtsInitialized = true;
        if (mReplayOnTtsInit) {
            playSounds(true);
        }
    }

    private void drawMark() {
        if (mCurrentCard == null) {
            return;
        }

        mCardMarker.displayMark(shouldDisplayMark());
    }


    protected boolean shouldDisplayMark() {
        return mCurrentCard.note().hasTag("marked");
    }


    protected void onMark(Card card) {
        if (card == null) {
            return;
        }
        Note note = card.note();
        if (note.hasTag("marked")) {
            note.delTag("marked");
        } else {
            note.addTag("marked");
        }
        note.flush();
        refreshActionBar();
        drawMark();
    }

    private void drawFlag() {
        if (mCurrentCard == null) {
            return;
        }
        mCardMarker.displayFlag(getFlagToDisplay());
    }


    protected @FlagDef int getFlagToDisplay() {
        return mCurrentCard.userFlag();
    }


    protected void onFlag(Card card, @FlagDef int flag) {
        if (card == null) {
            return;
        }
        card.setUserFlag(flag);
        card.flush();
        refreshActionBar();
        drawFlag();
        /* Following code would allow to update value of {{cardFlag}}.
           Anki does not update this value when a flag is changed, so
           currently this code would do something that anki itself
           does not do. I hope in the future Anki will correct that
           and this code may becomes useful.

        card._getQA(true); //force reload. Useful iff {{cardFlag}} occurs in the template
        if (sDisplayAnswer) {
            displayCardAnswer();
        } else {
            displayCardQuestion();
            } */
    }


    /**
     * @param dismiss An action to execute, to ignore current card and get another one
     * @return whether the action succeeded.
     */
    protected boolean dismiss(CollectionTask.DismissNote dismiss) {
        blockControls(false);
        TaskManager.launchCollectionTask(dismiss, new NextCardHandler());
        return true;
    }


    public Lock getWriteLock() {
        return mCardLock.writeLock();
    }


    public WebView getWebView() {
        return mCardWebView;
    }

    public Card getCurrentCard() {
        return mCurrentCard;
    }

    /** Refreshes the WebView after a crash */
    public void destroyWebViewFrame() {
        // Destroy the current WebView (to ensure WebView is GCed).
        // Otherwise, we get the following error:
        // "crash wasn't handled by all associated webviews, triggering application crash"
        mCardFrame.removeAllViews();
        mCardFrameParent.removeView(mCardFrame);
        // destroy after removal from the view - produces logcat warnings otherwise
        destroyWebView(mCardWebView);
        mCardWebView = null;
        // inflate a new instance of mCardFrame
        mCardFrame = inflateNewView(R.id.flashcard);
        // Even with the above, I occasionally saw the above error. Manually trigger the GC.
        // I'll keep this line unless I see another crash, which would point to another underlying issue.
        System.gc();
    }


    public void recreateWebViewFrame() {
        //we need to add at index 0 so gestures still go through.
        mCardFrameParent.addView(mCardFrame, 0);

        recreateWebView();
    }

    /** Signals from a WebView represent actions with no parameters */
    @VisibleForTesting
    static class WebViewSignalParserUtils {
        /** A signal which we did not know how to handle */
        public static final int SIGNAL_UNHANDLED = 0;
        /** A known signal which should perform a noop */
        public static final int SIGNAL_NOOP = 1;

        public static final int TYPE_FOCUS = 2;
        /** Tell the app that we no longer want to focus the WebView and should instead return keyboard focus to a
         * native answer input method. */
        public static final int RELINQUISH_FOCUS = 3;

        public static final int SHOW_ANSWER = 4;
        public static final int ANSWER_ORDINAL_1 = 5;
        public static final int ANSWER_ORDINAL_2 = 6;
        public static final int ANSWER_ORDINAL_3 = 7;
        public static final int ANSWER_ORDINAL_4 = 8;

        public static int getSignalFromUrl(String url) {
            switch (url) {
                case "signal:typefocus": return TYPE_FOCUS;
                case "signal:relinquishFocus": return RELINQUISH_FOCUS;
                case "signal:show_answer": return SHOW_ANSWER;
                case "signal:answer_ease1": return ANSWER_ORDINAL_1;
                case "signal:answer_ease2": return ANSWER_ORDINAL_2;
                case "signal:answer_ease3": return ANSWER_ORDINAL_3;
                case "signal:answer_ease4": return ANSWER_ORDINAL_4;
                default: break;
            }

            if (url.startsWith("signal:answer_ease")) {
                Timber.w("Unhandled signal: ease value: %s", url);
                return SIGNAL_NOOP;
            }

            return SIGNAL_UNHANDLED; //unknown, or not a signal.
        }
    }

    protected class CardViewerWebClient extends WebViewClient {
        private WebViewAssetLoader mLoader;

        CardViewerWebClient(WebViewAssetLoader loader) {
            super();

            mLoader = loader;
        }

        @Override
        @TargetApi(Build.VERSION_CODES.N)
        public boolean shouldOverrideUrlLoading(WebView view, WebResourceRequest request) {
            String url = request.getUrl().toString();
            Timber.d("Obtained URL from card: '%s'", url);
            return filterUrl(url);
        }


        @Nullable
        @Override
        @SuppressWarnings("deprecation") // required for lower APIs (I think)
        public WebResourceResponse shouldInterceptRequest(WebView view, String url) {
            // response is null if nothing required
            if (isLoadedFromProtocolRelativeUrl(url)) {
                mMissingImageHandler.processInefficientImage(AbstractFlashcardViewer.this::displayMediaUpgradeRequiredSnackbar);
            }

            if (isLoadedFromHttpUrl(url)) {
                //shouldInterceptRequest is not running on the UI thread.
                AbstractFlashcardViewer.this.runOnUiThread(() -> mDisplayMediaLoadedFromHttpWarningSnackbar.execOnceForReference(mCurrentCard));
            }

            return null;
        }


        @Override
        @TargetApi(Build.VERSION_CODES.N)
        public WebResourceResponse shouldInterceptRequest(WebView view, WebResourceRequest request) {
            Uri url = request.getUrl();
            WebResourceResponse result = mLoader.shouldInterceptRequest(url);

            if (result != null) {
                return result;
            }

            if (!AdaptionUtil.hasWebBrowser(getBaseContext())) {
                String scheme = url.getScheme().trim();
                if ("http".equalsIgnoreCase(scheme) || "https".equalsIgnoreCase(scheme)) {
                    String response = getResources().getString(R.string.no_outgoing_link_in_cardbrowser);
                    return new WebResourceResponse("text/html", "utf-8", new ByteArrayInputStream(response.getBytes()));
                }
            }

            if (isLoadedFromProtocolRelativeUrl(request.getUrl().toString())) {
                mMissingImageHandler.processInefficientImage(AbstractFlashcardViewer.this::displayMediaUpgradeRequiredSnackbar);
            }

            if (isLoadedFromHttpUrl(url)) {
                //shouldInterceptRequest is not running on the UI thread.
                AbstractFlashcardViewer.this.runOnUiThread(() -> mDisplayMediaLoadedFromHttpWarningSnackbar.execOnceForReference(mCurrentCard));
            }

            return null;
        }

        protected boolean isLoadedFromHttpUrl(String url) {
            return url.trim().toLowerCase().startsWith("http");
        }

        protected boolean isLoadedFromHttpUrl(Uri uri) {
            return uri.getScheme().equalsIgnoreCase("http");
        }

        protected boolean isLoadedFromProtocolRelativeUrl(String url) {
            // a URL provided as "//wikipedia.org" is currently transformed to file://wikipedia.org, we can catch this
            // because <img src="x.png"> maps to file:///.../x.png
            return url.startsWith("file://") && !url.startsWith("file:///");
        }

        @Override
        public void onReceivedError(WebView view, WebResourceRequest request, WebResourceError error) {
            super.onReceivedError(view, request, error);
            mMissingImageHandler.processFailure(request, AbstractFlashcardViewer.this::displayCouldNotFindMediaSnackbar);
        }


        @Override
        public void onReceivedHttpError(WebView view, WebResourceRequest request, WebResourceResponse errorResponse) {
            super.onReceivedHttpError(view, request, errorResponse);
            mMissingImageHandler.processFailure(request, AbstractFlashcardViewer.this::displayCouldNotFindMediaSnackbar);
        }


        @Override
        @SuppressWarnings("deprecation") // tracked as #5017 in github
        public boolean shouldOverrideUrlLoading(WebView view, String url) {
            return filterUrl(url);
        }


        // Filter any links using the custom "playsound" protocol defined in Sound.java.
        // We play sounds through these links when a user taps the sound icon.
        private boolean filterUrl(String url) {
            if (url.startsWith("playsound:")) {
                controlSound(url);
                return true;
            }
            if (url.startsWith("file") || url.startsWith("data:")) {
                return false; // Let the webview load files, i.e. local images.
            }
            if (url.startsWith("typeblurtext:")) {
                // Store the text the javascript has send us…
                mTypeAnswer.setInput(decodeUrl(url.replaceFirst("typeblurtext:", "")));
                // … and show the “SHOW ANSWER” button again.
                mFlipCardLayout.setVisibility(View.VISIBLE);
                return true;
            }
            if (url.startsWith("typeentertext:")) {
                // Store the text the javascript has send us…
                mTypeAnswer.setInput(decodeUrl(url.replaceFirst("typeentertext:", "")));
                // … and show the answer.
                mFlipCardLayout.performClick();
                return true;
            }
            // Show options menu from WebView
            if (url.startsWith("signal:anki_show_options_menu")) {
                if (isFullscreen()) {
                    openOptionsMenu();
                } else {
                    UIUtils.showThemedToast(AbstractFlashcardViewer.this, getString(R.string.ankidroid_turn_on_fullscreen_options_menu), true);
                }
                return true;
            }

            // Show Navigation Drawer from WebView
            if (url.startsWith("signal:anki_show_navigation_drawer")) {
                if (isFullscreen()) {
                    AbstractFlashcardViewer.this.onNavigationPressed();
                } else {
                    UIUtils.showThemedToast(AbstractFlashcardViewer.this, getString(R.string.ankidroid_turn_on_fullscreen_nav_drawer), true);
                }
                return true;
            }

            // card.html reload
            if (url.startsWith("signal:reload_card_html")) {
                redrawCard();
                return true;
            }
            // mark card using javascript
            if (url.startsWith("signal:mark_current_card")) {
                if (isAnkiApiNull(MARK_CARD)) {
                    showDeveloperContact(ankiJsErrorCodeDefault);
                    return true;
                } else if (mJsApiListMap.get(MARK_CARD)) {
                    executeCommand(COMMAND_MARK);
                } else {
                    // see 02-string.xml
                    showDeveloperContact(ankiJsErrorCodeMarkCard);
                }
                return true;
            }
            // flag card (blue, green, orange, red) using javascript from AnkiDroid webview
            if (url.startsWith("signal:flag_")) {
                if (isAnkiApiNull(TOGGLE_FLAG)) {
                    showDeveloperContact(ankiJsErrorCodeDefault);
                    return true;
                } else if (!mJsApiListMap.get(TOGGLE_FLAG)) {
                    // see 02-string.xml
                    showDeveloperContact(ankiJsErrorCodeFlagCard);
                    return true;
                }

                String flag = url.replaceFirst("signal:flag_","");
                switch (flag) {
                    case "none": executeCommand(COMMAND_UNSET_FLAG);
                        return true;
                    case "red": executeCommand(COMMAND_TOGGLE_FLAG_RED);
                        return true;
                    case "orange": executeCommand(COMMAND_TOGGLE_FLAG_ORANGE);
                        return true;
                    case "green": executeCommand(COMMAND_TOGGLE_FLAG_GREEN);
                        return true;
                    case "blue": executeCommand(COMMAND_TOGGLE_FLAG_BLUE);
                        return true;
                    default:
                        Timber.d("No such Flag found.");
                        return true;
                }
            }

            // Show toast using JS
            if (url.startsWith("signal:anki_show_toast:")) {
                String msg = url.replaceFirst("signal:anki_show_toast:", "");
                String msgDecode = decodeUrl(msg);
                UIUtils.showThemedToast(AbstractFlashcardViewer.this, msgDecode, true);
                return true;
            }

            int signalOrdinal = WebViewSignalParserUtils.getSignalFromUrl(url);
            switch (signalOrdinal) {
                case WebViewSignalParserUtils.SIGNAL_UNHANDLED:
                    break; //continue parsing
                case WebViewSignalParserUtils.SIGNAL_NOOP:
                    return true;
                case WebViewSignalParserUtils.TYPE_FOCUS:
                    // Hide the “SHOW ANSWER” button when the input has focus. The soft keyboard takes up enough
                    // space by itself.
                    mFlipCardLayout.setVisibility(View.GONE);
                    return true;
                case WebViewSignalParserUtils.RELINQUISH_FOCUS:
                    //#5811 - The WebView could be focused via mouse. Allow components to return focus to Android.
                    focusAnswerCompletionField();
                    return true;
                /*
                 *  Call displayCardAnswer() and answerCard() from anki deck template using javascript
                 *  See card.js in assets/scripts folder
                 */
                case WebViewSignalParserUtils.SHOW_ANSWER:
                    // display answer when showAnswer() called from card.js
                    if (!sDisplayAnswer) {
                        displayCardAnswer();
                    }
                    return true;
                case WebViewSignalParserUtils.ANSWER_ORDINAL_1:
                    flipOrAnswerCard(EASE_1);
                    return true;
                case WebViewSignalParserUtils.ANSWER_ORDINAL_2:
                    flipOrAnswerCard(EASE_2);
                    return true;
                case WebViewSignalParserUtils.ANSWER_ORDINAL_3:
                    flipOrAnswerCard(EASE_3);
                    return true;
                case WebViewSignalParserUtils.ANSWER_ORDINAL_4:
                    flipOrAnswerCard(EASE_4);
                    return true;
                default:
                    //We know it was a signal, but forgot a case in the case statement.
                    //This is not the same as SIGNAL_UNHANDLED, where it isn't a known signal.
                    Timber.w("Unhandled signal case: %d", signalOrdinal);
                    return true;
            }
            Intent intent = null;
            try {
                if (url.startsWith("intent:")) {
                    intent = Intent.parseUri(url, Intent.URI_INTENT_SCHEME);
                } else if (url.startsWith("android-app:")) {
                    if (Build.VERSION.SDK_INT < Build.VERSION_CODES.LOLLIPOP_MR1) {
                        intent = Intent.parseUri(url, 0);
                        intent.setData(null);
                        intent.setPackage(Uri.parse(url).getHost());
                    } else {
                        intent = Intent.parseUri(url, Intent.URI_ANDROID_APP_SCHEME);
                    }
                }
                if (intent != null) {
                    if (getPackageManager().resolveActivity(intent, 0) == null) {
                        String packageName = intent.getPackage();
                        if (packageName == null) {
                            Timber.d("Not using resolved intent uri because not available: %s", intent);
                            intent = null;
                        } else {
                            Timber.d("Resolving intent uri to market uri because not available: %s", intent);
                            intent = new Intent(Intent.ACTION_VIEW,
                                    Uri.parse("market://details?id=" + packageName));
                            if (getPackageManager().resolveActivity(intent, 0) == null) {
                                intent = null;
                            }
                        }
                    } else {
                        // https://developer.chrome.com/multidevice/android/intents says that we should remove this
                        intent.addCategory(Intent.CATEGORY_BROWSABLE);
                    }
                }
            } catch (Throwable t) {
                Timber.w("Unable to parse intent uri: %s because: %s", url, t.getMessage());
            }
            if (intent == null) {
                Timber.d("Opening external link \"%s\" with an Intent", url);
                intent = new Intent(Intent.ACTION_VIEW, Uri.parse(url));
            } else {
                Timber.d("Opening resolved external link \"%s\" with an Intent: %s", url, intent);
            }
            try {
                startActivityWithoutAnimation(intent);
            } catch (ActivityNotFoundException e) {
                Timber.w(e); // Don't crash if the intent is not handled
            }
            return true;
        }

        /**
         * Check if the user clicked on another audio icon or the audio itself finished
         * Also, Check if the user clicked on the running audio icon
         * @param url
         */
        private void controlSound(String url) {
            url = url.replaceFirst("playsound:", "");
            if (!url.equals(mSoundPlayer.getCurrentAudioUri()) || mSoundPlayer.isCurrentAudioFinished()) {
                onCurrentAudioChanged(url);
            } else {
                mSoundPlayer.playOrPauseSound();
            }
        }

        private void onCurrentAudioChanged(String url) {
            mSoundPlayer.playSound(url, null, null, getSoundErrorListener());
        }


        private String decodeUrl(String url) {
            try {
                return URLDecoder.decode(url, "UTF-8");
            } catch (UnsupportedEncodingException e) {
                Timber.e(e, "UTF-8 isn't supported as an encoding?");
            } catch (Exception e) {
                Timber.e(e, "Exception decoding: '%s'", url);
                UIUtils.showThemedToast(AbstractFlashcardViewer.this, getString(R.string.card_viewer_url_decode_error), true);
            }
            return "";
        }


        // Run any post-load events in javascript that rely on the window being completely loaded.
        @Override
        public void onPageFinished(WebView view, String url) {
            Timber.d("Java onPageFinished triggered: %s", url);

            // onPageFinished will be called multiple times if the WebView redirects by setting window.location.href
            if (url.equals(mViewerUrl)) {
                Timber.d("New URL, drawing flags, marks, and triggering JS onPageFinished: %s", url);
                drawFlag();
                drawMark();
                view.loadUrl("javascript:onPageFinished();");
            }
        }

        @Override
        @TargetApi(Build.VERSION_CODES.O)
        public boolean onRenderProcessGone(WebView view, RenderProcessGoneDetail detail) {
            return mOnRenderProcessGoneDelegate.onRenderProcessGone(view, detail);
        }
    }

    private final MaxExecFunction mDisplayMediaLoadedFromHttpWarningSnackbar = new MaxExecFunction(3, () -> {
        OnClickListener onClickListener = (v) -> openUrl(Uri.parse(getString(R.string.link_faq_external_http_content)));
        showSnackbar(getString(R.string.cannot_load_http_resource), R.string.help, onClickListener);
    });

    private void displayCouldNotFindMediaSnackbar(String filename) {
        OnClickListener onClickListener = (v) -> openUrl(Uri.parse(getString(R.string.link_faq_missing_media)));
        showSnackbar(getString(R.string.card_viewer_could_not_find_image, filename), R.string.help, onClickListener);
    }

    private void displayMediaUpgradeRequiredSnackbar() {
        OnClickListener onClickListener = (v) -> openUrl(Uri.parse(getString(R.string.link_faq_invalid_protocol_relative)));
        showSnackbar(getString(R.string.card_viewer_media_relative_protocol), R.string.help, onClickListener);
    }


    @VisibleForTesting(otherwise = VisibleForTesting.NONE)
    protected String getTypedInputText() {
        return mTypeAnswer.getInput();
    }

    @SuppressLint("WebViewApiAvailability")
    @VisibleForTesting(otherwise = VisibleForTesting.NONE)
    void handleUrlFromJavascript(String url) {
        if (Build.VERSION.SDK_INT >= Build.VERSION_CODES.O) {
            //WebViewCompat recommended here, but I'll avoid the dependency as it's test code
            CardViewerWebClient c = ((CardViewerWebClient) this.mCardWebView.getWebViewClient());
            if (c == null) {
                throw new IllegalStateException("Couldn't obtain WebView - maybe it wasn't created yet");
            }
            c.filterUrl(url);
        } else {
            throw new IllegalStateException("Can't get WebViewClient due to Android API");
        }
    }

    // Check if value null
    private boolean isAnkiApiNull(String api) {
        return mJsApiListMap.get(api) == null;
    }

    /*
     * see 02-strings.xml
     * Show Error code when mark card or flag card unsupported
     * 1 - mark card
     * 2 - flag card
     *
     * show developer contact if js api used in card is deprecated
     */
    private void showDeveloperContact(int errorCode) {
        String errorMsg = getString(R.string.anki_js_error_code, errorCode);

        View parentLayout = findViewById(android.R.id.content);
        String snackbarMsg = getString(R.string.api_version_developer_contact, mCardSuppliedDeveloperContact, errorMsg);


        Snackbar snackbar = UIUtils.showSnackbar(this,
                snackbarMsg,
                false,
                R.string.reviewer_invalid_api_version_visit_documentation,
                view -> openUrl(Uri.parse("https://github.com/ankidroid/Anki-Android/wiki")),
                parentLayout,
                null);
        TextView snackbarTextView = snackbar.getView().findViewById(com.google.android.material.R.id.snackbar_text);
        snackbarTextView.setMaxLines(3);
        snackbar.show();
    }

    /**
     * Supplied api version must be equal to current api version to call mark card, toggle flag functions etc.
     */
    private boolean requireApiVersion(String apiVer, String apiDevContact) {
        try {

            if (TextUtils.isEmpty(apiDevContact)) {
                return false;
            }

            Version versionCurrent = Version.valueOf(sCurrentJsApiVersion);
            Version versionSupplied = Version.valueOf(apiVer);

            /*
            * if api major version equals to supplied major version then return true and also check for minor version and patch version
            * show toast for update and contact developer if need updates
            * otherwise return false
            */
            if (versionSupplied.equals(versionCurrent)) {
                return true;
            } else if (versionSupplied.lessThan(versionCurrent)) {
                UIUtils.showThemedToast(AbstractFlashcardViewer.this, getString(R.string.update_js_api_version, mCardSuppliedDeveloperContact), false);

                return versionSupplied.greaterThanOrEqualTo(Version.valueOf(sMinimumJsApiVersion));
            } else {
                UIUtils.showThemedToast(AbstractFlashcardViewer.this, getString(R.string.valid_js_api_version, mCardSuppliedDeveloperContact), false);
                return false;
            }
        } catch (Exception e) {
          Timber.w(e, "requireApiVersion::exception");
        }
        return false;
    }

    @VisibleForTesting
    void loadInitialCard() {
        TaskManager.launchCollectionTask(new CollectionTask.GetCard(), new AnswerCardHandler(false));
    }

    public ReviewerUi.ControlBlock getControlBlocked() {
        return mControlBlocked;
    }

    public boolean isDisplayingAnswer() {
        return sDisplayAnswer;
    }

    public boolean isControlBlocked() {
        return getControlBlocked() != ControlBlock.UNBLOCKED;
    }

    @VisibleForTesting(otherwise = VisibleForTesting.NONE)
    static void setEditorCard(Card card) {
        //I don't see why we don't do this by intent.
        sEditorCard = card;
    }

    @VisibleForTesting
    String getCorrectTypedAnswer() {
        return mTypeAnswer.getCorrect();
    }

    @VisibleForTesting
    String getCardContent() {
        return mCardContent;
    }

    protected void showTagsDialog() {
        ArrayList<String> tags = new ArrayList<>(getCol().getTags().all());
        ArrayList<String> selTags = new ArrayList<>(mCurrentCard.note().getTags());
        TagsDialog dialog = mTagsDialogFactory.newTagsDialog().withArguments(TagsDialog.DialogType.ADD_TAG, selTags, tags);
        showDialogFragment(dialog);
    }

    @Override
    public void onSelectedTags(List<String> selectedTags, int option) {
        if (!mCurrentCard.note().getTags().equals(selectedTags)) {
            String tagString = TextUtils.join(" ", selectedTags);
            Note note = mCurrentCard.note();
            note.setTagsFromStr(tagString);
            note.flush();
            // Reload current card to reflect tag changes
            displayCardQuestion(true);
        }
    }

    // init or reset api list
    private void jsApiInit() {
        mCardSuppliedApiVersion = "";
        mCardSuppliedDeveloperContact = "";

        for (String api : mApiList) {
            mJsApiListMap.put(api, false);
        }
    }

 /*
 Javascript Interface class for calling Java function from AnkiDroid WebView
see card.js for available functions
 */
    // list of api that can be accessed
    private final String[] mApiList = {TOGGLE_FLAG, MARK_CARD};
    // JS api list enable/disable status
    private final HashMap<String, Boolean> mJsApiListMap = HashUtil.HashMapInit(mApiList.length);
    public JavaScriptFunction javaScriptFunction() {
        return new JavaScriptFunction();
    }

    public class JavaScriptFunction {
        // Text to speech
        private JavaScriptTTS mTalker = new JavaScriptTTS();

        // if supplied api version match then enable api
        private void enableJsApi() {
            for (String api : mApiList) {
                mJsApiListMap.put(api, true);
            }
        }

        @JavascriptInterface
        public String init(String jsonData) {
            JSONObject data;
            String apiStatusJson = "";

            try {
                data = new JSONObject(jsonData);
                mCardSuppliedApiVersion = data.optString("version", "");
                mCardSuppliedDeveloperContact  = data.optString("developer", "");

                if (requireApiVersion(mCardSuppliedApiVersion, mCardSuppliedDeveloperContact)) {
                    enableJsApi();
                }

                apiStatusJson = JSONObject.fromMap(mJsApiListMap).toString();

            } catch (JSONException j) {
                Timber.w(j);
                UIUtils.showThemedToast(AbstractFlashcardViewer.this, getString(R.string.invalid_json_data, j.getLocalizedMessage()), false);
            }
            return apiStatusJson;
        }

        // This method and the one belows return "default" values when there is no count nor ETA.
        // Javascript may expect ETA and Counts to be set, this ensure it does not bug too much by providing a value of correct type
        // but with a clearly incorrect value.
        // It's overridden in the Reviewer, where those values are actually defined.
        @JavascriptInterface
        public String ankiGetNewCardCount() {
            return "-1";
        }


        @JavascriptInterface
        public String ankiGetLrnCardCount() {
            return "-1";
        }


        @JavascriptInterface
        public String ankiGetRevCardCount() {
            return "-1";
        }


        @JavascriptInterface
        public int ankiGetETA() {
            return -1;
        }

        @JavascriptInterface
        public boolean ankiGetCardMark() {
            return shouldDisplayMark();
        }

        
        @JavascriptInterface
        public int ankiGetCardFlag() {
            return mCurrentCard.userFlag();
        }

        @JavascriptInterface
        public String ankiGetNextTime1() { return (String) mNext1.getText(); }

        @JavascriptInterface
        public String ankiGetNextTime2() { return (String) mNext2.getText(); }

        @JavascriptInterface
        public String ankiGetNextTime3() { return (String) mNext3.getText(); }

        @JavascriptInterface
        public String ankiGetNextTime4() { return (String) mNext4.getText(); }
        
        @JavascriptInterface
        public int ankiGetCardReps() {
            return mCurrentCard.getReps();
        }

        @JavascriptInterface
        public int ankiGetCardInterval() {
            return mCurrentCard.getIvl();
        }

        /** Returns the ease as an int (percentage * 10). Default: 2500 (250%). Minimum: 1300 (130%) */
        @JavascriptInterface
        public int ankiGetCardFactor() {
            return mCurrentCard.getFactor();
        }

        /** Returns the last modified time as a Unix timestamp in seconds. Example: 1477384099 */
        @JavascriptInterface
        public long ankiGetCardMod() {
            return mCurrentCard.getMod();
        }

        /** Returns the ID of the card. Example: 1477380543053 */
        @JavascriptInterface
        public long ankiGetCardId() {
             return mCurrentCard.getId();
         }

        /** Returns the ID of the note which generated the card. Example: 1590418157630 */
        @JavascriptInterface
        public long ankiGetCardNid() {
            return mCurrentCard.getNid();
        }

        @JavascriptInterface
        @Consts.CARD_TYPE
        public int ankiGetCardType() {
            return mCurrentCard.getType();
        }

        /** Returns the ID of the deck which contains the card. Example: 1595967594978 */
        @JavascriptInterface
        public long ankiGetCardDid() {
            return mCurrentCard.getDid();
        }

        @JavascriptInterface
        public int ankiGetCardLeft() {
            return mCurrentCard.getLeft();
        }

        /** Returns the ID of the home deck for the card if it is filtered, or 0 if not filtered. Example: 1595967594978 */
        @JavascriptInterface
        public long ankiGetCardODid() {
            return mCurrentCard.getODid();
        }

        @JavascriptInterface
        public long ankiGetCardODue() {
            return mCurrentCard.getODue();
        }

        @JavascriptInterface
        @Consts.CARD_QUEUE
        public int ankiGetCardQueue() {
            return mCurrentCard.getQueue();
        }

        @JavascriptInterface
        public int ankiGetCardLapses() {
             return mCurrentCard.getLapses();
         }

        @JavascriptInterface
        public long ankiGetCardDue() {
            return mCurrentCard.getDue();
         }

        @JavascriptInterface
        public boolean ankiIsInFullscreen() {
            return isFullscreen();
        }

        @JavascriptInterface
        public boolean ankiIsTopbarShown() {
            return mPrefShowTopbar;
        }

        @JavascriptInterface
        public boolean ankiIsInNightMode() {
            return isInNightMode();
        }

        @JavascriptInterface
        public boolean ankiIsDisplayingAnswer() { return isDisplayingAnswer(); };

        @JavascriptInterface
        public String ankiGetDeckName() {
            return Decks.basename(getCol().getDecks().get(mCurrentCard.getDid()).getString("name"));
        }

        @JavascriptInterface
        public boolean ankiBuryCard() {
            return buryCard();
        }

        @JavascriptInterface
        public boolean ankiBuryNote() {
            return buryNote();
        }

        @JavascriptInterface
        public boolean ankiSuspendCard() {
            return suspendCard();
        }

        @JavascriptInterface
        public boolean ankiSuspendNote() {
            return suspendNote();
        }

        @JavascriptInterface
        public void ankiAddTagToCard() {
            runOnUiThread(() -> showTagsDialog());
        }

        @JavascriptInterface
        public void ankiSearchCard(String query) {
            Intent intent = new Intent(AbstractFlashcardViewer.this, CardBrowser.class);
            Long currentCardId = getCurrentCardId();
            if (currentCardId != null) {
                intent.putExtra("currentCard", currentCardId);
            }
            intent.putExtra("search_query", query);
            startActivityForResultWithAnimation(intent, REQUEST_BROWSE_CARDS, START);
        }

        @JavascriptInterface
        public boolean ankiIsActiveNetworkMetered() {
            try {
                ConnectivityManager cm = (ConnectivityManager) AnkiDroidApp.getInstance().getApplicationContext()
                        .getSystemService(Context.CONNECTIVITY_SERVICE);
                if (cm == null) {
                    Timber.w("ConnectivityManager not found - assuming metered connection");
                    return true;
                }
                return cm.isActiveNetworkMetered();
            } catch (Exception e) {
                Timber.w(e, "Exception obtaining metered connection - assuming metered connection");
                return true;
            }
        }

        @JavascriptInterface
        public int ankiTtsSpeak(String text, int queueMode) {
          return mTalker.speak(text, queueMode);
        }

        @JavascriptInterface
        public int ankiTtsSpeak(String text) {
          return mTalker.speak(text);
        }

        @JavascriptInterface
        public int ankiTtsSetLanguage(String loc) {
          return mTalker.setLanguage(loc);
        }

        @JavascriptInterface
        public int ankiTtsSetPitch(float pitch) {
          return mTalker.setPitch(pitch);
        }

        @JavascriptInterface
        public int ankiTtsSetPitch(double pitch) {
          return mTalker.setPitch((float)pitch);
        }

        @JavascriptInterface
        public int ankiTtsSetSpeechRate(float speechRate) {
          return mTalker.setSpeechRate(speechRate);
        }        

        @JavascriptInterface
        public int ankiTtsSetSpeechRate(double speechRate) {
          return mTalker.setSpeechRate((float)speechRate);
        }

        @JavascriptInterface
        public boolean ankiTtsIsSpeaking() {
          return mTalker.isSpeaking();
        }

        @JavascriptInterface
        public int ankiTtsStop() {
          return mTalker.stop();
        }

    }
}<|MERGE_RESOLUTION|>--- conflicted
+++ resolved
@@ -366,14 +366,10 @@
     /** Preference: Whether the user wants press back twice to return to the main screen" */
     private boolean mExitViaDoubleTapBack;
 
-<<<<<<< HEAD
-    private final OnRenderProcessGoneDelegate mOnRenderProcessGoneDelegate = new OnRenderProcessGoneDelegate(this);
-    private final TTS mTTS = new TTS();
-=======
     @VisibleForTesting
     final OnRenderProcessGoneDelegate mOnRenderProcessGoneDelegate = new OnRenderProcessGoneDelegate(this);
-
->>>>>>> c5978ab3
+    private final TTS mTTS = new TTS();
+
     // ----------------------------------------------------------------------------
     // LISTENERS
     // ----------------------------------------------------------------------------
