/****************************************************************************************
 * Copyright (c) 2011 Kostas Spyropoulos <inigo.aldana@gmail.com>                       *
 * Copyright (c) 2014 Bruno Romero de Azevedo <brunodea@inf.ufsm.br>                    *
 * Copyright (c) 2014–15 Roland Sieker <ospalh@gmail.com>                               *
 * Copyright (c) 2015 Timothy Rae <perceptualchaos2@gmail.com>                          *
 * Copyright (c) 2016 Mark Carter <mark@marcardar.com>                                  *
 *                                                                                      *
 * This program is free software; you can redistribute it and/or modify it under        *
 * the terms of the GNU General Public License as published by the Free Software        *
 * Foundation; either version 3 of the License, or (at your option) any later           *
 * version.                                                                             *
 *                                                                                      *
 * This program is distributed in the hope that it will be useful, but WITHOUT ANY      *
 * WARRANTY; without even the implied warranty of MERCHANTABILITY or FITNESS FOR A      *
 * PARTICULAR PURPOSE. See the GNU General Public License for more details.             *
 *                                                                                      *
 * You should have received a copy of the GNU General Public License along with         *
 * this program.  If not, see <http://www.gnu.org/licenses/>.                           *
 ****************************************************************************************/
// TODO: implement own menu? http://www.codeproject.com/Articles/173121/Android-Menus-My-Way

package com.ichi2.anki;

import android.annotation.SuppressLint;
import android.annotation.TargetApi;
import android.app.Activity;
import android.content.ActivityNotFoundException;
import android.content.BroadcastReceiver;
import android.content.Context;
import android.content.Intent;
import android.content.IntentFilter;
import android.content.SharedPreferences;
import android.content.res.Configuration;
import android.content.res.Resources;
import android.graphics.Color;
import android.net.Uri;
import android.os.Build;
import android.os.Bundle;
import android.os.Handler;
import android.os.Message;
import android.os.SystemClock;

import androidx.annotation.CheckResult;
import androidx.annotation.IdRes;
import androidx.annotation.NonNull;
import androidx.annotation.Nullable;
import androidx.annotation.VisibleForTesting;
import androidx.core.content.ContextCompat;
import androidx.core.view.GestureDetectorCompat;
import androidx.appcompat.app.ActionBar;
import android.text.SpannableString;
import android.text.Spanned;
import android.text.SpannedString;
import android.text.TextUtils;
import android.text.style.UnderlineSpan;
import android.util.TypedValue;
import android.view.GestureDetector.SimpleOnGestureListener;
import android.view.KeyEvent;
import android.view.LayoutInflater;
import android.view.MotionEvent;
import android.view.View;
import android.view.View.OnClickListener;
import android.view.ViewGroup;
import android.view.WindowManager;
import android.view.inputmethod.EditorInfo;
import android.view.inputmethod.InputMethodManager;
import android.webkit.JavascriptInterface;
import android.webkit.JsResult;
import android.webkit.RenderProcessGoneDetail;
import android.webkit.WebChromeClient;
import android.webkit.WebResourceRequest;
import android.webkit.WebResourceResponse;
import android.webkit.WebView;
import android.webkit.WebView.HitTestResult;
import android.webkit.WebViewClient;
import android.widget.Button;
import android.widget.Chronometer;
import android.widget.EditText;
import android.widget.FrameLayout;
import android.widget.ImageView;
import android.widget.LinearLayout;
import android.widget.RelativeLayout;
import android.widget.TextView;

import com.afollestad.materialdialogs.MaterialDialog;
import com.afollestad.materialdialogs.util.TypefaceHelper;
import com.ichi2.anim.ActivityTransitionAnimation;
import com.ichi2.anim.ViewAnimation;
import com.ichi2.anki.multimediacard.AudioView;
import com.ichi2.anki.cardviewer.CardAppearance;
import com.ichi2.anki.receiver.SdCardReceiver;
import com.ichi2.anki.reviewer.CardMarker;
import com.ichi2.anki.reviewer.CardMarker.FlagDef;
import com.ichi2.anki.reviewer.ReviewerCustomFonts;
import com.ichi2.anki.reviewer.ReviewerUi;
import com.ichi2.anki.cardviewer.TypedAnswer;
import com.ichi2.async.CollectionTask;
import com.ichi2.compat.CompatHelper;
import com.ichi2.libanki.Decks;
import com.ichi2.libanki.sched.AbstractSched;
import com.ichi2.libanki.Card;
import com.ichi2.libanki.Collection;
import com.ichi2.libanki.Consts;
import com.ichi2.libanki.Note;
import com.ichi2.libanki.Sound;
import com.ichi2.libanki.Utils;
import com.ichi2.libanki.template.Template;
import com.ichi2.themes.HtmlColors;
import com.ichi2.themes.Themes;
import com.ichi2.utils.AdaptionUtil;
import com.ichi2.utils.DiffEngine;
import com.ichi2.utils.FunctionalInterfaces.Consumer;
import com.ichi2.utils.FunctionalInterfaces.Function;

import com.ichi2.utils.JSONArray;
import com.ichi2.utils.JSONException;
import com.ichi2.utils.JSONObject;
import com.ichi2.utils.WebViewDebugging;

import java.io.ByteArrayInputStream;
import java.io.File;
import java.io.FileOutputStream;
import java.io.IOException;
import java.io.UnsupportedEncodingException;
import java.lang.ref.WeakReference;
import java.net.URLDecoder;
import java.util.HashSet;
import java.util.LinkedHashSet;
import java.util.Set;
import java.util.concurrent.locks.Lock;
import java.util.concurrent.locks.ReadWriteLock;
import java.util.concurrent.locks.ReentrantReadWriteLock;
import java.util.regex.Matcher;
import java.util.regex.Pattern;

import timber.log.Timber;

import static com.ichi2.anki.cardviewer.CardAppearance.calculateDynamicFontSize;
import static com.ichi2.anki.cardviewer.ViewerCommand.*;
import static com.ichi2.anki.reviewer.CardMarker.*;

@SuppressWarnings({"PMD.AvoidThrowingRawExceptionTypes","PMD.FieldDeclarationsShouldBeAtStartOfClass"})
public abstract class AbstractFlashcardViewer extends NavigationDrawerActivity implements ReviewerUi, CommandProcessor {

    /**
     * Result codes that are returned when this activity finishes.
     */
    public static final int RESULT_DEFAULT = 50;
    public static final int RESULT_NO_MORE_CARDS = 52;

    /**
     * Available options performed by other activities.
     */
    public static final int EDIT_CURRENT_CARD = 0;
    public static final int DECK_OPTIONS = 1;

    public static final int EASE_1 = 1;
    public static final int EASE_2 = 2;
    public static final int EASE_3 = 3;
    public static final int EASE_4 = 4;

    /** Maximum time in milliseconds to wait before accepting answer button presses. */
    @VisibleForTesting
    protected static final int DOUBLE_TAP_IGNORE_THRESHOLD = 200;

    /** Time to wait in milliseconds before resuming fullscreen mode **/
    protected static final int INITIAL_HIDE_DELAY = 200;

    // Type answer patterns
    private static final Pattern sTypeAnsPat = Pattern.compile("\\[\\[type:(.+?)\\]\\]");

    /** to be sent to and from the card editor */
    private static Card sEditorCard;

    protected static boolean sDisplayAnswer = false;

    private boolean mTtsInitialized = false;
    private boolean mReplayOnTtsInit = false;

    protected static final int MENU_DISABLED = 3;
    // TODO: Consider extracting to ViewModel
    // Card counts
    private SpannableString newCount;
    private SpannableString lrnCount;
    private SpannableString revCount;

    // ETA
    private int eta;

    /**
     * Broadcast that informs us when the sd card is about to be unmounted
     */
    private BroadcastReceiver mUnmountReceiver = null;

    /**
     * Variables to hold preferences
     */
    private CardAppearance mCardAppearance;
    private boolean mPrefHideDueCount;
    private boolean mPrefShowETA;
    private boolean mPrefShowTopbar;
    private boolean mShowTimer;
    protected boolean mPrefWhiteboard;
    private int mPrefFullscreenReview;
    private int mRelativeButtonSize;
    private boolean mDoubleScrolling;
    private boolean mScrollingButtons;
    private boolean mGesturesEnabled;
    // Android WebView
    protected boolean mSpeakText;
    protected boolean mDisableClipboard = false;

    protected boolean mOptUseGeneralTimerSettings;

    protected boolean mUseTimer;
    protected int mWaitAnswerSecond;
    protected int mWaitQuestionSecond;

    protected boolean mPrefUseTimer;

    protected boolean mOptUseTimer;
    protected int mOptWaitAnswerSecond;
    protected int mOptWaitQuestionSecond;

    protected boolean mUseInputTag;

    // Preferences from the collection
    private boolean mShowNextReviewTime;
    private boolean mShowRemainingCardCount;

    // Answer card & cloze deletion variables
    private String mTypeCorrect = null;
    // The correct answer in the compare to field if answer should be given by learner. Null if no answer is expected.
    private String mTypeInput = "";  // What the learner actually typed
    private String mTypeFont = "";  // Font face of the compare to field
    private int mTypeSize = 0;  // Its font size
    private String mTypeWarning;

    private boolean mIsSelecting = false;
    private boolean mTouchStarted = false;
    private boolean mInAnswer = false;
    private boolean mAnswerSoundsAdded = false;

    private String mCardTemplate;

    /**
     * Variables to hold layout objects that we need to update or handle events for
     */
    private View mLookUpIcon;
    private WebView mCard;
    private FrameLayout mCardFrame;
    private FrameLayout mTouchLayer;
    private TextView mTextBarNew;
    private TextView mTextBarLearn;
    private TextView mTextBarReview;
    private TextView mChosenAnswer;
    protected TextView mNext1;
    protected TextView mNext2;
    protected TextView mNext3;
    protected TextView mNext4;
    protected EditText mAnswerField;
    protected TextView mEase1;
    protected TextView mEase2;
    protected TextView mEase3;
    protected TextView mEase4;
    protected LinearLayout mFlipCardLayout;
    protected LinearLayout mEase1Layout;
    protected LinearLayout mEase2Layout;
    protected LinearLayout mEase3Layout;
    protected LinearLayout mEase4Layout;
    protected RelativeLayout mTopBarLayout;
    private Chronometer mCardTimer;
    protected Whiteboard mWhiteboard;
    @SuppressWarnings("deprecation") // Tracked separately as #5023 on github
    private android.text.ClipboardManager mClipboard;

    protected Card mCurrentCard;
    private int mCurrentEase;

    private boolean mButtonHeightSet = false;

    private boolean mConfigurationChanged = false;
    private int mShowChosenAnswerLength = 2000;

    /**
     * A record of the last time the "show answer" or ease buttons were pressed. We keep track
     * of this time to ignore accidental button presses.
     */
    @VisibleForTesting
    protected long mLastClickTime;

    /**
     * Swipe Detection
     */
    private GestureDetectorCompat gestureDetector;
    private MyGestureDetector mGestureDetectorImpl;
    private boolean mLinkOverridesTouchGesture;

    private boolean mIsXScrolling = false;
    private boolean mIsYScrolling = false;

    /**
     * Gesture Allocation
     */
    private int mGestureSwipeUp;
    private int mGestureSwipeDown;
    private int mGestureSwipeLeft;
    private int mGestureSwipeRight;
    private int mGestureDoubleTap;
    private int mGestureTapLeft;
    private int mGestureTapRight;
    private int mGestureTapTop;
    private int mGestureTapBottom;
    private int mGestureLongclick;

    private Spanned mCardContent;
    private String mBaseUrl;

    private int mFadeDuration = 300;

    protected AbstractSched mSched;

    private Sound mSoundPlayer = new Sound();

    private long mUseTimerDynamicMS;

    /** File of the temporary mic record **/
    protected AudioView mMicToolBar;
    protected String mTempAudioPath;

    /**
     * Last card that the WebView Renderer crashed on.
     * If we get 2 crashes on the same card, then we likely have an infinite loop and want to exit gracefully.
     */
    @Nullable
    private Long lastCrashingCardId = null;

    /** Reference to the parent of the cardFrame to allow regeneration of the cardFrame in case of crash */
    private ViewGroup mCardFrameParent;

    /** Lock to allow thread-safe regeneration of mCard */
    private ReadWriteLock mCardLock = new ReentrantReadWriteLock();

    /** whether controls are currently blocked, and how long we expect them to be */
    private ReviewerUi.ControlBlock mControlBlocked = ControlBlock.SLOW;

    /** Handle Mark/Flag state of cards */
    private CardMarker mCardMarker;
    // private int zEase;

    // ----------------------------------------------------------------------------
    // LISTENERS
    // ----------------------------------------------------------------------------

    private Handler mHandler = new Handler() {

        @Override
        public void handleMessage(Message msg) {
            mSoundPlayer.stopSounds();
            mSoundPlayer.playSound((String) msg.obj, null);
        }
    };

    private final Handler longClickHandler = new Handler();
    private final Runnable longClickTestRunnable = new Runnable() {
        @Override
        public void run() {
            Timber.i("AbstractFlashcardViewer:: onEmulatedLongClick");
            // Show hint about lookup function if dictionary available
            if (!mDisableClipboard && Lookup.isAvailable()) {
                String lookupHint = getResources().getString(R.string.lookup_hint);
                UIUtils.showThemedToast(AbstractFlashcardViewer.this, lookupHint, false);
            }
            CompatHelper.getCompat().vibrate(AnkiDroidApp.getInstance().getApplicationContext(), 50);
            longClickHandler.postDelayed(startLongClickAction, 300);
        }
    };
    private final Runnable startLongClickAction = new Runnable() {
        @Override
        public void run() {
            executeCommand(mGestureLongclick);
        }
    };


    // Handler for the "show answer" button
    private View.OnClickListener mFlipCardListener = new View.OnClickListener() {
        @Override
        public void onClick(View view) {
            Timber.i("AbstractFlashcardViewer:: Show answer button pressed");
            // Ignore what is most likely an accidental double-tap.
            if (SystemClock.elapsedRealtime() - mLastClickTime < DOUBLE_TAP_IGNORE_THRESHOLD) {
                return;
            }
            mLastClickTime = SystemClock.elapsedRealtime();
            mTimeoutHandler.removeCallbacks(mShowAnswerTask);
            displayCardAnswer();
        }
    };

    private View.OnClickListener mSelectEaseHandler = new View.OnClickListener() {
        @Override
        public void onClick(View view) {
            // Ignore what is most likely an accidental double-tap.
            if (SystemClock.elapsedRealtime() - mLastClickTime < DOUBLE_TAP_IGNORE_THRESHOLD) {
                return;
            }
            mLastClickTime = SystemClock.elapsedRealtime();
            mTimeoutHandler.removeCallbacks(mShowQuestionTask);
            switch (view.getId()) {
                case R.id.flashcard_layout_ease1:
                    Timber.i("AbstractFlashcardViewer:: EASE_1 pressed");
                    answerCard(EASE_1);
                    break;
                case R.id.flashcard_layout_ease2:
                    Timber.i("AbstractFlashcardViewer:: EASE_2 pressed");
                    answerCard(EASE_2);
                    break;
                case R.id.flashcard_layout_ease3:
                    Timber.i("AbstractFlashcardViewer:: EASE_3 pressed");
                    answerCard(EASE_3);
                    break;
                case R.id.flashcard_layout_ease4:
                    Timber.i("AbstractFlashcardViewer:: EASE_4 pressed");
                    answerCard(EASE_4);
                    break;
                default:
                    mCurrentEase = 0;
                    break;
            }
        }
    };

    private View.OnTouchListener mGestureListener = new View.OnTouchListener() {
        @Override
        public boolean onTouch(View v, MotionEvent event) {
            if (gestureDetector.onTouchEvent(event)) {
                return true;
            }
            if (!mDisableClipboard) {
                switch (event.getAction()) {
                    case MotionEvent.ACTION_DOWN:
                        mTouchStarted = true;
                        longClickHandler.postDelayed(longClickTestRunnable, 800);
                        break;
                    case MotionEvent.ACTION_UP:
                    case MotionEvent.ACTION_MOVE:
                        if (mTouchStarted) {
                            longClickHandler.removeCallbacks(longClickTestRunnable);
                            mTouchStarted = false;
                        }
                        break;
                    default:
                        longClickHandler.removeCallbacks(longClickTestRunnable);
                        mTouchStarted = false;
                        break;
                }
            }

            if (!mGestureDetectorImpl.eventCanBeSentToWebView(event)) {
                return false;
            }
            //Gesture listener is added before mCard is set
            processCardAction(card -> {
                if (card == null) return;
                card.dispatchTouchEvent(event);
            });
            return false;
        }
    };

    @SuppressLint("CheckResult")
    //This is intentionally package-private as it removes the need for synthetic accessors
    void processCardAction(Consumer<WebView> cardConsumer) {
        processCardFunction(card -> {
            cardConsumer.consume(card);
            return true;
        });
    }

    @CheckResult
    private <T> T processCardFunction(Function<WebView, T> cardFunction) {
        Lock readLock = mCardLock.readLock();
        try {
            readLock.lock();
            return cardFunction.apply(mCard);
        } finally {
            readLock.unlock();
        }
    }


    protected final CollectionTask.TaskListener mDismissCardHandler = new NextCardHandler() { /* superclass is sufficient */ };


    private final CollectionTask.TaskListener mUpdateCardHandler = new CollectionTask.TaskListener() {
        private boolean mNoMoreCards;


        @Override
        public void onPreExecute() {
            showProgressBar();
        }


        @Override
        public void onProgressUpdate(CollectionTask.TaskData... values) {
            boolean cardChanged = false;
            if (mCurrentCard != values[0].getCard()) {
                /*
                 * Before updating mCurrentCard, we check whether it is changing or not. If the current card changes,
                 * then we need to display it as a new card, without showing the answer.
                 */
                sDisplayAnswer = false;
                cardChanged = true;  // Keep track of that so we can run a bit of new-card code
            }
            mCurrentCard = values[0].getCard();
            if (mCurrentCard == null) {
                // If the card is null means that there are no more cards scheduled for review.
                mNoMoreCards = true;
                showProgressBar();
                return;
            }
            if (mPrefWhiteboard && mWhiteboard != null) {
                mWhiteboard.clear();
            }

            if (sDisplayAnswer) {
                mSoundPlayer.resetSounds(); // load sounds from scratch, to expose any edit changes
                mAnswerSoundsAdded = false; // causes answer sounds to be reloaded
                generateQuestionSoundList(); // questions must be intentionally regenerated
                displayCardAnswer();
            } else {
                if (cardChanged) {
                    updateTypeAnswerInfo();
                }
                displayCardQuestion();
                mCurrentCard.startTimer();
                initTimer();
            }
            hideProgressBar();
        }


        @Override
        public void onPostExecute(CollectionTask.TaskData result) {
            if (!result.getBoolean()) {
                // RuntimeException occurred on update cards
                closeReviewer(DeckPicker.RESULT_DB_ERROR, false);
                return;
            }
            if (mNoMoreCards) {
                closeReviewer(RESULT_NO_MORE_CARDS, true);
            }
        }
    };

    abstract class NextCardHandler extends CollectionTask.TaskListener {
        private boolean mNoMoreCards;


        @Override
        public void onPreExecute() { /* do nothing */}


        @Override
        public void onProgressUpdate(CollectionTask.TaskData... values) {
            displayNext(values[0].getCard());
        }

        protected void displayNext(Card nextCard) {

            Resources res = getResources();

            if (mSched == null) {
                // TODO: proper testing for restored activity
                finishWithoutAnimation();
                return;
            }

            mCurrentCard = nextCard;
            if (mCurrentCard == null) {
                // If the card is null means that there are no more cards scheduled for review.
                mNoMoreCards = true; // other handlers use this, toggle state every time through
            } else {
                mNoMoreCards = false; // other handlers use this, toggle state every time through
                // Start reviewing next card
                updateTypeAnswerInfo();
                hideProgressBar();
                AbstractFlashcardViewer.this.unblockControls();
                AbstractFlashcardViewer.this.displayCardQuestion();
            }

            // Since reps are incremented on fetch of next card, we will miss counting the
            // last rep since there isn't a next card. We manually account for it here.
            if (mNoMoreCards) {
                mSched.setReps(mSched.getReps() + 1);
            }

            Long[] elapsed = getCol().timeboxReached();
            if (elapsed != null) {
                // AnkiDroid is always counting one rep ahead, so we decrement it before displaying
                // it to the user.
                int nCards = elapsed[1].intValue() - 1;
                int nMins = elapsed[0].intValue() / 60;
                String mins = res.getQuantityString(R.plurals.in_minutes, nMins, nMins);
                String timeboxMessage = res.getQuantityString(R.plurals.timebox_reached, nCards, nCards, mins);
                UIUtils.showThemedToast(AbstractFlashcardViewer.this, timeboxMessage, true);
                getCol().startTimebox();
            }
        }


        @Override
        public void onPostExecute(CollectionTask.TaskData result) {
            postNextCardDisplay(result.getBoolean());
        }

        protected void postNextCardDisplay(boolean displaySuccess) {
            if (!displaySuccess) {
                // RuntimeException occurred on answering cards
                closeReviewer(DeckPicker.RESULT_DB_ERROR, false);
                return;
            }
            // Check for no more cards before session complete. If they are both true, no more cards will take
            // precedence when returning to study options.
            if (mNoMoreCards) {
                closeReviewer(RESULT_NO_MORE_CARDS, true);
            }
            // set the correct mark/unmark icon on action bar
            refreshActionBar();
            findViewById(R.id.root_layout).requestFocus();
        }
    }


    protected CollectionTask.TaskListener mAnswerCardHandler (boolean quick) {
        return new NextCardHandler() {
            @Override
            public void onPreExecute() {
                blockControls(quick);
            }
        };
    }


    /**
     * Extract type answer/cloze text and font/size
     */
    private void updateTypeAnswerInfo() {
        mTypeCorrect = null;
        mTypeInput = "";
        String q = mCurrentCard.q(false);
        Matcher m = sTypeAnsPat.matcher(q);
        int clozeIdx = 0;
        if (!m.find()) {
            return;
        }
        String fld = m.group(1);
        // if it's a cloze, extract data
        if (fld.startsWith("cloze:", 0)) {
            // get field and cloze position
            clozeIdx = mCurrentCard.getOrd() + 1;
            fld = fld.split(":")[1];
        }
        // loop through fields for a match
        JSONArray ja = mCurrentCard.model().getJSONArray("flds");
        for (int i = 0; i < ja.length(); i++) {
            String name = (String) (ja.getJSONObject(i).get("name"));
            if (name.equals(fld)) {
                mTypeCorrect = mCurrentCard.note().getItem(name);
                if (clozeIdx != 0) {
                    // narrow to cloze
                    mTypeCorrect = contentForCloze(mTypeCorrect, clozeIdx);
                }
                mTypeFont = (String) (ja.getJSONObject(i).get("font"));
                mTypeSize = (int) (ja.getJSONObject(i).get("size"));
                break;
            }
        }
        if (mTypeCorrect == null) {
            if (clozeIdx != 0) {
                mTypeWarning = getResources().getString(R.string.empty_card_warning);
            } else {
                mTypeWarning = getResources().getString(R.string.unknown_type_field_warning, fld);
            }
        } else if ("".equals(mTypeCorrect)) {
            mTypeCorrect = null;
        } else {
            mTypeWarning = null;
        }
    }


    /**
     * Format question field when it contains typeAnswer or clozes. If there was an error during type text extraction, a
     * warning is displayed
     *
     * @param buf The question text
     * @return The formatted question text
     */
    private String typeAnsQuestionFilter(String buf) {
        Matcher m = sTypeAnsPat.matcher(buf);
        if (mTypeWarning != null) {
            return m.replaceFirst(mTypeWarning);
        }
        StringBuilder sb = new StringBuilder();
        if (mUseInputTag) {
            // These functions are defined in the JavaScript file assets/scripts/card.js. We get the text back in
            // shouldOverrideUrlLoading() in createWebView() in this file.
            sb.append("<center>\n<input type=\"text\" name=\"typed\" id=\"typeans\" onfocus=\"taFocus();\" " +
                    "onblur=\"taBlur(this);\" onKeyPress=\"return taKey(this, event)\" autocomplete=\"off\" ");
            // We have to watch out. For the preview we don’t know the font or font size. Skip those there. (Anki
            // desktop just doesn’t show the input tag there. Do it with standard values here instead.)
            if (mTypeFont != null && !TextUtils.isEmpty(mTypeFont) && mTypeSize > 0) {
                sb.append("style=\"font-family: '").append(mTypeFont).append("'; font-size: ")
                        .append(Integer.toString(mTypeSize)).append("px;\" ");
            }
            sb.append(">\n</center>\n");
        } else {
            sb.append("<span id=\"typeans\" class=\"typePrompt");
            if (mUseInputTag) {
                sb.append(" typeOff");
            }
            sb.append("\">........</span>");
        }
        return m.replaceAll(sb.toString());
    }


    /**
     * Fill the placeholder for the type comparison. Show the correct answer, and the comparison if appropriate.
     *
     * @param buf The answer text
     * @param userAnswer Text typed by the user, or empty.
     * @param correctAnswer The correct answer, taken from the note.
     * @return The formatted answer text
     */
    @VisibleForTesting
    String typeAnsAnswerFilter(String buf, String userAnswer, String correctAnswer) {
        Matcher m = sTypeAnsPat.matcher(buf);
        DiffEngine diffEngine = new DiffEngine();
        StringBuilder sb = new StringBuilder();
        sb.append("<div><code id=\"typeans\">");

        // We have to use Matcher.quoteReplacement because the inputs here might have $ or \.

        if (!TextUtils.isEmpty(userAnswer)) {
            // The user did type something.
            if (userAnswer.equals(correctAnswer)) {
                // and it was right.
                sb.append(Matcher.quoteReplacement(DiffEngine.wrapGood(correctAnswer)));
                sb.append("<span id=\"typecheckmark\">\u2714</span>"); // Heavy check mark
            } else {
                // Answer not correct.
                // Only use the complex diff code when needed, that is when we have some typed text that is not
                // exactly the same as the correct text.
                String[] diffedStrings = diffEngine.diffedHtmlStrings(correctAnswer, userAnswer);
                // We know we get back two strings.
                sb.append(Matcher.quoteReplacement(diffedStrings[0]));
                sb.append("<br><span id=\"typearrow\">&darr;</span><br>");
                sb.append(Matcher.quoteReplacement(diffedStrings[1]));
            }
        } else {
            if (!mUseInputTag) {
                sb.append(Matcher.quoteReplacement(DiffEngine.wrapMissing(correctAnswer)));
            } else {
                sb.append(Matcher.quoteReplacement(correctAnswer));
            }
        }
        sb.append("</code></div>");
        return m.replaceAll(sb.toString());
    }

    /**
     * Return the correct answer to use for {{type::cloze::NN}} fields.
     *
     * @param txt The field text with the clozes
     * @param idx The index of the cloze to use
     * @return A string with a comma-separeted list of unique cloze strings with the corret index.
     */

    private String contentForCloze(String txt, int idx) {
        Pattern re = Pattern.compile("\\{\\{c" + idx + "::(.+?)\\}\\}");
        Matcher m = re.matcher(txt);
        Set<String> matches = new LinkedHashSet<>();
        // LinkedHashSet: make entries appear only once, like Anki desktop (see also issue #2208), and keep the order
        // they appear in.
        String groupOne;
        int colonColonIndex = -1;
        while (m.find()) {
            groupOne = m.group(1);
            colonColonIndex = groupOne.indexOf("::");
            if (colonColonIndex > -1) {
                // Cut out the hint.
                groupOne = groupOne.substring(0, colonColonIndex);
            }
            matches.add(groupOne);
        }
        // Now do what the pythonic ", ".join(matches) does in a tricky way
        String prefix = "";
        StringBuilder resultBuilder = new StringBuilder();
        for (String match : matches) {
            resultBuilder.append(prefix);
            resultBuilder.append(match);
            prefix = ", ";
        }
        return resultBuilder.toString();
    }

    private Handler mTimerHandler = new Handler();

    private Runnable removeChosenAnswerText = new Runnable() {
        @Override
        public void run() {
            mChosenAnswer.setText("");
        }
    };

    protected int mPrefWaitAnswerSecond;
    protected int mPrefWaitQuestionSecond;


    protected int getAnswerButtonCount() {
        return getCol().getSched().answerButtons(mCurrentCard);
    }


    // ----------------------------------------------------------------------------
    // ANDROID METHODS
    // ----------------------------------------------------------------------------

    @Override
    protected void onCreate(Bundle savedInstanceState) {
        Timber.d("onCreate()");
        SharedPreferences preferences = restorePreferences();
        mCardAppearance = CardAppearance.create(new ReviewerCustomFonts(this.getBaseContext()), preferences);
        super.onCreate(savedInstanceState);
        setContentView(getContentViewAttr(mPrefFullscreenReview));

        // Make ACTION_PROCESS_TEXT for in-app searching possible on > Android 4.0
        getDelegate().setHandleNativeActionModesEnabled(true);

        View mainView = findViewById(android.R.id.content);
        initNavigationDrawer(mainView);
    }

    protected int getContentViewAttr(int fullscreenMode) {
        return R.layout.reviewer;
    }

    @ Override
    public void onConfigurationChanged(Configuration config) {
        // called when screen rotated, etc, since recreating the Webview is too expensive
        super.onConfigurationChanged(config);
        refreshActionBar();
    }


    protected abstract void setTitle();


    // Finish initializing the activity after the collection has been correctly loaded
    @Override
    protected void onCollectionLoaded(Collection col) {
        super.onCollectionLoaded(col);
        mSched = col.getSched();
        mBaseUrl = Utils.getBaseUrl(col.getMedia().dir());

        registerExternalStorageListener();

        restoreCollectionPreferences();

        initLayout();

        setTitle();

        if (!mDisableClipboard) {
            clipboardSetText("");
        }

        // Load the template for the card
        try {
            mCardTemplate = Utils.convertStreamToString(getAssets().open("card_template.html"));
        } catch (IOException e) {
            e.printStackTrace();
        }

        // Initialize text-to-speech. This is an asynchronous operation.
        if (mSpeakText) {
            ReadText.initializeTts(this, new ReadTextListener());
        }

        // Initialize dictionary lookup feature
        Lookup.initialize(this);

        updateScreenCounts();
        supportInvalidateOptionsMenu();
    }

    // Saves deck each time Reviewer activity loses focus
    @Override
    protected void onPause() {
        super.onPause();
        Timber.d("onPause()");

        mTimeoutHandler.removeCallbacks(mShowAnswerTask);
        mTimeoutHandler.removeCallbacks(mShowQuestionTask);
        longClickHandler.removeCallbacks(longClickTestRunnable);
        longClickHandler.removeCallbacks(startLongClickAction);

        pauseTimer();
        mSoundPlayer.stopSounds();

        // Prevent loss of data in Cookies
        CompatHelper.getCompat().flushWebViewCookies();
    }


    @Override
    protected void onResume() {
        super.onResume();
        resumeTimer();
        // Set the context for the Sound manager
        mSoundPlayer.setContext(new WeakReference<Activity>(this));
        // Reset the activity title
        setTitle();
        updateScreenCounts();
        selectNavigationItem(-1);
    }


    @Override
    protected void onDestroy() {
        super.onDestroy();
        Timber.d("onDestroy()");
        if (mSpeakText) {
            ReadText.releaseTts();
        }
        if (mUnmountReceiver != null) {
            unregisterReceiver(mUnmountReceiver);
        }
        // WebView.destroy() should be called after the end of use
        // http://developer.android.com/reference/android/webkit/WebView.html#destroy()
        if (mCardFrame != null) {
            mCardFrame.removeAllViews();
        }
        destroyWebView(mCard); //OK to do without a lock
    }


    @Override
    public void onBackPressed() {
        if (isDrawerOpen()) {
            super.onBackPressed();
        } else {
            Timber.i("Back key pressed");
            closeReviewer(RESULT_DEFAULT, false);
        }
    }

    @Override
    public boolean onKeyDown(int keyCode, KeyEvent event) {
        if (processCardFunction(card -> processHardwareButtonScroll(keyCode, card))) {
            return true;
        }
        return super.onKeyDown(keyCode, event);
    }


    private boolean processHardwareButtonScroll(int keyCode, WebView card) {
        if (keyCode == KeyEvent.KEYCODE_PAGE_UP) {
            card.pageUp(false);
            if (mDoubleScrolling) {
                card.pageUp(false);
            }
            return true;
        }
        if (keyCode == KeyEvent.KEYCODE_PAGE_DOWN) {
            card.pageDown(false);
            if (mDoubleScrolling) {
                card.pageDown(false);
            }
            return true;
        }
        if (mScrollingButtons && keyCode == KeyEvent.KEYCODE_PICTSYMBOLS) {
            card.pageUp(false);
            if (mDoubleScrolling) {
                card.pageUp(false);
            }
            return true;
        }
        if (mScrollingButtons && keyCode == KeyEvent.KEYCODE_SWITCH_CHARSET) {
            card.pageDown(false);
            if (mDoubleScrolling) {
                card.pageDown(false);
            }
            return true;
        }
        return false;
    }


    @Override
    public boolean onKeyUp(int keyCode, KeyEvent event) {
        if (answerFieldIsFocused()) {
            return super.onKeyUp(keyCode, event);
        }
        if (!sDisplayAnswer) {
            if (keyCode == KeyEvent.KEYCODE_SPACE || keyCode == KeyEvent.KEYCODE_ENTER || keyCode == KeyEvent.KEYCODE_NUMPAD_ENTER) {
                displayCardAnswer();
                return true;
            }
        }
        return super.onKeyUp(keyCode, event);
    }


    protected boolean answerFieldIsFocused() {
        return mAnswerField != null && mAnswerField.isFocused();
    }


    @SuppressWarnings("deprecation") // Tracked separately as #5023 on github
    protected boolean clipboardHasText() {
        return mClipboard != null && mClipboard.hasText();
    }


    @SuppressWarnings("deprecation") // Tracked separately as #5023 on github
    private void clipboardSetText(CharSequence text) {
        if (mClipboard != null) {
            try {
                mClipboard.setText(text);
            } catch (Exception e) {
                // https://code.google.com/p/ankidroid/issues/detail?id=1746
                // https://code.google.com/p/ankidroid/issues/detail?id=1820
                // Some devices or external applications make the clipboard throw exceptions. If this happens, we
                // must disable it or AnkiDroid will crash if it tries to use it.
                Timber.e("Clipboard error. Disabling text selection setting.");
                mDisableClipboard = true;
            }
        }
    }


    /**
     * Returns the text stored in the clipboard or the empty string if the clipboard is empty or contains something that
     * cannot be convered to text.
     *
     * @return the text in clipboard or the empty string.
     */
    @SuppressWarnings("deprecation") // Tracked separately as #5023 on github
    private CharSequence clipboardGetText() {
        CharSequence text = mClipboard != null ? mClipboard.getText() : null;
        return text != null ? text : "";
    }


    @Override
    protected void onActivityResult(int requestCode, int resultCode, Intent data) {
        super.onActivityResult(requestCode, resultCode, data);

        if (resultCode == DeckPicker.RESULT_DB_ERROR) {
            closeReviewer(DeckPicker.RESULT_DB_ERROR, false);
        }

        if (resultCode == DeckPicker.RESULT_MEDIA_EJECTED) {
            finishNoStorageAvailable();
        }

        /* Reset the schedule and reload the latest card off the top of the stack if required.
           The card could have been rescheduled, the deck could have changed, or a change of
           note type could have lead to the card being deleted */
        if (data != null && data.hasExtra("reloadRequired")) {
            getCol().getSched().reset();
            CollectionTask.launchCollectionTask(CollectionTask.TASK_TYPE_ANSWER_CARD, mAnswerCardHandler(false),
                    new CollectionTask.TaskData(null, 0));
        }

        if (requestCode == EDIT_CURRENT_CARD) {
            if (resultCode == RESULT_OK) {
                // content of note was changed so update the note and current card
                Timber.i("AbstractFlashcardViewer:: Saving card...");
                CollectionTask.launchCollectionTask(CollectionTask.TASK_TYPE_UPDATE_NOTE, mUpdateCardHandler,
                        new CollectionTask.TaskData(sEditorCard, true));
            } else if (resultCode == RESULT_CANCELED && !(data!=null && data.hasExtra("reloadRequired"))) {
                // nothing was changed by the note editor so just redraw the card
                redrawCard();
            }
        } else if (requestCode == DECK_OPTIONS && resultCode == RESULT_OK) {
            getCol().getSched().reset();
            CollectionTask.launchCollectionTask(CollectionTask.TASK_TYPE_ANSWER_CARD, mAnswerCardHandler(false),
                    new CollectionTask.TaskData(null, 0));
        }
        if (!mDisableClipboard) {
            clipboardSetText("");
        }
    }


    // ----------------------------------------------------------------------------
    // CUSTOM METHODS
    // ----------------------------------------------------------------------------

    // Get the did of the parent deck (ignoring any subdecks)
    protected long getParentDid() {
        long deckID = getCol().getDecks().selected();
        return deckID;
    }

    private void redrawCard() {
        //#3654 We can call this from ActivityResult, which could mean that the card content hasn't yet been set
        //if the activity was destroyed. In this case, just wait until onCollectionLoaded callback succeeds.
        if (hasLoadedCardContent()) {
            fillFlashcard();
        } else {
            Timber.i("Skipping card redraw - card still initialising.");
        }
    }

    /** Whether the callback to onCollectionLoaded has loaded card content */
    private boolean hasLoadedCardContent() {
        return mCardContent != null;
    }


    public GestureDetectorCompat getGestureDetector() {
        return gestureDetector;
    }


    /**
     * Show/dismiss dialog when sd card is ejected/remounted (collection is saved by SdCardReceiver)
     */
    private void registerExternalStorageListener() {
        if (mUnmountReceiver == null) {
            mUnmountReceiver = new BroadcastReceiver() {
                @Override
                public void onReceive(Context context, Intent intent) {
                    if (intent.getAction().equals(SdCardReceiver.MEDIA_EJECT)) {
                        finishWithoutAnimation();
                    }
                }
            };
            IntentFilter iFilter = new IntentFilter();
            iFilter.addAction(SdCardReceiver.MEDIA_EJECT);
            registerReceiver(mUnmountReceiver, iFilter);
        }
    }


    private void pauseTimer() {
        if (mCurrentCard != null) {
            mCurrentCard.stopTimer();
        }
        // We also stop the UI timer so it doesn't trigger the tick listener while paused. Letting
        // it run would trigger the time limit condition (red, stopped timer) in the background.
        if (mCardTimer != null) {
            mCardTimer.stop();
        }
    }


    private void resumeTimer() {
        if (mCurrentCard != null) {
            // Resume the card timer first. It internally accounts for the time gap between
            // suspend and resume.
            mCurrentCard.resumeTimer();
            // Then update and resume the UI timer. Set the base time as if the timer had started
            // timeTaken() seconds ago.
            mCardTimer.setBase(SystemClock.elapsedRealtime() - mCurrentCard.timeTaken());
            // Don't start the timer if we have already reached the time limit or it will tick over
            if ((SystemClock.elapsedRealtime() - mCardTimer.getBase()) < mCurrentCard.timeLimit()) {
                mCardTimer.start();
            }
        }
    }


    protected void undo() {
        if (isUndoAvailable()) {
            CollectionTask.launchCollectionTask(CollectionTask.TASK_TYPE_UNDO, mAnswerCardHandler(false));
        }
    }


    private void finishNoStorageAvailable() {
        AbstractFlashcardViewer.this.setResult(DeckPicker.RESULT_MEDIA_EJECTED);
        finishWithoutAnimation();
    }


    protected boolean editCard() {
        if (mCurrentCard == null) {
            // This should never occurs. It means the review button was pressed while there is no more card in the reviewer.
            return true;
        }
        Intent editCard = new Intent(AbstractFlashcardViewer.this, NoteEditor.class);
        editCard.putExtra(NoteEditor.EXTRA_CALLER, NoteEditor.CALLER_REVIEWER);
        sEditorCard = mCurrentCard;
        startActivityForResultWithAnimation(editCard, EDIT_CURRENT_CARD, ActivityTransitionAnimation.LEFT);
        return true;
    }


    protected void generateQuestionSoundList() {
        mSoundPlayer.addSounds(mBaseUrl, mCurrentCard.qSimple(), Sound.SOUNDS_QUESTION);
    }


    protected void lookUpOrSelectText() {
        if (clipboardHasText()) {
            Timber.d("Clipboard has text = " + clipboardHasText());
            lookUp();
        } else {
            selectAndCopyText();
        }
    }


    private boolean lookUp() {
        mLookUpIcon.setVisibility(View.GONE);
        mIsSelecting = false;
        if (Lookup.lookUp(clipboardGetText().toString())) {
            clipboardSetText("");
        }
        return true;
    }


    private void showLookupButtonIfNeeded() {
        if (!mDisableClipboard && mClipboard != null) {
            if (clipboardGetText().length() != 0 && Lookup.isAvailable() && mLookUpIcon.getVisibility() != View.VISIBLE) {
                mLookUpIcon.setVisibility(View.VISIBLE);
                enableViewAnimation(mLookUpIcon, ViewAnimation.fade(ViewAnimation.FADE_IN, mFadeDuration, 0));
            } else if (mLookUpIcon.getVisibility() == View.VISIBLE) {
                mLookUpIcon.setVisibility(View.GONE);
                enableViewAnimation(mLookUpIcon, ViewAnimation.fade(ViewAnimation.FADE_OUT, mFadeDuration, 0));
            }
        }
    }


    private void hideLookupButton() {
        if (!mDisableClipboard && mLookUpIcon.getVisibility() != View.GONE) {
            mLookUpIcon.setVisibility(View.GONE);
            enableViewAnimation(mLookUpIcon, ViewAnimation.fade(ViewAnimation.FADE_OUT, mFadeDuration, 0));
            clipboardSetText("");
        }
    }


    protected void showDeleteNoteDialog() {
        Resources res = getResources();
        new MaterialDialog.Builder(this)
                .title(res.getString(R.string.delete_card_title))
                .iconAttr(R.attr.dialogErrorIcon)
                .content(String.format(res.getString(R.string.delete_note_message),
                        Utils.stripHTML(mCurrentCard.q(true))))
                .positiveText(res.getString(R.string.dialog_positive_delete))
                .negativeText(res.getString(R.string.dialog_cancel))
                .onPositive((dialog, which) -> {
                    Timber.i("AbstractFlashcardViewer:: OK button pressed to delete note %d", mCurrentCard.getNid());
                    mSoundPlayer.stopSounds();
                    dismiss(Collection.DismissType.DELETE_NOTE);
                })
                .build().show();
    }


    private int getRecommendedEase(boolean easy) {
        try {
            switch (getAnswerButtonCount()) {
                case 2:
                    return EASE_2;
                case 3:
                    return easy ? EASE_3 : EASE_2;
                case 4:
                    return easy ? EASE_4 : EASE_3;
                default:
                    return 0;
            }
        } catch (RuntimeException e) {
            AnkiDroidApp.sendExceptionReport(e, "AbstractReviewer-getRecommendedEase");
            closeReviewer(DeckPicker.RESULT_DB_ERROR, true);
            return 0;
        }
    }


    protected void answerCard(int ease) {
        if (mInAnswer) {
            return;
        }
        mIsSelecting = false;
        hideLookupButton();
        int buttonNumber = getCol().getSched().answerButtons(mCurrentCard);
        // Detect invalid ease for current card (e.g. by using keyboard shortcut or gesture).
        if (buttonNumber < ease) {
            return;
        }
        // Set the dots appearing below the toolbar
        switch (ease) {
            case EASE_1:
                mChosenAnswer.setText("\u2022");
                mChosenAnswer.setTextColor(ContextCompat.getColor(this, R.color.material_red_500));
                break;
            case EASE_2:
                mChosenAnswer.setText("\u2022\u2022");
                mChosenAnswer.setTextColor(ContextCompat.getColor(this, buttonNumber == Consts.BUTTON_FOUR ?
                        R.color.material_blue_grey_600:
                        R.color.material_green_500));
                break;
            case EASE_3:
                mChosenAnswer.setText("\u2022\u2022\u2022");
                mChosenAnswer.setTextColor(ContextCompat.getColor(this, buttonNumber == Consts.BUTTON_FOUR ?
                        R.color.material_green_500 :
                        R.color.material_light_blue_500));
                break;
            case EASE_4:
                mChosenAnswer.setText("\u2022\u2022\u2022\u2022");
                mChosenAnswer.setTextColor(ContextCompat.getColor(this, R.color.material_light_blue_500));
                break;
            default:
                Timber.w("Unknown easy type %s", ease);
                break;
        }

        // remove chosen answer hint after a while
        mTimerHandler.removeCallbacks(removeChosenAnswerText);
        mTimerHandler.postDelayed(removeChosenAnswerText, mShowChosenAnswerLength);
        mSoundPlayer.stopSounds();
        mCurrentEase = ease;

        CollectionTask.launchCollectionTask(CollectionTask.TASK_TYPE_ANSWER_CARD, mAnswerCardHandler(true),
                new CollectionTask.TaskData(mCurrentCard, mCurrentEase));
    }


    // Set the content view to the one provided and initialize accessors.
    @SuppressWarnings("deprecation") // Tracked separately as #5023 on github for clipboard
    protected void initLayout() {
        FrameLayout mCardContainer = (FrameLayout) findViewById(R.id.flashcard_frame);

        mTopBarLayout = (RelativeLayout) findViewById(R.id.top_bar);

        ImageView mark = mTopBarLayout.findViewById(R.id.mark_icon);
        ImageView flag = mTopBarLayout.findViewById(R.id.flag_icon);
        mCardMarker = new CardMarker(mark, flag);

        mCardFrame = (FrameLayout) findViewById(R.id.flashcard);
        mCardFrameParent = (ViewGroup) mCardFrame.getParent();
        mTouchLayer = (FrameLayout) findViewById(R.id.touch_layer);
        mTouchLayer.setOnTouchListener(mGestureListener);
        if (!mDisableClipboard) {
            mClipboard = (android.text.ClipboardManager) getSystemService(Context.CLIPBOARD_SERVICE);
        }
        mCardFrame.removeAllViews();

        // Initialize swipe
        mGestureDetectorImpl = mLinkOverridesTouchGesture ? new LinkDetectingGestureDetector() : new MyGestureDetector();
        gestureDetector = new GestureDetectorCompat(this, mGestureDetectorImpl);

        mEase1 = (TextView) findViewById(R.id.ease1);
        mEase1.setTypeface(TypefaceHelper.get(this, "Roboto-Medium"));
        mEase1Layout = (LinearLayout) findViewById(R.id.flashcard_layout_ease1);
        mEase1Layout.setOnClickListener(mSelectEaseHandler);

        mEase2 = (TextView) findViewById(R.id.ease2);
        mEase2.setTypeface(TypefaceHelper.get(this, "Roboto-Medium"));
        mEase2Layout = (LinearLayout) findViewById(R.id.flashcard_layout_ease2);
        mEase2Layout.setOnClickListener(mSelectEaseHandler);

        mEase3 = (TextView) findViewById(R.id.ease3);
        mEase3.setTypeface(TypefaceHelper.get(this, "Roboto-Medium"));
        mEase3Layout = (LinearLayout) findViewById(R.id.flashcard_layout_ease3);
        mEase3Layout.setOnClickListener(mSelectEaseHandler);

        mEase4 = (TextView) findViewById(R.id.ease4);
        mEase4.setTypeface(TypefaceHelper.get(this, "Roboto-Medium"));
        mEase4Layout = (LinearLayout) findViewById(R.id.flashcard_layout_ease4);
        mEase4Layout.setOnClickListener(mSelectEaseHandler);

        mNext1 = (TextView) findViewById(R.id.nextTime1);
        mNext2 = (TextView) findViewById(R.id.nextTime2);
        mNext3 = (TextView) findViewById(R.id.nextTime3);
        mNext4 = (TextView) findViewById(R.id.nextTime4);
        mNext1.setTypeface(TypefaceHelper.get(this, "Roboto-Regular"));
        mNext2.setTypeface(TypefaceHelper.get(this, "Roboto-Regular"));
        mNext3.setTypeface(TypefaceHelper.get(this, "Roboto-Regular"));
        mNext4.setTypeface(TypefaceHelper.get(this, "Roboto-Regular"));

        if (!mShowNextReviewTime) {
            mNext1.setVisibility(View.GONE);
            mNext2.setVisibility(View.GONE);
            mNext3.setVisibility(View.GONE);
            mNext4.setVisibility(View.GONE);
        }

        Button mFlipCard = (Button) findViewById(R.id.flip_card);
        mFlipCard.setTypeface(TypefaceHelper.get(this, "Roboto-Medium"));
        mFlipCardLayout = (LinearLayout) findViewById(R.id.flashcard_layout_flip);
        mFlipCardLayout.setOnClickListener(mFlipCardListener);

        if (!mButtonHeightSet && mRelativeButtonSize != 100) {
            ViewGroup.LayoutParams params = mFlipCardLayout.getLayoutParams();
            params.height = params.height * mRelativeButtonSize / 100;
            params = mEase1Layout.getLayoutParams();
            params.height = params.height * mRelativeButtonSize / 100;
            params = mEase2Layout.getLayoutParams();
            params.height = params.height * mRelativeButtonSize / 100;
            params = mEase3Layout.getLayoutParams();
            params.height = params.height * mRelativeButtonSize / 100;
            params = mEase4Layout.getLayoutParams();
            params.height = params.height * mRelativeButtonSize / 100;
            mButtonHeightSet = true;
        }

        mTextBarNew = (TextView) findViewById(R.id.new_number);
        mTextBarLearn = (TextView) findViewById(R.id.learn_number);
        mTextBarReview = (TextView) findViewById(R.id.review_number);

        if (!mShowRemainingCardCount) {
            mTextBarNew.setVisibility(View.GONE);
            mTextBarLearn.setVisibility(View.GONE);
            mTextBarReview.setVisibility(View.GONE);
        }

        mCardTimer = (Chronometer) findViewById(R.id.card_time);

        mChosenAnswer = (TextView) findViewById(R.id.choosen_answer);

        mAnswerField = (EditText) findViewById(R.id.answer_field);

        mLookUpIcon = findViewById(R.id.lookup_button);
        mLookUpIcon.setVisibility(View.GONE);
        mLookUpIcon.setOnClickListener(new OnClickListener() {

            @Override
            public void onClick(View arg0) {
                Timber.i("AbstractFlashcardViewer:: Lookup button pressed");
                if (clipboardHasText()) {
                    lookUp();
                }
            }

        });
        initControls();

        // Position answer buttons
        String answerButtonsPosition = AnkiDroidApp.getSharedPrefs(this).getString(
                getString(R.string.answer_buttons_position_preference),
                "bottom"
        );
        LinearLayout answerArea = (LinearLayout) findViewById(R.id.bottom_area_layout);
        RelativeLayout.LayoutParams answerAreaParams = (RelativeLayout.LayoutParams) answerArea.getLayoutParams();
        RelativeLayout.LayoutParams cardContainerParams = (RelativeLayout.LayoutParams) mCardContainer.getLayoutParams();

        switch (answerButtonsPosition) {
            case "top":
                cardContainerParams.addRule(RelativeLayout.BELOW, R.id.bottom_area_layout);
                answerAreaParams.addRule(RelativeLayout.BELOW, R.id.mic_tool_bar_layer);
                answerArea.removeView(mAnswerField);
                answerArea.addView(mAnswerField, 1);
                break;
            case "bottom":
                cardContainerParams.addRule(RelativeLayout.ABOVE, R.id.bottom_area_layout);
                cardContainerParams.addRule(RelativeLayout.BELOW, R.id.mic_tool_bar_layer);
                answerAreaParams.addRule(RelativeLayout.ALIGN_PARENT_BOTTOM);
                break;
            default:
                Timber.w("Unknown answerButtonsPosition: %s", answerButtonsPosition);
                break;
        }
        answerArea.setLayoutParams(answerAreaParams);
        mCardContainer.setLayoutParams(cardContainerParams);
    }


    @SuppressLint("SetJavaScriptEnabled") // they request we review carefully because of XSS security, we have
    private WebView createWebView() {
        WebView webView = new MyWebView(this);
        webView.setScrollBarStyle(View.SCROLLBARS_OUTSIDE_OVERLAY);
        webView.getSettings().setDisplayZoomControls(false);
        webView.getSettings().setBuiltInZoomControls(true);
        webView.getSettings().setSupportZoom(true);
        // Start at the most zoomed-out level
        webView.getSettings().setLoadWithOverviewMode(true);
        webView.getSettings().setJavaScriptEnabled(true);
        webView.setWebChromeClient(new AnkiDroidWebChromeClient());
        // Problems with focus and input tags is the reason we keep the old type answer mechanism for old Androids.
        webView.setFocusableInTouchMode(mUseInputTag);
        webView.setScrollbarFadingEnabled(true);
        Timber.d("Focusable = %s, Focusable in touch mode = %s", webView.isFocusable(), webView.isFocusableInTouchMode());

        webView.setWebViewClient(new CardViewerWebClient());
        // Set transparent color to prevent flashing white when night mode enabled
        webView.setBackgroundColor(Color.argb(1, 0, 0, 0));

        // Javascript interface for calling AnkiDroid functions in webview, see card.js
        webView.addJavascriptInterface(new JavaScriptFunction(), "AnkiDroidJS");
        return webView;
    }

    /** If a card is displaying the question, flip it, otherwise answer it */
    private void flipOrAnswerCard(int cardOrdinal) {
        if (!sDisplayAnswer) {
            displayCardAnswer();
            return;
        }
        answerCard(cardOrdinal);
    }

    private boolean webViewRendererLastCrashedOnCard(long cardId) {
        return lastCrashingCardId != null && lastCrashingCardId == cardId;
    }


    private boolean canRecoverFromWebViewRendererCrash() {
        // DEFECT
        // If we don't have a card to render, we're in a bad state. The class doesn't currently track state
        // well enough to be able to know exactly where we are in the initialisation pipeline.
        // so it's best to mark the crash as non-recoverable.
        // We should fix this, but it's very unlikely that we'll ever get here. Logs will tell

        // Revisit webViewCrashedOnCard() if changing this. Logic currently assumes we have a card.
        return mCurrentCard != null;
    }

    //#5780 - Users could OOM the WebView Renderer. This triggers the same symptoms
    @VisibleForTesting()
    @SuppressWarnings("unused")
    public void crashWebViewRenderer() {
        loadUrlInViewer("chrome://crash");
    }


    /** Used to set the "javascript:" URIs for IPC */
    private void loadUrlInViewer(final String url) {
        processCardAction(card -> card.loadUrl(url));
    }

    private <T extends View> T inflateNewView(@IdRes int id) {
        int layoutId = getContentViewAttr(mPrefFullscreenReview);
        ViewGroup content = (ViewGroup) LayoutInflater.from(AbstractFlashcardViewer.this).inflate(layoutId, null, false);
        T ret = content.findViewById(id);
        ((ViewGroup) ret.getParent()).removeView(ret); //detach the view from its parent
        content.removeAllViews();
        return ret;
    }

    private void destroyWebView(WebView webView) {
        try {
            if (webView != null) {
                webView.stopLoading();
                webView.setWebChromeClient(null);
                webView.setWebViewClient(null);
                webView.destroy();
            }
        } catch (NullPointerException npe) {
            Timber.e(npe, "WebView became null on destruction");
        }
    }

    protected boolean shouldShowNextReviewTime() {
        return mShowNextReviewTime;
    }

    protected void displayAnswerBottomBar() {
        // hide flipcard button
        mFlipCardLayout.setVisibility(View.GONE);
    }


    protected void hideEaseButtons() {
        mEase1Layout.setVisibility(View.GONE);
        mEase2Layout.setVisibility(View.GONE);
        mEase3Layout.setVisibility(View.GONE);
        mEase4Layout.setVisibility(View.GONE);
        mFlipCardLayout.setVisibility(View.VISIBLE);
        focusAnswerCompletionField();
    }

    /**
     * Focuses the appropriate field for an answer
     * And allows keyboard shortcuts to go to the default handlers.
     * */
    private void focusAnswerCompletionField() {
        // This does not handle mUseInputTag (the WebView contains an input field with a typable answer).
        // In this case, the user can use touch to focus the field if necessary.
        if (typeAnswer()) {
            mAnswerField.requestFocus();
        } else {
            mFlipCardLayout.requestFocus();
        }
    }


    private void switchTopBarVisibility(int visible) {
        if (mShowTimer) {
            mCardTimer.setVisibility(visible);
        }
        if (mShowRemainingCardCount) {
            mTextBarNew.setVisibility(visible);
            mTextBarLearn.setVisibility(visible);
            mTextBarReview.setVisibility(visible);
        }
        mChosenAnswer.setVisibility(visible);
    }


    protected void initControls() {
        mCardFrame.setVisibility(View.VISIBLE);
        if (mShowRemainingCardCount) {
            mTextBarNew.setVisibility(View.VISIBLE);
            mTextBarLearn.setVisibility(View.VISIBLE);
            mTextBarReview.setVisibility(View.VISIBLE);
        }
        mChosenAnswer.setVisibility(View.VISIBLE);
        mFlipCardLayout.setVisibility(View.VISIBLE);

        mAnswerField.setVisibility(typeAnswer() ? View.VISIBLE : View.GONE);
        mAnswerField.setOnEditorActionListener(new EditText.OnEditorActionListener() {
            @Override
            public boolean onEditorAction(TextView v, int actionId, KeyEvent event) {
                if (actionId == EditorInfo.IME_ACTION_DONE) {
                    displayCardAnswer();
                    return true;
                }
                return false;
            }
        });
        mAnswerField.setOnKeyListener(new View.OnKeyListener() {
            @Override
            public boolean onKey(View v, int keyCode, KeyEvent event) {
                if (event.getAction() == KeyEvent.ACTION_UP &&
                        (keyCode == KeyEvent.KEYCODE_ENTER || keyCode == KeyEvent.KEYCODE_NUMPAD_ENTER)) {
                    displayCardAnswer();
                    return true;
                }
                return false;
            }
        });
    }


    protected SharedPreferences restorePreferences() {
        SharedPreferences preferences = AnkiDroidApp.getSharedPrefs(getBaseContext());

        mPrefHideDueCount = preferences.getBoolean("hideDueCount", false);
        mPrefShowETA = preferences.getBoolean("showETA", true);
        mUseInputTag = preferences.getBoolean("useInputTag", false);
        // On newer Androids, ignore this setting, which should be hidden in the prefs anyway.
        mDisableClipboard = "0".equals(preferences.getString("dictionary", "0"));
        // mDeckFilename = preferences.getString("deckFilename", "");
        mPrefFullscreenReview = Integer.parseInt(preferences.getString("fullscreenMode", "0"));
        mRelativeButtonSize = preferences.getInt("answerButtonSize", 100);
        mSpeakText = preferences.getBoolean("tts", false);
        mPrefUseTimer = preferences.getBoolean("timeoutAnswer", false);
        mPrefWaitAnswerSecond = preferences.getInt("timeoutAnswerSeconds", 20);
        mPrefWaitQuestionSecond = preferences.getInt("timeoutQuestionSeconds", 60);
        mScrollingButtons = preferences.getBoolean("scrolling_buttons", false);
        mDoubleScrolling = preferences.getBoolean("double_scrolling", false);
        mPrefShowTopbar = preferences.getBoolean("showTopbar", true);

        mGesturesEnabled = AnkiDroidApp.initiateGestures(preferences);
        mLinkOverridesTouchGesture = preferences.getBoolean("linkOverridesTouchGesture", false);
        if (mGesturesEnabled) {
            mGestureSwipeUp = Integer.parseInt(preferences.getString("gestureSwipeUp", "9"));
            mGestureSwipeDown = Integer.parseInt(preferences.getString("gestureSwipeDown", "0"));
            mGestureSwipeLeft = Integer.parseInt(preferences.getString("gestureSwipeLeft", "8"));
            mGestureSwipeRight = Integer.parseInt(preferences.getString("gestureSwipeRight", "17"));
            mGestureDoubleTap = Integer.parseInt(preferences.getString("gestureDoubleTap", "7"));
            mGestureTapLeft = Integer.parseInt(preferences.getString("gestureTapLeft", "3"));
            mGestureTapRight = Integer.parseInt(preferences.getString("gestureTapRight", "6"));
            mGestureTapTop = Integer.parseInt(preferences.getString("gestureTapTop", "12"));
            mGestureTapBottom = Integer.parseInt(preferences.getString("gestureTapBottom", "2"));
            mGestureLongclick = Integer.parseInt(preferences.getString("gestureLongclick", "11"));
        }

        if (preferences.getBoolean("keepScreenOn", false)) {
            this.getWindow().addFlags(WindowManager.LayoutParams.FLAG_KEEP_SCREEN_ON);
        }

        return preferences;
    }


    private void restoreCollectionPreferences() {

        // These are preferences we pull out of the collection instead of SharedPreferences
        try {
            mShowNextReviewTime = getCol().getConf().getBoolean("estTimes");
            mShowRemainingCardCount = getCol().getConf().getBoolean("dueCounts");

            // Dynamic don't have review options; attempt to get deck-specific auto-advance options
            // but be prepared to go with all default if it's a dynamic deck
            JSONObject revOptions = new JSONObject();
            long selectedDid = getCol().getDecks().selected();
            if (!getCol().getDecks().isDyn(selectedDid)) {
                revOptions = getCol().getDecks().confForDid(selectedDid).getJSONObject("rev");
            }

            mOptUseGeneralTimerSettings = revOptions.optBoolean("useGeneralTimeoutSettings", true);
            mOptUseTimer = revOptions.optBoolean("timeoutAnswer", false);
            mOptWaitAnswerSecond = revOptions.optInt("timeoutAnswerSeconds", 20);
            mOptWaitQuestionSecond = revOptions.optInt("timeoutQuestionSeconds", 60);
        } catch (JSONException e) {
            Timber.e(e, "Unable to restoreCollectionPreferences");
            throw new RuntimeException(e);
        } catch (NullPointerException npe) {
            // NPE on collection only happens if the Collection is broken, follow AnkiActivity example
            Intent deckPicker = new Intent(this, DeckPicker.class);
            deckPicker.putExtra("collectionLoadError", true); // don't currently do anything with this
            deckPicker.addFlags(Intent.FLAG_ACTIVITY_CLEAR_TOP | Intent.FLAG_ACTIVITY_NEW_TASK);
            startActivityWithAnimation(deckPicker, ActivityTransitionAnimation.LEFT);
        }
    }


    private void setInterface() {
        if (mCurrentCard == null) {
            return;
        }
        recreateWebView();
    }

    private void recreateWebView() {
        if (mCard == null) {
            mCard = createWebView();
            WebViewDebugging.initializeDebugging(AnkiDroidApp.getSharedPrefs(this));
            mCardFrame.addView(mCard);
            mGestureDetectorImpl.onWebViewCreated(mCard);
        }
        if (mCard.getVisibility() != View.VISIBLE) {
            mCard.setVisibility(View.VISIBLE);
        }
    }


    private void updateForNewCard() {
        updateScreenCounts();

        // Clean answer field
        if (typeAnswer()) {
            mAnswerField.setText("");
        }

        if (mPrefWhiteboard && mWhiteboard != null) {
            mWhiteboard.clear();
        }
    }


    protected void updateScreenCounts() {
        if (mCurrentCard == null) return;
        ActionBar actionBar = getSupportActionBar();
        int[] counts = mSched.counts(mCurrentCard);

        if (actionBar != null) {
            String title = Decks.basename(getCol().getDecks().get(mCurrentCard.getDid()).getString("name"));
            actionBar.setTitle(title);
            if (mPrefShowETA) {
                eta = mSched.eta(counts, false);
                actionBar.setSubtitle(Utils.remainingTime(AnkiDroidApp.getInstance(), eta * 60));
            }
        }

        if (!mPrefShowTopbar) {
            mTopBarLayout.setVisibility(View.GONE);
        }

        newCount = new SpannableString(String.valueOf(counts[0]));
        lrnCount = new SpannableString(String.valueOf(counts[1]));
        revCount = new SpannableString(String.valueOf(counts[2]));
        if (mPrefHideDueCount) {
            revCount = new SpannableString("???");
        }

        switch (mSched.countIdx(mCurrentCard)) {
            case Consts.CARD_TYPE_NEW:
                newCount.setSpan(new UnderlineSpan(), 0, newCount.length(), 0);
                break;
            case Consts.CARD_TYPE_LRN:
                lrnCount.setSpan(new UnderlineSpan(), 0, lrnCount.length(), 0);
                break;
            case Consts.CARD_TYPE_REV:
                revCount.setSpan(new UnderlineSpan(), 0, revCount.length(), 0);
                break;
            default:
                Timber.w("Unknown card type %s", mSched.countIdx(mCurrentCard));
                break;
        }

        mTextBarNew.setText(newCount);
        mTextBarLearn.setText(lrnCount);
        mTextBarReview.setText(revCount);
    }

    /*
     * Handler for the delay in auto showing question and/or answer One toggle for both question and answer, could set
     * longer delay for auto next question
     */
    protected Handler mTimeoutHandler = new Handler();

    protected Runnable mShowQuestionTask = new Runnable() {
        @Override
        public void run() {
            // Assume hitting the "Again" button when auto next question
            if (mEase1Layout.isEnabled() && mEase1Layout.getVisibility() == View.VISIBLE) {
                mEase1Layout.performClick();
            }
        }
    };

    protected Runnable mShowAnswerTask = new Runnable() {
        @Override
        public void run() {
            if (mFlipCardLayout.isEnabled() && mFlipCardLayout.getVisibility() == View.VISIBLE) {
                mFlipCardLayout.performClick();
            }
        }
    };

    class ReadTextListener implements ReadText.ReadTextListener {
        public void onDone() {
            if(!mUseTimer) {
                return;
            }
            if (ReadText.getmQuestionAnswer() == Sound.SOUNDS_QUESTION) {
                long delay = mWaitAnswerSecond * 1000;
                if (delay > 0) {
                    mTimeoutHandler.postDelayed(mShowAnswerTask, delay);
                }
            } else if (ReadText.getmQuestionAnswer() == Sound.SOUNDS_ANSWER) {
                long delay = mWaitQuestionSecond * 1000;
                if (delay > 0) {
                    mTimeoutHandler.postDelayed(mShowQuestionTask, delay);
                }
            }
        }
    }

    protected void initTimer() {
        final TypedValue typedValue = new TypedValue();
        mShowTimer = mCurrentCard.showTimer();
        if (mShowTimer && mCardTimer.getVisibility() == View.INVISIBLE) {
            mCardTimer.setVisibility(View.VISIBLE);
        } else if (!mShowTimer && mCardTimer.getVisibility() != View.INVISIBLE) {
            mCardTimer.setVisibility(View.INVISIBLE);
        }
        // Set normal timer color
        getTheme().resolveAttribute(android.R.attr.textColor, typedValue, true);
        mCardTimer.setTextColor(typedValue.data);

        mCardTimer.setBase(SystemClock.elapsedRealtime());
        mCardTimer.start();

        // Stop and highlight the timer if it reaches the time limit.
        getTheme().resolveAttribute(R.attr.maxTimerColor, typedValue, true);
        final int limit = mCurrentCard.timeLimit();
        mCardTimer.setOnChronometerTickListener(new Chronometer.OnChronometerTickListener() {
            @Override
            public void onChronometerTick(Chronometer chronometer) {
                long elapsed = SystemClock.elapsedRealtime() - chronometer.getBase();
                if (elapsed >= limit) {
                    chronometer.setTextColor(typedValue.data);
                    chronometer.stop();
                }
            }
        });
    }


    protected void displayCardQuestion() {
        Timber.d("displayCardQuestion()");
        sDisplayAnswer = false;

        setInterface();

        String question;
        String displayString = "";
        if (mCurrentCard.isEmpty()) {
            displayString = getResources().getString(R.string.empty_card_warning);
        } else {
            question = mCurrentCard.q();
            question = getCol().getMedia().escapeImages(question);
            question = typeAnsQuestionFilter(question);

            Timber.v("question: '%s'", question);
            // Show text entry based on if the user wants to write the answer
            if (typeAnswer()) {
                mAnswerField.setVisibility(View.VISIBLE);
            } else {
                mAnswerField.setVisibility(View.GONE);
            }

            displayString = CardAppearance.enrichWithQADiv(question, false);

            //if (mSpeakText) {
            // ReadText.setLanguageInformation(Model.getModel(DeckManager.getMainDeck(),
            // mCurrentCard.getCardModelId(), false).getId(), mCurrentCard.getCardModelId());
            //}
        }

        updateCard(displayString);
        hideEaseButtons();

        // Check if it should use the general 'Timeout settings' or the ones specific to this deck
        if (mOptUseGeneralTimerSettings) {
            mUseTimer = mPrefUseTimer;
            mWaitAnswerSecond = mPrefWaitAnswerSecond;
            mWaitQuestionSecond = mPrefWaitQuestionSecond;
        } else {
            mUseTimer = mOptUseTimer;
            mWaitAnswerSecond = mOptWaitAnswerSecond;
            mWaitQuestionSecond = mOptWaitQuestionSecond;
        }

        // If the user wants to show the answer automatically
        if (mUseTimer) {
            long delay = mWaitAnswerSecond * 1000 + mUseTimerDynamicMS;
            if (delay > 0) {
                mTimeoutHandler.removeCallbacks(mShowAnswerTask);
                if (!mSpeakText) {
                    mTimeoutHandler.postDelayed(mShowAnswerTask, delay);
                }
            }
        }

        Timber.i("AbstractFlashcardViewer:: Question successfully shown for card id %d", mCurrentCard.getId());
    }


    /**
     * Clean up the correct answer text, so it can be used for the comparison with the typed text
     *
     * @param answer The content of the field the text typed by the user is compared to.
     * @return The correct answer text, with actual HTML and media references removed, and HTML entities unescaped.
     */
    protected String cleanCorrectAnswer(String answer) {
        return TypedAnswer.cleanCorrectAnswer(answer);
    }


    /**
     * Clean up the typed answer text, so it can be used for the comparison with the correct answer
     *
     * @param answer The answer text typed by the user.
     * @return The typed answer text, cleaned up.
     */
    protected String cleanTypedAnswer(String answer) {
        if (answer == null || "".equals(answer)) {
            return "";
        }
        return Utils.nfcNormalized(answer.trim());
    }


    protected void displayCardAnswer() {
        Timber.d("displayCardAnswer()");

        // prevent answering (by e.g. gestures) before card is loaded
        if (mCurrentCard == null) {
            return;
        }

        // Explicitly hide the soft keyboard. It *should* be hiding itself automatically,
        // but sometimes failed to do so (e.g. if an OnKeyListener is attached).
        if (typeAnswer()) {
            InputMethodManager inputMethodManager = (InputMethodManager) getSystemService(Context.INPUT_METHOD_SERVICE);
            inputMethodManager.hideSoftInputFromWindow(mAnswerField.getWindowToken(), 0);
        }

        sDisplayAnswer = true;

        String answer = mCurrentCard.a();

        mSoundPlayer.stopSounds();
        answer = getCol().getMedia().escapeImages(answer);

        mAnswerField.setVisibility(View.GONE);
        // Clean up the user answer and the correct answer
        String userAnswer;
        if (mUseInputTag) {
            userAnswer = cleanTypedAnswer(mTypeInput);
        } else {
            userAnswer = cleanTypedAnswer(mAnswerField.getText().toString());
        }
        String correctAnswer = cleanCorrectAnswer(mTypeCorrect);
        Timber.d("correct answer = %s", correctAnswer);
        Timber.d("user answer = %s", userAnswer);

        answer = typeAnsAnswerFilter(answer, userAnswer, correctAnswer);

        mIsSelecting = false;
        updateCard(CardAppearance.enrichWithQADiv(answer, true));
        displayAnswerBottomBar();
        // If the user wants to show the next question automatically
        if (mUseTimer) {
            long delay = mWaitQuestionSecond * 1000 + mUseTimerDynamicMS;
            if (delay > 0) {
                mTimeoutHandler.removeCallbacks(mShowQuestionTask);
                if (!mSpeakText) {
                    mTimeoutHandler.postDelayed(mShowQuestionTask, delay);
                }
            }
        }
    }


    /** Scroll the currently shown flashcard vertically
     *
     * @param dy amount to be scrolled
     */
    public void scrollCurrentCardBy(int dy) {
        processCardAction(card -> {
            if (dy != 0 && card.canScrollVertically(dy)) {
                card.scrollBy(0, dy);
            }
        });
    }


    /** Tap onto the currently shown flashcard at position x and y
     *
     * @param x horizontal position of the event
     * @param y vertical position of the event
     */
    public void tapOnCurrentCard(int x, int y) {
        // assemble suitable ACTION_DOWN and ACTION_UP events and forward them to the card's handler
        MotionEvent eDown = MotionEvent.obtain(SystemClock.uptimeMillis(),
                SystemClock.uptimeMillis(), MotionEvent.ACTION_DOWN, x, y,
                1, 1, 0, 1, 1, 0, 0);
        processCardAction(card -> card.dispatchTouchEvent(eDown));

        MotionEvent eUp = MotionEvent.obtain(eDown.getDownTime(),
                SystemClock.uptimeMillis(), MotionEvent.ACTION_UP, x, y,
                1, 1, 0, 1, 1, 0, 0);
        processCardAction(card -> card.dispatchTouchEvent(eUp));

    }


    /**
     * getAnswerFormat returns the answer part of this card's template as entered by user, without any parsing
     */
    public String getAnswerFormat() {
        JSONObject model = mCurrentCard.model();
        JSONObject template;
        if (model.getInt("type") == Consts.MODEL_STD) {
            template = model.getJSONArray("tmpls").getJSONObject(mCurrentCard.getOrd());
        } else {
            template = model.getJSONArray("tmpls").getJSONObject(0);
        }

        return template.getString("afmt");
    }

    private void addAnswerSounds(String answer) {
        // don't add answer sounds multiple times, such as when reshowing card after exiting editor
        // additionally, this condition reduces computation time
        if (!mAnswerSoundsAdded) {
            String answerSoundSource = removeFrontSideAudio(answer);
            mSoundPlayer.addSounds(mBaseUrl, answerSoundSource, Sound.SOUNDS_ANSWER);
            mAnswerSoundsAdded = true;
        }
    }

    protected boolean isInNightMode() {
        return mCardAppearance.isNightMode();
    }


    private void updateCard(final String newContent) {
        Timber.d("updateCard()");

        mUseTimerDynamicMS = 0;

        // Add CSS for font color and font size
        if (mCurrentCard == null) {
            processCardAction(card -> card.getSettings().setDefaultFontSize(calculateDynamicFontSize(newContent)));
        }

        if (sDisplayAnswer) {
            addAnswerSounds(newContent);
        } else {
            // reset sounds each time first side of card is displayed, which may happen repeatedly without ever
            // leaving the card (such as when edited)
            mSoundPlayer.resetSounds();
            mAnswerSoundsAdded = false;
            mSoundPlayer.addSounds(mBaseUrl, newContent, Sound.SOUNDS_QUESTION);
            if (mUseTimer && !mAnswerSoundsAdded && getConfigForCurrentCard().optBoolean("autoplay", false)) {
                addAnswerSounds(mCurrentCard.a());
            }
        }

        String content = Sound.expandSounds(mBaseUrl, newContent);

        content = CardAppearance.fixBoldStyle(content);

        Timber.v("content card = \n %s", content);

        String style = mCardAppearance.getStyle();
        Timber.v("::style:: / %s", style);

        // CSS class for card-specific styling
        String cardClass = mCardAppearance.getCardClass(mCurrentCard.getOrd() + 1, Themes.getCurrentTheme(this));
        if (Template.textContainsMathjax(content)) {
            cardClass += " mathjax-needs-to-render";
        }

        if (isInNightMode()) {
            if (!mCardAppearance.hasUserDefinedNightMode(mCurrentCard)) {
                content = HtmlColors.invertColors(content);
            }
        }


        content = CardAppearance.convertSmpToHtmlEntity(content);
        mCardContent = new SpannedString(mCardTemplate.replace("::content::", content)
                .replace("::style::", style).replace("::class::", cardClass));
        Timber.d("base url = %s", mBaseUrl);

        if (AnkiDroidApp.getSharedPrefs(this).getBoolean("html_javascript_debugging", false)) {
            try {
                try (FileOutputStream f = new FileOutputStream(new File(CollectionHelper.getCurrentAnkiDroidDirectory(this),
                        "card.html"))) {
                    f.write(mCardContent.toString().getBytes());
                }
            } catch (IOException e) {
                Timber.d(e, "failed to save card");
            }
        }
        fillFlashcard();

        if (!mConfigurationChanged) {
            playSounds(false); // Play sounds if appropriate
        }
    }

    /**
     * Plays sounds (or TTS, if configured) for currently shown side of card.
     *
     * @param doAudioReplay indicates an anki desktop-like replay call is desired, whose behavior is identical to
     *            pressing the keyboard shortcut R on the desktop
     */
    protected void playSounds(boolean doAudioReplay) {
        boolean replayQuestion = getConfigForCurrentCard().optBoolean("replayq", true);

        if (getConfigForCurrentCard().optBoolean("autoplay", false) || doAudioReplay) {
            // Use TTS if TTS preference enabled and no other sound source
            boolean useTTS = mSpeakText &&
                    !(sDisplayAnswer && mSoundPlayer.hasAnswer()) && !(!sDisplayAnswer && mSoundPlayer.hasQuestion());
            // We need to play the sounds from the proper side of the card
            if (!useTTS) { // Text to speech not in effect here
                if (doAudioReplay && replayQuestion && sDisplayAnswer) {
                    // only when all of the above are true will question be played with answer, to match desktop
                    mSoundPlayer.playSounds(Sound.SOUNDS_QUESTION_AND_ANSWER);
                } else if (sDisplayAnswer) {
                    mSoundPlayer.playSounds(Sound.SOUNDS_ANSWER);
                    if (mUseTimer) {
                        mUseTimerDynamicMS = mSoundPlayer.getSoundsLength(Sound.SOUNDS_ANSWER);
                    }
                } else { // question is displayed
                    mSoundPlayer.playSounds(Sound.SOUNDS_QUESTION);
                    // If the user wants to show the answer automatically
                    if (mUseTimer) {
                        mUseTimerDynamicMS = mSoundPlayer.getSoundsLength(Sound.SOUNDS_QUESTION_AND_ANSWER);
                    }
                }
            } else { // Text to speech is in effect here
                // If the question is displayed or if the question should be replayed, read the question
                if (mTtsInitialized) {
                    if (!sDisplayAnswer || doAudioReplay && replayQuestion) {
                        readCardText(mCurrentCard, Sound.SOUNDS_QUESTION);
                    }
                    if (sDisplayAnswer) {
                        readCardText(mCurrentCard, Sound.SOUNDS_ANSWER);
                    }
                } else {
                    mReplayOnTtsInit = true;
                }
            }
        }
    }

    /**
     * Reads the text (using TTS) for the given side of a card.
     *
     * @param card     The card to play TTS for
     * @param cardSide The side of the current card to play TTS for
     */
    private void readCardText(final Card card, final int cardSide) {
        final String cardSideContent;
        if (Sound.SOUNDS_QUESTION == cardSide) {
            cardSideContent = card.q(true);
        } else if (Sound.SOUNDS_ANSWER == cardSide) {
            cardSideContent = card.getPureAnswer();
        } else {
            Timber.w("Unrecognised cardSide");
            return;
        }
        String clozeReplacement = this.getString(R.string.reviewer_tts_cloze_spoken_replacement);
        ReadText.readCardSide(cardSide, cardSideContent, getDeckIdForCard(card), card.getOrd(), clozeReplacement);
    }

    /**
     * Shows the dialogue for selecting TTS for the current card and cardside.
     */
    protected void showSelectTtsDialogue() {
        if (mTtsInitialized) {
            if (!sDisplayAnswer) {
                ReadText.selectTts(getTextForTts(mCurrentCard.q(true)), getDeckIdForCard(mCurrentCard), mCurrentCard.getOrd(),
                        Sound.SOUNDS_QUESTION);
            } else {
                ReadText.selectTts(getTextForTts(mCurrentCard.getPureAnswer()), getDeckIdForCard(mCurrentCard),
                        mCurrentCard.getOrd(), Sound.SOUNDS_ANSWER);
            }
        }
    }


    private String getTextForTts(String text) {
        String clozeReplacement = this.getString(R.string.reviewer_tts_cloze_spoken_replacement);
        String clozeReplaced = text.replace(Template.CLOZE_DELETION_REPLACEMENT, clozeReplacement);
        return Utils.stripHTML(clozeReplaced);
    }


    /**
     * Returns the configuration for the current {@link Card}.
     *
     * @return The configuration for the current {@link Card}
     */
    private JSONObject getConfigForCurrentCard() {
        return getCol().getDecks().confForDid(getDeckIdForCard(mCurrentCard));
    }


    /**
     * Returns the deck ID of the given {@link Card}.
     *
     * @param card The {@link Card} to get the deck ID
     * @return The deck ID of the {@link Card}
     */
    private static long getDeckIdForCard(final Card card) {
        // Try to get the configuration by the original deck ID (available in case of a cram deck),
        // else use the direct deck ID (in case of a 'normal' deck.
        return card.getODid() == 0 ? card.getDid() : card.getODid();
    }


    public void fillFlashcard() {
        Timber.d("fillFlashcard()");
        Timber.d("base url = %s", mBaseUrl);
        if (mCardContent == null) {
            Timber.w("fillFlashCard() called with no card content");
            return;
        }
        final String cardContent = mCardContent.toString();
        processCardAction(card -> loadContentIntoCard(card, cardContent));
        mGestureDetectorImpl.onFillFlashcard();
        if (mShowTimer && mCardTimer.getVisibility() == View.INVISIBLE) {
            switchTopBarVisibility(View.VISIBLE);
        }
        if (!sDisplayAnswer) {
            updateForNewCard();
        }
    }


    private void loadContentIntoCard(WebView card, String content) {
        if (card != null) {
            CompatHelper.getCompat().setHTML5MediaAutoPlay(card.getSettings(), getConfigForCurrentCard().optBoolean("autoplay"));
            card.loadDataWithBaseURL(mBaseUrl + "__viewer__.html", content, "text/html", "utf-8", null);
        }
    }


    public static Card getEditorCard() {
        return sEditorCard;
    }


    /**
     * @return true if the AnkiDroid preference for writing answer is true and if the Anki Deck CardLayout specifies a
     *         field to query
     */
    private boolean typeAnswer() {
        return !mUseInputTag && null != mTypeCorrect;
    }


    private void unblockControls() {
        mControlBlocked = ControlBlock.UNBLOCKED;
        mCardFrame.setEnabled(true);
        mFlipCardLayout.setEnabled(true);

        switch (mCurrentEase) {
            case EASE_1:
                mEase1Layout.setClickable(true);
                mEase2Layout.setEnabled(true);
                mEase3Layout.setEnabled(true);
                mEase4Layout.setEnabled(true);
                break;

            case EASE_2:
                mEase1Layout.setEnabled(true);
                mEase2Layout.setClickable(true);
                mEase3Layout.setEnabled(true);
                mEase4Layout.setEnabled(true);
                break;

            case EASE_3:
                mEase1Layout.setEnabled(true);
                mEase2Layout.setEnabled(true);
                mEase3Layout.setClickable(true);
                mEase4Layout.setEnabled(true);
                break;

            case EASE_4:
                mEase1Layout.setEnabled(true);
                mEase2Layout.setEnabled(true);
                mEase3Layout.setEnabled(true);
                mEase4Layout.setClickable(true);
                break;

            default:
                mEase1Layout.setEnabled(true);
                mEase2Layout.setEnabled(true);
                mEase3Layout.setEnabled(true);
                mEase4Layout.setEnabled(true);
                break;
        }

        if (mPrefWhiteboard && mWhiteboard != null) {
            mWhiteboard.setEnabled(true);
        }

        if (typeAnswer()) {
            mAnswerField.setEnabled(true);
        }
        mTouchLayer.setVisibility(View.VISIBLE);
        mInAnswer = false;
        invalidateOptionsMenu();
    }


    @VisibleForTesting
    /** *
     * @param quick Whether we expect the control to come back quickly
     */
    protected void blockControls(boolean quick) {
        if (quick) {
            mControlBlocked = ControlBlock.QUICK;
        } else {
            mControlBlocked = ControlBlock.SLOW;
        }
        mCardFrame.setEnabled(false);
        mFlipCardLayout.setEnabled(false);
        mTouchLayer.setVisibility(View.INVISIBLE);
        mInAnswer = true;

        switch (mCurrentEase) {
            case EASE_1:
                mEase1Layout.setClickable(false);
                mEase2Layout.setEnabled(false);
                mEase3Layout.setEnabled(false);
                mEase4Layout.setEnabled(false);
                break;

            case EASE_2:
                mEase1Layout.setEnabled(false);
                mEase2Layout.setClickable(false);
                mEase3Layout.setEnabled(false);
                mEase4Layout.setEnabled(false);
                break;

            case EASE_3:
                mEase1Layout.setEnabled(false);
                mEase2Layout.setEnabled(false);
                mEase3Layout.setClickable(false);
                mEase4Layout.setEnabled(false);
                break;

            case EASE_4:
                mEase1Layout.setEnabled(false);
                mEase2Layout.setEnabled(false);
                mEase3Layout.setEnabled(false);
                mEase4Layout.setClickable(false);
                break;

            default:
                mEase1Layout.setEnabled(false);
                mEase2Layout.setEnabled(false);
                mEase3Layout.setEnabled(false);
                mEase4Layout.setEnabled(false);
                break;
        }

        if (mPrefWhiteboard && mWhiteboard != null) {
            mWhiteboard.setEnabled(false);
        }

        if (typeAnswer()) {
            mAnswerField.setEnabled(false);
        }
        invalidateOptionsMenu();
    }


    /**
     * Select Text in the webview and automatically sends the selected text to the clipboard. From
     * http://cosmez.blogspot.com/2010/04/webview-emulateshiftheld-on-android.html
     */
    @SuppressWarnings("deprecation") // Tracked separately in Github as #5024
    private void selectAndCopyText() {
        try {
            KeyEvent shiftPressEvent = new KeyEvent(0, 0, KeyEvent.ACTION_DOWN, KeyEvent.KEYCODE_SHIFT_LEFT, 0, 0);
            processCardAction(shiftPressEvent::dispatch);
            shiftPressEvent.isShiftPressed();
            mIsSelecting = true;
        } catch (Exception e) {
            throw new AssertionError(e);
        }
    }

    public boolean executeCommand(@ViewerCommandDef int which) {
        if (isControlBlocked() && which != COMMAND_EXIT) {
            return false;
        }
        switch (which) {
            case COMMAND_NOTHING:
                return true;
            case COMMAND_SHOW_ANSWER:
                if (sDisplayAnswer) {
                    return false;
                }
                displayCardAnswer();
                return true;
            case COMMAND_FLIP_OR_ANSWER_EASE1:
                flipOrAnswerCard(EASE_1);
                return true;
            case COMMAND_FLIP_OR_ANSWER_EASE2:
                flipOrAnswerCard(EASE_2);
                return true;
            case COMMAND_FLIP_OR_ANSWER_EASE3:
                flipOrAnswerCard(EASE_3);
                return true;
            case COMMAND_FLIP_OR_ANSWER_EASE4:
                flipOrAnswerCard(EASE_4);
                return true;
            case COMMAND_FLIP_OR_ANSWER_RECOMMENDED:
                flipOrAnswerCard(getRecommendedEase(false));
                return true;
            case COMMAND_FLIP_OR_ANSWER_BETTER_THAN_RECOMMENDED:
                flipOrAnswerCard(getRecommendedEase(true));
                return true;
            case COMMAND_EXIT:
                closeReviewer(RESULT_DEFAULT, false);
                return true;
            case COMMAND_UNDO:
                if (!isUndoAvailable()) {
                    return false;
                }
                undo();
                return true;
            case COMMAND_EDIT:
                editCard();
                return true;
            case COMMAND_MARK:
                onMark(mCurrentCard);
                return true;
            case COMMAND_LOOKUP:
                lookUpOrSelectText();
                return true;
            case COMMAND_BURY_CARD:
                dismiss(Collection.DismissType.BURY_CARD);
                return true;
            case COMMAND_BURY_NOTE:
                dismiss(Collection.DismissType.BURY_NOTE);
                return true;
            case COMMAND_SUSPEND_CARD:
                dismiss(Collection.DismissType.SUSPEND_CARD);
                return true;
            case COMMAND_SUSPEND_NOTE:
                dismiss(Collection.DismissType.SUSPEND_NOTE);
                return true;
            case COMMAND_DELETE:
                showDeleteNoteDialog();
                return true;
            case COMMAND_PLAY_MEDIA:
                playSounds(true);
                return true;
            case COMMAND_TOGGLE_FLAG_RED:
                toggleFlag(FLAG_RED);
                return true;
            case COMMAND_TOGGLE_FLAG_ORANGE:
                toggleFlag(FLAG_ORANGE);
                return true;
            case COMMAND_TOGGLE_FLAG_GREEN:
                toggleFlag(FLAG_GREEN);
                return true;
            case COMMAND_TOGGLE_FLAG_BLUE:
                toggleFlag(FLAG_BLUE);
                return true;
            case COMMAND_UNSET_FLAG:
                onFlag(mCurrentCard, FLAG_NONE);
                return true;
            case COMMAND_ANSWER_FIRST_BUTTON:
                return answerCardIfVisible(EASE_1);
            case COMMAND_ANSWER_SECOND_BUTTON:
                return answerCardIfVisible(EASE_2);
            case COMMAND_ANSWER_THIRD_BUTTON:
                return answerCardIfVisible(EASE_3);
            case COMMAND_ANSWER_FOURTH_BUTTON:
                return answerCardIfVisible(EASE_4);
            case COMMAND_ANSWER_RECOMMENDED:
                return answerCardIfVisible(getRecommendedEase(false));
            case COMMAND_PAGE_UP:
                onPageUp();
                return true;
            case COMMAND_PAGE_DOWN:
                onPageDown();
                return true;
            default:
                Timber.w("Unknown command requested: %s", which);
                return false;
        }
    }


    private void onPageUp() {
        //pageUp performs a half scroll, we want a full page
        processCardAction(card -> {
            card.pageUp(false);
            card.pageUp(false);
        });
    }

    private void onPageDown() {
        processCardAction(card -> {
            card.pageDown(false);
            card.pageDown(false);
        });
    }


    private void toggleFlag(@FlagDef int flag) {
        if (mCurrentCard.getUserFlag() == flag) {
            Timber.i("Toggle flag: unsetting flag");
            onFlag(mCurrentCard, FLAG_NONE);
        } else {
            Timber.i("Toggle flag: Setting flag to %d", flag);
            onFlag(mCurrentCard, flag);
        }
    }

    private boolean answerCardIfVisible(int ease) {
        if (!sDisplayAnswer) {
            return false;
        }
        answerCard(ease);
        return true;
    }


    @VisibleForTesting
    protected boolean isUndoAvailable() {
        return getCol().undoAvailable();
    }

    // ----------------------------------------------------------------------------
    // INNER CLASSES
    // ----------------------------------------------------------------------------

    /**
     * Provides a hook for calling "alert" from javascript. Useful for debugging your javascript.
     */
    public final class AnkiDroidWebChromeClient extends WebChromeClient {
        @Override
        public boolean onJsAlert(WebView view, String url, String message, JsResult result) {
            Timber.i("AbstractFlashcardViewer:: onJsAlert: %s", message);
            result.confirm();
            return true;
        }
    }


    protected void closeReviewer(int result, boolean saveDeck) {
        // Stop the mic recording if still pending
        if (mMicToolBar != null) {
            mMicToolBar.notifyStopRecord();
        }
        // Remove the temporary audio file
        if (mTempAudioPath != null) {
            File tempAudioPathToDelete = new File(mTempAudioPath);
            if (tempAudioPathToDelete.exists()) {
                tempAudioPathToDelete.delete();
            }
        }

        mTimeoutHandler.removeCallbacks(mShowAnswerTask);
        mTimeoutHandler.removeCallbacks(mShowQuestionTask);
        mTimerHandler.removeCallbacks(removeChosenAnswerText);
        longClickHandler.removeCallbacks(longClickTestRunnable);
        longClickHandler.removeCallbacks(startLongClickAction);

        AbstractFlashcardViewer.this.setResult(result);

        if (saveDeck) {
            UIUtils.saveCollectionInBackground();
        }
        finishWithAnimation(ActivityTransitionAnimation.RIGHT);
    }


    protected void refreshActionBar() {
        supportInvalidateOptionsMenu();
    }

    /** Fixing bug 720: <input> focus, thanks to pablomouzo on android issue 7189 */
    class MyWebView extends WebView {

        public MyWebView(Context context) {
            super(context);
        }


        @Override
        public void loadDataWithBaseURL(@Nullable String baseUrl, String data, @Nullable String mimeType, @Nullable String encoding, @Nullable String historyUrl) {
            if (!AbstractFlashcardViewer.this.wasDestroyed()) {
                super.loadDataWithBaseURL(baseUrl, data, mimeType, encoding, historyUrl);
            } else {
                Timber.w("Not loading card - Activity is in the process of being destroyed.");
            }
        }


        @Override
        protected void onScrollChanged(int horiz, int vert, int oldHoriz, int oldVert) {
            super.onScrollChanged(horiz, vert, oldHoriz, oldVert);
            if (Math.abs(horiz - oldHoriz) > Math.abs(vert - oldVert)) {
                mIsXScrolling = true;
                scrollHandler.removeCallbacks(scrollXRunnable);
                scrollHandler.postDelayed(scrollXRunnable, 300);
            } else {
                mIsYScrolling = true;
                scrollHandler.removeCallbacks(scrollYRunnable);
                scrollHandler.postDelayed(scrollYRunnable, 300);
            }
        }

        private final Handler scrollHandler = new Handler();
        private final Runnable scrollXRunnable = new Runnable() {
            @Override
            public void run() {
                mIsXScrolling = false;
            }
        };
        private final Runnable scrollYRunnable = new Runnable() {
            @Override
            public void run() {
                mIsYScrolling = false;
            }
        };

    }

    class MyGestureDetector extends SimpleOnGestureListener {
        //Android design spec for the size of the status bar.
        private final int NO_GESTURE_BORDER_DIP = 24;

        @Override
        public boolean onFling(MotionEvent e1, MotionEvent e2, float velocityX, float velocityY) {
            Timber.d("onFling");

            //#5741 - A swipe from the top caused delayedHide to be triggered,
            //accepting a gesture and quickly disabling the status bar, which wasn't ideal.
            //it would be lovely to use e1.getEdgeFlags(), but alas, it doesn't work.
            if (isTouchingEdge(e1)) {
                Timber.d("ignoring edge fling");
                return false;
            }

            // Go back to immersive mode if the user had temporarily exited it (and then execute swipe gesture)
            if (mPrefFullscreenReview > 0 &&
                    CompatHelper.getCompat().isImmersiveSystemUiVisible(AbstractFlashcardViewer.this)) {
                delayedHide(INITIAL_HIDE_DELAY);
            }
            if (mGesturesEnabled) {
                try {
                    float dy = e2.getY() - e1.getY();
                    float dx = e2.getX() - e1.getX();

                    if (Math.abs(dx) > Math.abs(dy)) {
                        // horizontal swipe if moved further in x direction than y direction
                        if (dx > AnkiDroidApp.sSwipeMinDistance
                                && Math.abs(velocityX) > AnkiDroidApp.sSwipeThresholdVelocity
                                && !mIsXScrolling && !mIsSelecting) {
                            // right
                            executeCommand(mGestureSwipeRight);
                        } else if (dx < -AnkiDroidApp.sSwipeMinDistance
                                && Math.abs(velocityX) > AnkiDroidApp.sSwipeThresholdVelocity
                                && !mIsXScrolling && !mIsSelecting) {
                            // left
                            executeCommand(mGestureSwipeLeft);
                        }
                    } else {
                        // otherwise vertical swipe
                        if (dy > AnkiDroidApp.sSwipeMinDistance
                                && Math.abs(velocityY) > AnkiDroidApp.sSwipeThresholdVelocity
                                && !mIsYScrolling) {
                            // down
                            executeCommand(mGestureSwipeDown);
                        } else if (dy < -AnkiDroidApp.sSwipeMinDistance
                                && Math.abs(velocityY) > AnkiDroidApp.sSwipeThresholdVelocity
                                && !mIsYScrolling) {
                            // up
                            executeCommand(mGestureSwipeUp);
                        }
                    }
                } catch (Exception e) {
                    Timber.e(e, "onFling Exception");
                }
            }
            return false;
        }


        private boolean isTouchingEdge(MotionEvent e1) {
            int height = mTouchLayer.getHeight();
            int width = mTouchLayer.getWidth();
            float margin = NO_GESTURE_BORDER_DIP * getResources().getDisplayMetrics().density + 0.5f;
            return e1.getX() < margin || e1.getY() < margin || height - e1.getY() < margin || width - e1.getX() < margin;
        }



        @Override
        public boolean onDoubleTap(MotionEvent e) {
            if (mGesturesEnabled) {
                executeCommand(mGestureDoubleTap);
            }
            return true;
        }


        @Override
        public boolean onSingleTapUp(MotionEvent e) {
            if (mTouchStarted) {
                longClickHandler.removeCallbacks(longClickTestRunnable);
                mTouchStarted = false;
            }
            return false;
        }


        @Override
        public boolean onSingleTapConfirmed(MotionEvent e) {
            // Go back to immersive mode if the user had temporarily exited it (and ignore the tap gesture)
            if (mPrefFullscreenReview > 0 &&
                    CompatHelper.getCompat().isImmersiveSystemUiVisible(AbstractFlashcardViewer.this)) {
                delayedHide(INITIAL_HIDE_DELAY);
                return true;
            }
            return executeTouchCommand(e);
        }


        protected boolean executeTouchCommand(@NonNull MotionEvent e) {
            if (mGesturesEnabled && !mIsSelecting) {
                int height = mTouchLayer.getHeight();
                int width = mTouchLayer.getWidth();
                float posX = e.getX();
                float posY = e.getY();
                if (posX > posY / height * width) {
                    if (posY > height * (1 - posX / width)) {
                        executeCommand(mGestureTapRight);
                    } else {
                        executeCommand(mGestureTapTop);
                    }
                } else {
                    if (posY > height * (1 - posX / width)) {
                        executeCommand(mGestureTapBottom);
                    } else {
                        executeCommand(mGestureTapLeft);
                    }
                }
            }
            mIsSelecting = false;
            showLookupButtonIfNeeded();
            return false;
        }

        public void onWebViewCreated(@NonNull WebView webView) {
            //intentionally blank
        }

        public void onFillFlashcard() {
            //intentionally blank
        }

        public boolean eventCanBeSentToWebView(@NonNull MotionEvent event) {
            return true;
        }
    }

    /** #6141 - blocks clicking links from executing "touch" gestures.
     * COULD_BE_BETTER: Make base class static and move this out of the CardViewer */
    class LinkDetectingGestureDetector extends AbstractFlashcardViewer.MyGestureDetector {
        /** A list of events to process when listening to WebView touches  */
        private HashSet<MotionEvent> mDesiredTouchEvents = new HashSet<>();
        /** A list of events we sent to the WebView (to block double-processing) */
        private HashSet<MotionEvent> mDispatchedTouchEvents = new HashSet<>();

        @Override
        public void onFillFlashcard() {
            Timber.d("Removing pending touch events for gestures");
            mDesiredTouchEvents.clear();
            mDispatchedTouchEvents.clear();
        }

        @Override
        public boolean eventCanBeSentToWebView(@NonNull MotionEvent event) {
            //if we processed the event, we don't want to perform it again
            return !mDispatchedTouchEvents.remove(event);
        }


        @Override
        protected boolean executeTouchCommand(@NonNull MotionEvent downEvent) {
            downEvent.setAction(MotionEvent.ACTION_DOWN);
            MotionEvent upEvent = MotionEvent.obtainNoHistory(downEvent);
            upEvent.setAction(MotionEvent.ACTION_UP);

            //mark the events we want to process
            mDesiredTouchEvents.add(downEvent);
            mDesiredTouchEvents.add(upEvent);

            //mark the events to can guard against double-processing
            mDispatchedTouchEvents.add(downEvent);
            mDispatchedTouchEvents.add(upEvent);

            Timber.d("Dispatching touch events");
            processCardAction(card -> {
                card.dispatchTouchEvent(downEvent);
                card.dispatchTouchEvent(upEvent);
            });
            return false;
        }


        @SuppressLint("ClickableViewAccessibility")
        @Override
        public void onWebViewCreated(@NonNull WebView webView) {
            Timber.d("Initializing WebView touch handler");
            webView.setOnTouchListener((webViewAsView, motionEvent) -> {
                if (!mDesiredTouchEvents.remove(motionEvent)) {
                    return false;
                }

                //We need an associated up event so the WebView doesn't keep a selection
                //But we don't want to handle this as a touch event.
                if (motionEvent.getAction() == MotionEvent.ACTION_UP) {
                    return true;
                }

                WebView card = (WebView) webViewAsView;
                HitTestResult result = card.getHitTestResult();

                if (isLinkClick(result)) {
                    Timber.v("Detected link click - ignoring gesture dispatch");
                    return true;
                }

                Timber.v("Executing continuation for click type: %d", result == null ? -178 : result.getType());
                super.executeTouchCommand(motionEvent);
                return true;
            });
        }


        private boolean isLinkClick(HitTestResult result) {
            if (result == null) {
                return false;
            }
            int type = result.getType();
            return type == HitTestResult.SRC_ANCHOR_TYPE
                    || type == HitTestResult.SRC_IMAGE_ANCHOR_TYPE;
        }
    }

    protected final Handler mFullScreenHandler = new Handler() {
        @Override
        public void handleMessage(Message msg) {
            if (mPrefFullscreenReview > 0) {
                CompatHelper.getCompat().setFullScreen(AbstractFlashcardViewer.this);
            }
        }
    };

    protected void delayedHide(int delayMillis) {
        Timber.d("Fullscreen delayed hide in %dms", delayMillis);
        mFullScreenHandler.removeMessages(0);
        mFullScreenHandler.sendEmptyMessageDelayed(0, delayMillis);
    }

    /**
     * Removes first occurrence in answerContent of any audio that is present due to use of
     * {{FrontSide}} on the answer.
     * @param answerContent     The content from which to remove front side audio.
     * @return                  The content stripped of audio due to {{FrontSide}} inclusion.
     */
    private String removeFrontSideAudio(String answerContent) {
        String answerFormat = getAnswerFormat();
        String newAnswerContent = answerContent;
        if (answerFormat.contains("{{FrontSide}}")) { // possible audio removal necessary
            String frontSideFormat = mCurrentCard._getQA(false).get("q");
            Matcher audioReferences = Sound.sSoundPattern.matcher(frontSideFormat);
            // remove the first instance of audio contained in "{{FrontSide}}"
            while (audioReferences.find()) {
                newAnswerContent = newAnswerContent.replaceFirst(Pattern.quote(audioReferences.group()), "");
            }
        }
        return newAnswerContent;
    }

    /**
     * Public method to start new video player activity
     */
    public void playVideo(String path) {
        Timber.i("Launching Video: %s", path);
        Intent videoPlayer = new Intent(this, VideoPlayer.class);
        videoPlayer.putExtra("path", path);
        startActivityWithoutAnimation(videoPlayer);
    }

    /** Callback for when TTS has been initialized. */
    public void ttsInitialized() {
        mTtsInitialized = true;
        if (mReplayOnTtsInit) {
            playSounds(true);
        }
    }

    private void drawMark() {
        if (mCurrentCard == null) {
            return;
        }

        mCardMarker.displayMark(shouldDisplayMark());
    }


    protected boolean shouldDisplayMark() {
        return mCurrentCard.note().hasTag("marked");
    }


    protected void onMark(Card card) {
        if (card == null) {
            return;
        }
        Note note = card.note();
        if (note.hasTag("marked")) {
            note.delTag("marked");
        } else {
            note.addTag("marked");
        }
        note.flush();
        refreshActionBar();
        drawMark();
    }

    private void drawFlag() {
        if (mCurrentCard == null) {
            return;
        }
        mCardMarker.displayFlag(getFlagToDisplay());
    }


    protected @FlagDef int getFlagToDisplay() {
        return mCurrentCard.getUserFlag();
    }


    protected void onFlag(Card card, @FlagDef int flag) {
        if (card == null) {
            return;
        }
        card.setUserFlag(flag);
        card.flush();
        refreshActionBar();
        drawFlag();
        /* Following code would allow to update value of {{cardFlag}}.
           Anki does not update this value when a flag is changed, so
           currently this code would do something that anki itself
           does not do. I hope in the future Anki will correct that
           and this code may becomes useful.

        card._getQA(true); //force reload. Useful iff {{cardFlag}} occurs in the template
        if (sDisplayAnswer) {
            displayCardAnswer();
        } else {
            displayCardQuestion();
            } */
    }

    protected void dismiss(Collection.DismissType type) {
        blockControls(false);
        CollectionTask.launchCollectionTask(CollectionTask.TASK_TYPE_DISMISS, mDismissCardHandler,
                new CollectionTask.TaskData(new Object[]{mCurrentCard, type}));
    }

    /** Signals from a WebView represent actions with no parameters */
    @VisibleForTesting
    static class WebViewSignalParserUtils {
        /** A signal which we did not know how to handle */
        public static final int SIGNAL_UNHANDLED = 0;
        /** A known signal which should perform a noop */
        public static final int SIGNAL_NOOP = 1;

        public static final int TYPE_FOCUS = 2;
        /** Tell the app that we no longer want to focus the WebView and should instead return keyboard focus to a
         * native answer input method. */
        public static final int RELINQUISH_FOCUS = 3;

        public static final int SHOW_ANSWER = 4;
        public static final int ANSWER_ORDINAL_1 = 5;
        public static final int ANSWER_ORDINAL_2 = 6;
        public static final int ANSWER_ORDINAL_3 = 7;
        public static final int ANSWER_ORDINAL_4 = 8;

        public static int getSignalFromUrl(String url) {
            switch (url) {
                case "signal:typefocus": return TYPE_FOCUS;
                case "signal:relinquishFocus": return RELINQUISH_FOCUS;
                case "signal:show_answer": return SHOW_ANSWER;
                case "signal:answer_ease1": return ANSWER_ORDINAL_1;
                case "signal:answer_ease2": return ANSWER_ORDINAL_2;
                case "signal:answer_ease3": return ANSWER_ORDINAL_3;
                case "signal:answer_ease4": return ANSWER_ORDINAL_4;
                default: break;
            }

            if (url.startsWith("signal:answer_ease")) {
                Timber.w("Unhandled signal: ease value: %s", url);
                return SIGNAL_NOOP;
            }

            return SIGNAL_UNHANDLED; //unknown, or not a signal.
        }
    }

    protected class CardViewerWebClient extends WebViewClient {
        @Override
        @TargetApi(Build.VERSION_CODES.N)
        public boolean shouldOverrideUrlLoading(WebView view, WebResourceRequest request) {
            String url = request.getUrl().toString();
            Timber.d("Obtained URL from card: '%s'", url);
            return filterUrl(url);
        }


        @Override
        @TargetApi(Build.VERSION_CODES.N)
        public WebResourceResponse shouldInterceptRequest(WebView view, WebResourceRequest request) {
            WebResourceResponse webResourceResponse = null;
            if (!AdaptionUtil.hasWebBrowser(getBaseContext())) {
                String scheme = request.getUrl().getScheme().trim();
                if ("http".equalsIgnoreCase(scheme) || "https".equalsIgnoreCase(scheme)) {
                    String response = getResources().getString(R.string.no_outgoing_link_in_cardbrowser);
                    webResourceResponse = new WebResourceResponse("text/html", "utf-8", new ByteArrayInputStream(response.getBytes()));
                }
            }
            return webResourceResponse;
        }


        @Override
        @SuppressWarnings("deprecation") // tracked as #5017 in github
        public boolean shouldOverrideUrlLoading(WebView view, String url) {
            return filterUrl(url);
        }


        // Filter any links using the custom "playsound" protocol defined in Sound.java.
        // We play sounds through these links when a user taps the sound icon.
        private boolean filterUrl(String url) {
            if (url.startsWith("playsound:")) {
                // Send a message that will be handled on the UI thread.
                Message msg = Message.obtain();
                String soundPath = url.replaceFirst("playsound:", "");
                msg.obj = soundPath;
                mHandler.sendMessage(msg);
                return true;
            }
            if (url.startsWith("file") || url.startsWith("data:")) {
                return false; // Let the webview load files, i.e. local images.
            }
            if (url.startsWith("typeblurtext:")) {
                // Store the text the javascript has send us…
                mTypeInput = decodeUrl(url.replaceFirst("typeblurtext:", ""));
                // … and show the “SHOW ANSWER” button again.
                mFlipCardLayout.setVisibility(View.VISIBLE);
                return true;
            }
            if (url.startsWith("typeentertext:")) {
                // Store the text the javascript has send us…
                mTypeInput = decodeUrl(url.replaceFirst("typeentertext:", ""));
                // … and show the answer.
                mFlipCardLayout.performClick();
                return true;
            }
            // card.html reload
            if (url.startsWith("signal:reload_card_html")) {
                redrawCard();
                return true;
            }
            // mark card using javascript
            if (url.startsWith("signal:mark_current_card")) {
                executeCommand(COMMAND_MARK);
                return true;
            }
            // flag card (blue, green, orange, red) using javascript from AnkiDroid webview
            if (url.startsWith("signal:flag_")) {
                String mFlag = url.replaceFirst("signal:flag_","");
                switch (mFlag) {
                    case "none": executeCommand(COMMAND_UNSET_FLAG);
                        return true;
                    case "red": executeCommand(COMMAND_TOGGLE_FLAG_RED);
                        return true;
                    case "orange": executeCommand(COMMAND_TOGGLE_FLAG_ORANGE);
                        return true;
                    case "green": executeCommand(COMMAND_TOGGLE_FLAG_GREEN);
                        return true;
                    case "blue": executeCommand(COMMAND_TOGGLE_FLAG_BLUE);
                        return true;
                    default:
                        Timber.d("No such Flag found.");
                        return true;
                }
            }

            int signalOrdinal = WebViewSignalParserUtils.getSignalFromUrl(url);
            switch (signalOrdinal) {
                case WebViewSignalParserUtils.SIGNAL_UNHANDLED:
                    break; //continue parsing
                case WebViewSignalParserUtils.SIGNAL_NOOP:
                    return true;
                case WebViewSignalParserUtils.TYPE_FOCUS:
                    // Hide the “SHOW ANSWER” button when the input has focus. The soft keyboard takes up enough
                    // space by itself.
                    mFlipCardLayout.setVisibility(View.GONE);
                    return true;
                case WebViewSignalParserUtils.RELINQUISH_FOCUS:
                    //#5811 - The WebView could be focused via mouse. Allow components to return focus to Android.
                    focusAnswerCompletionField();
                    return true;
                /**
                 *  Call displayCardAnswer() and answerCard() from anki deck template using javascript
                 *  See card.js in assets/scripts folder
                 */
                case WebViewSignalParserUtils.SHOW_ANSWER:
                    // display answer when showAnswer() called from card.js
                    if (!sDisplayAnswer) {
                        displayCardAnswer();
                    }
                    return true;
                case WebViewSignalParserUtils.ANSWER_ORDINAL_1:
                    flipOrAnswerCard(EASE_1);
                    return true;
                case WebViewSignalParserUtils.ANSWER_ORDINAL_2:
                    flipOrAnswerCard(EASE_2);
                    return true;
                case WebViewSignalParserUtils.ANSWER_ORDINAL_3:
                    flipOrAnswerCard(EASE_3);
                    return true;
                case WebViewSignalParserUtils.ANSWER_ORDINAL_4:
                    flipOrAnswerCard(EASE_4);
                    return true;
                default:
                    //We know it was a signal, but forgot a case in the case statement.
                    //This is not the same as SIGNAL_UNHANDLED, where it isn't a known signal.
                    Timber.w("Unhandled signal case: %d", signalOrdinal);
                    return true;
            }
            Intent intent = null;
            try {
                if (url.startsWith("intent:")) {
                    intent = Intent.parseUri(url, Intent.URI_INTENT_SCHEME);
                } else if (url.startsWith("android-app:")) {
                    if (Build.VERSION.SDK_INT < Build.VERSION_CODES.LOLLIPOP_MR1) {
                        intent = Intent.parseUri(url, 0);
                        intent.setData(null);
                        intent.setPackage(Uri.parse(url).getHost());
                    } else {
                        intent = Intent.parseUri(url, Intent.URI_ANDROID_APP_SCHEME);
                    }
                }
                if (intent != null) {
                    if (getPackageManager().resolveActivity(intent, 0) == null) {
                        String packageName = intent.getPackage();
                        if (packageName == null) {
                            Timber.d("Not using resolved intent uri because not available: %s", intent);
                            intent = null;
                        } else {
                            Timber.d("Resolving intent uri to market uri because not available: %s", intent);
                            intent = new Intent(Intent.ACTION_VIEW,
                                    Uri.parse("market://details?id=" + packageName));
                            if (getPackageManager().resolveActivity(intent, 0) == null) {
                                intent = null;
                            }
                        }
                    } else {
                        // https://developer.chrome.com/multidevice/android/intents says that we should remove this
                        intent.addCategory(Intent.CATEGORY_BROWSABLE);
                    }
                }
            } catch (Throwable t) {
                Timber.w("Unable to parse intent uri: %s because: %s", url, t.getMessage());
            }
            if (intent == null) {
                Timber.d("Opening external link \"%s\" with an Intent", url);
                intent = new Intent(Intent.ACTION_VIEW, Uri.parse(url));
            } else {
                Timber.d("Opening resolved external link \"%s\" with an Intent: %s", url, intent);
            }
            try {
                startActivityWithoutAnimation(intent);
            } catch (ActivityNotFoundException e) {
                e.printStackTrace(); // Don't crash if the intent is not handled
            }
            return true;
        }


        private String decodeUrl(String url) {
            try {
                return URLDecoder.decode(url, "UTF-8");
            } catch (UnsupportedEncodingException e) {
                Timber.e(e, "UTF-8 isn't supported as an encoding?");
            } catch (Exception e) {
                Timber.e(e, "Exception decoding: '%s'", url);
                UIUtils.showThemedToast(AbstractFlashcardViewer.this, getString(R.string.card_viewer_url_decode_error), true);
            }
            return "";
        }


        // Run any post-load events in javascript that rely on the window being completely loaded.
        @Override
        public void onPageFinished(WebView view, String url) {
            Timber.d("onPageFinished triggered");
            drawFlag();
            drawMark();
            view.loadUrl("javascript:onPageFinished();");
        }


        /** Fix: #5780 - WebView Renderer OOM crashes reviewer */
        @Override
        @TargetApi(Build.VERSION_CODES.O)
        public boolean onRenderProcessGone(WebView view, RenderProcessGoneDetail detail) {
            Timber.i("Obtaining write lock for card");
            Lock writeLock = mCardLock.writeLock();
            Timber.i("Obtained write lock for card");
            try {
                writeLock.lock();
                if (mCard == null || !mCard.equals(view)) {
                    //A view crashed that wasn't ours.
                    //We have nothing to handle. Returning false is a desire to crash, so return true.
                    Timber.i("Unrelated WebView Renderer terminated. Crashed: %b",  detail.didCrash());
                    return true;
                }

                Timber.e("WebView Renderer process terminated. Crashed: %b",  detail.didCrash());

                //Destroy the current WebView (to ensure WebView is GCed).
                //Otherwise, we get the following error:
                //"crash wasn't handled by all associated webviews, triggering application crash"
                mCardFrame.removeAllViews();
                mCardFrameParent.removeView(mCardFrame);
                //destroy after removal from the view - produces logcat warnings otherwise
                destroyWebView(mCard);
                mCard = null;
                //inflate a new instance of mCardFrame
                mCardFrame = inflateNewView(R.id.flashcard);
                //Even with the above, I occasionally saw the above error. Manually trigger the GC.
                //I'll keep this line unless I see another crash, which would point to another underlying issue.
                System.gc();

                //We only want to show one message per branch.

                //It's not necessarily an OOM crash, false implies a general code which is for "system terminated".
                int errorCauseId = detail.didCrash() ? R.string.webview_crash_unknown : R.string.webview_crash_oom;
                String errorCauseString = getResources().getString(errorCauseId);

                if (!canRecoverFromWebViewRendererCrash()) {
                    Timber.e("Unrecoverable WebView Render crash");
                    String errorMessage = getResources().getString(R.string.webview_crash_fatal, errorCauseString);
                    UIUtils.showThemedToast(AbstractFlashcardViewer.this, errorMessage, false);
                    finishWithoutAnimation();
                    return true;
                }

                if (webViewRendererLastCrashedOnCard(mCurrentCard.getId())) {
                    Timber.e("Web Renderer crash loop on card: %d", mCurrentCard.getId());
                    displayRenderLoopDialog(mCurrentCard, detail);
                    return true;
                }

                // If we get here, the error is non-fatal and we should re-render the WebView
                // This logic may need to be better defined. The card could have changed by the time we get here.
                lastCrashingCardId = mCurrentCard.getId();


                String nonFatalError = getResources().getString(R.string.webview_crash_nonfatal, errorCauseString);
                UIUtils.showThemedToast(AbstractFlashcardViewer.this, nonFatalError, false);

                //we need to add at index 0 so gestures still go through.
                mCardFrameParent.addView(mCardFrame, 0);

                recreateWebView();
            } finally {
                writeLock.unlock();
                Timber.d("Relinquished writeLock");
            }
            displayCardQuestion();

            //We handled the crash and can continue.
            return true;
        }


        @TargetApi(Build.VERSION_CODES.O)
        private void displayRenderLoopDialog(Card mCurrentCard, RenderProcessGoneDetail detail) {
            String cardInformation = Long.toString(mCurrentCard.getId());
            Resources res = getResources();

            String errorDetails = detail.didCrash()
                    ? res.getString(R.string.webview_crash_unknwon_detailed)
                    : res.getString(R.string.webview_crash_oom_details);
            new MaterialDialog.Builder(AbstractFlashcardViewer.this)
                    .title(res.getString(R.string.webview_crash_loop_dialog_title))
                    .content(res.getString(R.string.webview_crash_loop_dialog_content, cardInformation, errorDetails))
                    .positiveText(R.string.dialog_ok)
                    .cancelable(false)
                    .canceledOnTouchOutside(false)
                    .onPositive((materialDialog, dialogAction) -> finishWithoutAnimation())
                    .show();
        }
    }

    @VisibleForTesting(otherwise = VisibleForTesting.NONE)
    protected String getTypedInputText() {
        return mTypeInput;
    }

    @SuppressLint("WebViewApiAvailability")
    @VisibleForTesting(otherwise = VisibleForTesting.NONE)
    void handleUrlFromJavascript(String url) {
        if (Build.VERSION.SDK_INT >= Build.VERSION_CODES.O) {
            //WebViewCompat recommended here, but I'll avoid the dependency as it's test code
            CardViewerWebClient c = ((CardViewerWebClient) this.mCard.getWebViewClient());
            if (c == null) {
                throw new IllegalStateException("Couldn't obtain WebView - maybe it wasn't created yet");
            }
            c.filterUrl(url);
        } else {
            throw new IllegalStateException("Can't get WebViewClient due to Android API");
        }
    }

    @VisibleForTesting
    void loadInitialCard() {
        CollectionTask.launchCollectionTask(CollectionTask.TASK_TYPE_ANSWER_CARD, mAnswerCardHandler(false),
                new CollectionTask.TaskData(null, 0));
    }

    public ReviewerUi.ControlBlock getControlBlocked() {
        return mControlBlocked;
    }

    public boolean isDisplayingAnswer() {
        return sDisplayAnswer;
    }

    public boolean isControlBlocked() {
        return getControlBlocked() != ControlBlock.UNBLOCKED;
    }

    @VisibleForTesting(otherwise = VisibleForTesting.NONE)
    static void setEditorCard(Card card) {
        //I don't see why we don't do this by intent.
        sEditorCard = card;
    }

 /*
 Javascript Interface class for calling Java function from AnkiDroid WebView
see card.js for available functions
 */
    public class JavaScriptFunction {

        @JavascriptInterface
        public String ankiGetNewCardCount() {
            return newCount.toString();
        }

        @JavascriptInterface
        public String ankiGetLrnCardCount() {
            return lrnCount.toString();
        }

        @JavascriptInterface
        public String ankiGetRevCardCount() {
            return revCount.toString();
        }

        @JavascriptInterface
        public int ankiGetETA() {
            return eta;
        }

        @JavascriptInterface
        public boolean ankiGetCardMark() {
            return shouldDisplayMark();
        }

        
        @JavascriptInterface
        public int ankiGetCardFlag() {
            return mCurrentCard.getUserFlag();
        }

        @JavascriptInterface
<<<<<<< HEAD
        public String ankiGetNextTime1() { return (String) mNext1.getText(); }

        @JavascriptInterface
        public String ankiGetNextTime2() { return (String) mNext2.getText(); }

        @JavascriptInterface
        public String ankiGetNextTime3() { return (String) mNext3.getText(); }

        @JavascriptInterface
        public String ankiGetNextTime4() { return (String) mNext4.getText(); }
=======
        public int ankiGetCardReps() {
            return mCurrentCard.getReps();
        }

        @JavascriptInterface
        public int ankiGetCardInterval() {
            return mCurrentCard.getIvl();
        }

        @JavascriptInterface
        public int ankiGetCardQueue() {
            return mCurrentCard.getQueue();
        }

        @JavascriptInterface
        public int ankiGetCardLapses() {
             return mCurrentCard.getLapses();
         }

        @JavascriptInterface
        public long ankiGetCardDue() {
            return mCurrentCard.getDue();
         }
>>>>>>> b4ec7f79
    }
}<|MERGE_RESOLUTION|>--- conflicted
+++ resolved
@@ -3438,7 +3438,6 @@
         }
 
         @JavascriptInterface
-<<<<<<< HEAD
         public String ankiGetNextTime1() { return (String) mNext1.getText(); }
 
         @JavascriptInterface
@@ -3449,7 +3448,8 @@
 
         @JavascriptInterface
         public String ankiGetNextTime4() { return (String) mNext4.getText(); }
-=======
+        
+        @JavascriptInterface
         public int ankiGetCardReps() {
             return mCurrentCard.getReps();
         }
@@ -3473,6 +3473,5 @@
         public long ankiGetCardDue() {
             return mCurrentCard.getDue();
          }
->>>>>>> b4ec7f79
     }
 }