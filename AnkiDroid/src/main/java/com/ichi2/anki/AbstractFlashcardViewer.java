/****************************************************************************************
 * Copyright (c) 2011 Kostas Spyropoulos <inigo.aldana@gmail.com>                       *
 * Copyright (c) 2014 Bruno Romero de Azevedo <brunodea@inf.ufsm.br>                    *
 * Copyright (c) 2014–15 Roland Sieker <ospalh@gmail.com>                               *
 * Copyright (c) 2015 Timothy Rae <perceptualchaos2@gmail.com>                          *
 * Copyright (c) 2016 Mark Carter <mark@marcardar.com>                                  *
 *                                                                                      *
 * This program is free software; you can redistribute it and/or modify it under        *
 * the terms of the GNU General Public License as published by the Free Software        *
 * Foundation; either version 3 of the License, or (at your option) any later           *
 * version.                                                                             *
 *                                                                                      *
 * This program is distributed in the hope that it will be useful, but WITHOUT ANY      *
 * WARRANTY; without even the implied warranty of MERCHANTABILITY or FITNESS FOR A      *
 * PARTICULAR PURPOSE. See the GNU General Public License for more details.             *
 *                                                                                      *
 * You should have received a copy of the GNU General Public License along with         *
 * this program.  If not, see <http://www.gnu.org/licenses/>.                           *
 ****************************************************************************************/
// TODO: implement own menu? http://www.codeproject.com/Articles/173121/Android-Menus-My-Way

package com.ichi2.anki;

import android.annotation.SuppressLint;
import android.annotation.TargetApi;
import android.content.ActivityNotFoundException;
import android.content.BroadcastReceiver;
import android.content.ClipData;
import android.content.Context;
import android.content.Intent;
import android.content.IntentFilter;
import android.content.SharedPreferences;
import android.content.res.Configuration;
import android.content.res.Resources;
import android.graphics.Color;
import android.net.ConnectivityManager;
import android.net.Uri;
import android.os.Build;
import android.os.Bundle;
import android.os.Handler;
import android.os.SystemClock;

import androidx.annotation.CheckResult;
import androidx.annotation.IdRes;
import androidx.annotation.NonNull;
import androidx.annotation.Nullable;
import androidx.annotation.StringRes;
import androidx.annotation.VisibleForTesting;
import androidx.coordinatorlayout.widget.CoordinatorLayout;
import androidx.core.content.ContextCompat;
import androidx.appcompat.app.ActionBar;
import androidx.webkit.WebViewAssetLoader;

import android.text.TextUtils;
import android.util.Pair;
import android.util.TypedValue;
import android.view.GestureDetector;
import android.view.GestureDetector.SimpleOnGestureListener;
import android.view.Gravity;
import android.view.KeyEvent;
import android.view.LayoutInflater;
import android.view.MotionEvent;
import android.view.View;
import android.view.View.OnClickListener;
import android.view.ViewGroup;
import android.view.ViewParent;
import android.view.WindowManager;
import android.view.inputmethod.EditorInfo;
import android.view.inputmethod.InputMethodManager;
import android.webkit.CookieManager;
import android.webkit.JavascriptInterface;
import android.webkit.JsResult;
import android.webkit.RenderProcessGoneDetail;
import android.webkit.WebChromeClient;
import android.webkit.WebResourceError;
import android.webkit.WebResourceRequest;
import android.webkit.WebResourceResponse;
import android.webkit.WebView;
import android.webkit.WebView.HitTestResult;
import android.webkit.WebViewClient;
import android.widget.Button;
import android.widget.Chronometer;
import android.widget.FrameLayout;
import android.widget.ImageView;
import android.widget.LinearLayout;
import android.widget.RelativeLayout;
import android.widget.TextView;

import com.afollestad.materialdialogs.MaterialDialog;
import com.drakeet.drawer.FullDraggableContainer;
import com.google.android.material.snackbar.Snackbar;
import com.ichi2.anim.ViewAnimation;
import com.ichi2.anki.cardviewer.Gesture;
import com.ichi2.anki.cardviewer.GestureProcessor;
import com.ichi2.anki.cardviewer.MissingImageHandler;
import com.ichi2.anki.cardviewer.OnRenderProcessGoneDelegate;
import com.ichi2.anki.cardviewer.ViewerCommand;
import com.ichi2.anki.dialogs.tags.TagsDialog;
import com.ichi2.anki.dialogs.tags.TagsDialogFactory;
import com.ichi2.anki.dialogs.tags.TagsDialogListener;
import com.ichi2.anki.multimediacard.AudioView;
import com.ichi2.anki.cardviewer.CardAppearance;
import com.ichi2.anki.receiver.SdCardReceiver;
import com.ichi2.anki.reviewer.CardMarker;
import com.ichi2.anki.cardviewer.CardTemplate;
import com.ichi2.anki.reviewer.FullScreenMode;
import com.ichi2.anki.reviewer.ReviewerCustomFonts;
import com.ichi2.anki.reviewer.ReviewerUi;
import com.ichi2.anki.cardviewer.TypedAnswer;
import com.ichi2.async.CollectionTask;
import com.ichi2.async.TaskListener;
import com.ichi2.async.TaskManager;
import com.ichi2.compat.CompatHelper;
import com.ichi2.libanki.Decks;
import com.ichi2.libanki.Model;
import com.ichi2.libanki.sched.AbstractSched;
import com.ichi2.libanki.Card;
import com.ichi2.libanki.Collection;
import com.ichi2.libanki.Consts;
import com.ichi2.libanki.DeckConfig;
import com.ichi2.libanki.Note;
import com.ichi2.libanki.Sound;
import com.ichi2.libanki.Utils;
import com.ichi2.libanki.template.MathJax;
import com.ichi2.libanki.template.TemplateFilters;
import com.ichi2.themes.HtmlColors;
import com.ichi2.themes.Themes;
import com.ichi2.ui.FixedEditText;
import com.ichi2.utils.AdaptionUtil;
import com.ichi2.utils.AndroidUiUtils;
import com.ichi2.utils.AssetHelper;
import com.ichi2.utils.ClipboardUtil;
import com.ichi2.utils.Computation;
import com.ichi2.utils.DiffEngine;
import com.ichi2.utils.FunctionalInterfaces.Consumer;
import com.ichi2.utils.FunctionalInterfaces.Function;

import com.ichi2.utils.JSONArray;
import com.ichi2.utils.JSONException;
import com.ichi2.utils.JSONObject;
import com.ichi2.utils.MaxExecFunction;
import com.ichi2.utils.WebViewDebugging;

import java.io.ByteArrayInputStream;
import java.io.File;
import java.io.FileInputStream;
import java.io.FileOutputStream;
import java.io.IOException;
import java.io.UnsupportedEncodingException;
import java.lang.ref.WeakReference;
import java.net.URLDecoder;
import java.util.ArrayList;
import java.util.HashMap;
import java.util.HashSet;
import java.util.List;
import java.util.Set;
import java.util.concurrent.locks.Lock;
import java.util.concurrent.locks.ReadWriteLock;
import java.util.concurrent.locks.ReentrantReadWriteLock;
import java.util.regex.Matcher;
import java.util.regex.Pattern;

import timber.log.Timber;

import static com.ichi2.anki.cardviewer.CardAppearance.calculateDynamicFontSize;
import static com.ichi2.anki.cardviewer.ViewerCommand.*;
import static com.ichi2.anki.reviewer.CardMarker.*;
import static com.ichi2.libanki.Sound.SoundSide;

import com.github.zafarkhaja.semver.Version;
import static com.ichi2.anim.ActivityTransitionAnimation.Direction.*;

@SuppressWarnings({"PMD.AvoidThrowingRawExceptionTypes","PMD.FieldDeclarationsShouldBeAtStartOfClass"})
public abstract class AbstractFlashcardViewer extends NavigationDrawerActivity implements ReviewerUi, CommandProcessor, TagsDialogListener {

    /**
     * Result codes that are returned when this activity finishes.
     */
    public static final int RESULT_DEFAULT = 50;
    public static final int RESULT_NO_MORE_CARDS = 52;
    public static final int RESULT_ABORT_AND_SYNC = 53;

    /**
     * Available options performed by other activities.
     */
    public static final int EDIT_CURRENT_CARD = 0;
    public static final int DECK_OPTIONS = 1;

    public static final int EASE_1 = 1;
    public static final int EASE_2 = 2;
    public static final int EASE_3 = 3;
    public static final int EASE_4 = 4;

    /** Time to wait in milliseconds before resuming fullscreen mode **/
    protected static final int INITIAL_HIDE_DELAY = 200;

    // Type answer patterns
    private static final Pattern sTypeAnsPat = Pattern.compile("\\[\\[type:(.+?)]]");

    /** to be sent to and from the card editor */
    private static Card sEditorCard;

    protected static boolean sDisplayAnswer = false;

    private boolean mTtsInitialized = false;
    private boolean mReplayOnTtsInit = false;

    protected static final int MENU_DISABLED = 3;

    // js api developer contact
    private String mCardSuppliedDeveloperContact  = "";
    private String mCardSuppliedApiVersion = "";

    private static final String sCurrentJsApiVersion = "0.0.1";
    private static final String sMinimumJsApiVersion = "0.0.1";

    private static final String MARK_CARD = "markCard";
    private static final String TOGGLE_FLAG = "toggleFlag";

    // JS API ERROR CODE
    private static final int ankiJsErrorCodeDefault = 0;
    private static final int ankiJsErrorCodeMarkCard = 1;
    private static final int ankiJsErrorCodeFlagCard = 2;

    /**
     * Broadcast that informs us when the sd card is about to be unmounted
     */
    private BroadcastReceiver mUnmountReceiver = null;

    private TagsDialogFactory mTagsDialogFactory;

    /**
     * Variables to hold preferences
     */
    private CardAppearance mCardAppearance;
    private boolean mPrefShowTopbar;
    private boolean mShowTimer;
    protected boolean mPrefWhiteboard;
    private FullScreenMode mPrefFullscreenReview = FullScreenMode.getDEFAULT();
    private int mRelativeButtonSize;
    private boolean mDoubleScrolling;
    private boolean mScrollingButtons;
    private boolean mGesturesEnabled;
    private boolean mLargeAnswerButtons;
    private int mDoubleTapTimeInterval = DEFAULT_DOUBLE_TAP_TIME_INTERVAL;
    // Android WebView
    protected boolean mSpeakText;
    protected boolean mDisableClipboard = false;

    protected boolean mOptUseGeneralTimerSettings;

    protected boolean mUseTimer;
    protected int mWaitAnswerSecond;
    protected int mWaitQuestionSecond;

    protected boolean mPrefUseTimer;

    protected boolean mOptUseTimer;
    protected int mOptWaitAnswerSecond;
    protected int mOptWaitQuestionSecond;

    protected boolean mUseInputTag;
    private boolean mDoNotUseCodeFormatting;

    // Default short animation duration, provided by Android framework
    protected int mShortAnimDuration;
    private boolean mBackButtonPressedToReturn = false;

    // Preferences from the collection
    private boolean mShowNextReviewTime;

    // Answer card & cloze deletion variables
    private String mTypeCorrect = null;
    // The correct answer in the compare to field if answer should be given by learner. Null if no answer is expected.
    private String mTypeInput = "";  // What the learner actually typed
    private String mTypeFont = "";  // Font face of the compare to field
    private int mTypeSize = 0;  // Its font size
    private String mTypeWarning;

    private boolean mIsSelecting = false;
    private boolean mTouchStarted = false;
    private boolean mInAnswer = false;
    private boolean mAnswerSoundsAdded = false;

    private CardTemplate mCardTemplate;

    /**
     * Variables to hold layout objects that we need to update or handle events for
     */
    private View mLookUpIcon;
    private WebView mCardWebView;
    private FrameLayout mCardFrame;
    private FrameLayout mTouchLayer;
    private TextView mChosenAnswer;
    protected TextView mNext1;
    protected TextView mNext2;
    protected TextView mNext3;
    protected TextView mNext4;
    protected FixedEditText mAnswerField;
    protected TextView mEase1;
    protected TextView mEase2;
    protected TextView mEase3;
    protected TextView mEase4;
    protected LinearLayout mFlipCardLayout;
    protected LinearLayout mEaseButtonsLayout;
    protected LinearLayout mEase1Layout;
    protected LinearLayout mEase2Layout;
    protected LinearLayout mEase3Layout;
    protected LinearLayout mEase4Layout;
    protected FrameLayout mPreviewButtonsLayout;
    protected ImageView mPreviewPrevCard;
    protected ImageView mPreviewNextCard;
    protected TextView mPreviewToggleAnswerText;
    protected RelativeLayout mTopBarLayout;
    private Chronometer mCardTimer;
    protected Whiteboard mWhiteboard;
    private android.content.ClipboardManager mClipboard;

    protected Card mCurrentCard;
    private int mCurrentEase;

    private int mInitialFlipCardHeight;
    private boolean mButtonHeightSet = false;

    private static final int sShowChosenAnswerLength = 2000;

    public static final String DOUBLE_TAP_TIME_INTERVAL = "doubleTapTimeInterval";
    public static final int DEFAULT_DOUBLE_TAP_TIME_INTERVAL = 200;

    /**
     * A record of the last time the "show answer" or ease buttons were pressed. We keep track
     * of this time to ignore accidental button presses.
     */
    @VisibleForTesting
    protected long mLastClickTime;

    /**
     * Swipe Detection
     */
    private GestureDetector mGestureDetector;
    private MyGestureDetector mGestureDetectorImpl;
    private boolean mLinkOverridesTouchGesture;

    private boolean mIsXScrolling = false;
    private boolean mIsYScrolling = false;

    /**
     * Gesture Allocation
     */
    @NonNull
    private ViewerCommand mGestureVolumeUp = COMMAND_NOTHING;
    @NonNull
    private ViewerCommand mGestureVolumeDown = COMMAND_NOTHING;
    protected final GestureProcessor mGestureProcessor = new GestureProcessor(this);

    private String mCardContent;
    private String mBaseUrl;
    private String mViewerUrl;
    private WebViewAssetLoader mAssetLoader;

    private final int mFadeDuration = 300;

    protected AbstractSched mSched;

    private final Sound mSoundPlayer = new Sound();

    /** Time taken o play all medias in mSoundPlayer */
    private long mUseTimerDynamicMS;

    /** File of the temporary mic record **/
    protected AudioView mMicToolBar;
    protected String mTempAudioPath;

    /** Reference to the parent of the cardFrame to allow regeneration of the cardFrame in case of crash */
    private ViewGroup mCardFrameParent;

    /** Lock to allow thread-safe regeneration of mCard */
    private final ReadWriteLock mCardLock = new ReentrantReadWriteLock();

    /** whether controls are currently blocked, and how long we expect them to be */
    private ReviewerUi.ControlBlock mControlBlocked = ControlBlock.SLOW;

    /** Handle Mark/Flag state of cards */
    private CardMarker mCardMarker;

    /** Handle providing help for "Image Not Found" */
    private static final MissingImageHandler mMissingImageHandler = new MissingImageHandler();

    /** Preference: Whether the user wants to focus "type in answer" */
    private boolean mFocusTypeAnswer;

<<<<<<< HEAD
=======
    /** Text to speech */
    private JavaScriptTTS mTalker = new JavaScriptTTS();

    /** Preference: Whether the user wants press back twice to return to the main screen" */
    private boolean mExitViaDoubleTapBack;

    private final OnRenderProcessGoneDelegate mOnRenderProcessGoneDelegate = new OnRenderProcessGoneDelegate(this);

>>>>>>> c6e9b7dc
    // ----------------------------------------------------------------------------
    // LISTENERS
    // ----------------------------------------------------------------------------

    @SuppressWarnings("deprecation") //  #7111: new Handler()
    private final Handler mLongClickHandler = new Handler();
    private final Runnable mLongClickTestRunnable = new Runnable() {
        @Override
        public void run() {
            Timber.i("AbstractFlashcardViewer:: onEmulatedLongClick");
            // Show hint about lookup function if dictionary available
            if (!mDisableClipboard && Lookup.isAvailable()) {
                String lookupHint = getResources().getString(R.string.lookup_hint);
                UIUtils.showThemedToast(AbstractFlashcardViewer.this, lookupHint, false);
            }
            CompatHelper.getCompat().vibrate(AnkiDroidApp.getInstance().getApplicationContext(), 50);
            mLongClickHandler.postDelayed(mStartLongClickAction, 300);
        }
    };
    private final Runnable mStartLongClickAction = new Runnable() {
        @Override
        public void run() {
            mGestureProcessor.onLongTap();
        }
    };


    // Handler for the "show answer" button
    private final View.OnClickListener mFlipCardListener = new View.OnClickListener() {
        @Override
        public void onClick(View view) {
            Timber.i("AbstractFlashcardViewer:: Show answer button pressed");
            // Ignore what is most likely an accidental double-tap.
            if (getElapsedRealTime() - mLastClickTime < mDoubleTapTimeInterval) {
                return;
            }
            mLastClickTime = getElapsedRealTime();
            mTimeoutHandler.removeCallbacks(mShowAnswerTask);
            displayCardAnswer();
        }
    };


    // Event handler for eases (answer buttons)
    class SelectEaseHandler implements View.OnClickListener, View.OnTouchListener {
        // maximum screen distance from initial touch where we will consider a click related to the touch
        private static final int CLICK_ACTION_THRESHOLD = 200;

        private Card mPrevCard = null;
        private boolean mHasBeenTouched = false;
        private float mTouchX;
        private float mTouchY;

        public SelectEaseHandler() {}

        @Override
        public boolean onTouch(View view, MotionEvent event) {
            if (event.getAction() == MotionEvent.ACTION_DOWN) {
                // Save states when button pressed
                mPrevCard = mCurrentCard;
                mHasBeenTouched = true;
                // We will need to check if a touch is followed by a click
                // Since onTouch always come before onClick, we should check if
                // the touch is going to be a click by storing the start coordinates
                // and comparing with the end coordinates of the touch
                mTouchX = event.getRawX();
                mTouchY = event.getRawY();
            } else if (event.getAction() == MotionEvent.ACTION_UP) {
                float diffX = Math.abs(event.getRawX() - mTouchX);
                float diffY = Math.abs(event.getRawY() - mTouchY);
                // If a click is not coming then we reset the touch
                if (diffX > CLICK_ACTION_THRESHOLD || diffY > CLICK_ACTION_THRESHOLD) {
                    mHasBeenTouched = false;
                }
            }
            return false;
        }

        @Override
        public void onClick(View view) {
            // Try to perform intended action only if the button has been pressed for current card,
            // or if the button was not touched,
            if (mPrevCard == mCurrentCard || !mHasBeenTouched)  {
                // Only perform if the click was not an accidental double-tap
                if (getElapsedRealTime() - mLastClickTime >= mDoubleTapTimeInterval) {
                    // For whatever reason, performClick does not return a visual feedback anymore
                    if (!mHasBeenTouched) {
                        view.setPressed(true);
                    }
                    mLastClickTime = getElapsedRealTime();
                    mTimeoutHandler.removeCallbacks(mShowQuestionTask);
                    int id = view.getId();
                    if (id == R.id.flashcard_layout_ease1) {
                        Timber.i("AbstractFlashcardViewer:: EASE_1 pressed");
                        answerCard(Consts.BUTTON_ONE);
                    } else if (id == R.id.flashcard_layout_ease2) {
                        Timber.i("AbstractFlashcardViewer:: EASE_2 pressed");
                        answerCard(Consts.BUTTON_TWO);
                    } else if (id == R.id.flashcard_layout_ease3) {
                        Timber.i("AbstractFlashcardViewer:: EASE_3 pressed");
                        answerCard(Consts.BUTTON_THREE);
                    } else if (id == R.id.flashcard_layout_ease4) {
                        Timber.i("AbstractFlashcardViewer:: EASE_4 pressed");
                        answerCard(Consts.BUTTON_FOUR);
                    } else {
                        mCurrentEase = 0;
                    }
                    if (!mHasBeenTouched) {
                        view.setPressed(false);
                    }
                }
            }
            // We will have to reset the touch after every onClick event
            // Do not return early without considering this
            mHasBeenTouched = false;
        }
    }

    private final SelectEaseHandler mEaseHandler = new SelectEaseHandler();


    @VisibleForTesting
    protected long getElapsedRealTime() {
        return SystemClock.elapsedRealtime();
    }


    private final View.OnTouchListener mGestureListener = new View.OnTouchListener() {
        @Override
        public boolean onTouch(View v, MotionEvent event) {
            if (mGestureDetector.onTouchEvent(event)) {
                return true;
            }
            if (!mDisableClipboard) {
                switch (event.getAction()) {
                    case MotionEvent.ACTION_DOWN:
                        mTouchStarted = true;
                        mLongClickHandler.postDelayed(mLongClickTestRunnable, 800);
                        break;
                    case MotionEvent.ACTION_UP:
                    case MotionEvent.ACTION_MOVE:
                        if (mTouchStarted) {
                            mLongClickHandler.removeCallbacks(mLongClickTestRunnable);
                            mTouchStarted = false;
                        }
                        break;
                    default:
                        mLongClickHandler.removeCallbacks(mLongClickTestRunnable);
                        mTouchStarted = false;
                        break;
                }
            }

            if (!mGestureDetectorImpl.eventCanBeSentToWebView(event)) {
                return false;
            }
            //Gesture listener is added before mCard is set
            processCardAction(cardWebView -> {
                if (cardWebView == null) return;
                cardWebView.dispatchTouchEvent(event);
            });
            return false;
        }
    };

    @SuppressLint("CheckResult")
    //This is intentionally package-private as it removes the need for synthetic accessors
    void processCardAction(Consumer<WebView> cardConsumer) {
        processCardFunction(cardWebView -> {
            cardConsumer.consume(cardWebView);
            return true;
        });
    }

    @CheckResult
    private <T> T processCardFunction(Function<WebView, T> cardFunction) {
        Lock readLock = mCardLock.readLock();
        try {
            readLock.lock();
            return cardFunction.apply(mCardWebView);
        } finally {
            readLock.unlock();
        }
    }


    private final TaskListener<Card, Computation<?>> mUpdateCardHandler = new TaskListener<Card, Computation<?>>() {
        private boolean mNoMoreCards;


        @Override
        public void onPreExecute() {
            showProgressBar();
        }


        @Override
        public void onProgressUpdate(Card card) {
            if (mCurrentCard != card) {
                /*
                 * Before updating mCurrentCard, we check whether it is changing or not. If the current card changes,
                 * then we need to display it as a new card, without showing the answer.
                 */
                sDisplayAnswer = false;
            }

            mCurrentCard = card;
            TaskManager.launchCollectionTask(new CollectionTask.PreloadNextCard()); // Tasks should always be launched from GUI. So in
                                                                    // listener and not in background
            if (mCurrentCard == null) {
                // If the card is null means that there are no more cards scheduled for review.
                mNoMoreCards = true;
                showProgressBar();
                return;
            }
            if (mPrefWhiteboard && mWhiteboard != null) {
                mWhiteboard.clear();
            }

            updateTypeAnswerInfo();
            if (sDisplayAnswer) {
                mSoundPlayer.resetSounds(); // load sounds from scratch, to expose any edit changes
                mAnswerSoundsAdded = false; // causes answer sounds to be reloaded
                generateQuestionSoundList(); // questions must be intentionally regenerated
                displayCardAnswer();
            } else {
                displayCardQuestion();
                mCurrentCard.startTimer();
                initTimer();
            }
            hideProgressBar();
        }


        @Override
        public void onPostExecute(Computation<?> result) {
            if (!result.succeeded()) {
                // RuntimeException occurred on update cards
                closeReviewer(DeckPicker.RESULT_DB_ERROR, false);
                return;
            }
            if (mNoMoreCards) {
                closeReviewer(RESULT_NO_MORE_CARDS, true);
            }
        }
    };

    class NextCardHandler<Result extends Computation<?>> extends TaskListener<Card, Result> {
        private boolean mNoMoreCards;


        @Override
        public void onPreExecute() {
            dealWithTimeBox();
        }


        @Override
        public void onProgressUpdate(Card nextCard) {
            if (mSched == null) {
                // TODO: proper testing for restored activity
                finishWithoutAnimation();
                return;
            }

            mCurrentCard = nextCard;
            if (mCurrentCard == null) {
                // If the card is null means that there are no more cards scheduled for review.
                mNoMoreCards = true; // other handlers use this, toggle state every time through
            } else {
                mNoMoreCards = false; // other handlers use this, toggle state every time through
                // Start reviewing next card
                updateTypeAnswerInfo();
                hideProgressBar();
                AbstractFlashcardViewer.this.unblockControls();
                AbstractFlashcardViewer.this.displayCardQuestion();
            }
        }

        private void dealWithTimeBox() {
            Resources res = getResources();
            Pair<Integer, Integer> elapsed = getCol().timeboxReached();
            if (elapsed != null) {
                int nCards = elapsed.second;
                int nMins = elapsed.first / 60;
                String mins = res.getQuantityString(R.plurals.in_minutes, nMins, nMins);
                String timeboxMessage = res.getQuantityString(R.plurals.timebox_reached, nCards, nCards, mins);
                new MaterialDialog.Builder(AbstractFlashcardViewer.this)
                        .title(res.getString(R.string.timebox_reached_title))
                        .content(timeboxMessage)
                        .positiveText(R.string.dialog_continue)
                        .negativeText(R.string.close)
                        .cancelable(true)
                        .onNegative((materialDialog, dialogAction) -> finishWithAnimation(END))
                        .onPositive((materialDialog, dialogAction) -> getCol().startTimebox())
                        .cancelListener(materialDialog -> getCol().startTimebox())
                        .show();
            }
        }


        @Override
        public void onPostExecute(Result result) {
            boolean displaySuccess = result.succeeded();
            if (!displaySuccess) {
                // RuntimeException occurred on answering cards
                closeReviewer(DeckPicker.RESULT_DB_ERROR, false);
                return;
            }
            // Check for no more cards before session complete. If they are both true, no more cards will take
            // precedence when returning to study options.
            if (mNoMoreCards) {
                closeReviewer(RESULT_NO_MORE_CARDS, true);
            }
            // set the correct mark/unmark icon on action bar
            refreshActionBar();
            focusDefaultLayout();
        }
    }


    private void focusDefaultLayout() {
        if (!AndroidUiUtils.isRunningOnTv(this)) {
            findViewById(R.id.root_layout).requestFocus();
        } else {
            View flip = findViewById(R.id.answer_options_layout);
            if (flip == null) {
                return;
            }
            Timber.d("Requesting focus for flip button");
            flip.requestFocus();
        }
    }

    protected class AnswerCardHandler extends NextCardHandler<Computation<?>> {

        private final boolean mQuick;


        protected AnswerCardHandler(boolean quick) {
            mQuick = quick;
        }


        @Override
        public void onPreExecute() {
            super.onPreExecute();
            blockControls(mQuick);
        }
    }


    /**
     * Extract type answer/cloze text and font/size
     */
    private void updateTypeAnswerInfo() {
        mTypeCorrect = null;
        mTypeInput = "";
        String q = mCurrentCard.q(false);
        Matcher m = sTypeAnsPat.matcher(q);
        int clozeIdx = 0;
        if (!m.find()) {
            return;
        }
        String fldTag = m.group(1);
        // if it's a cloze, extract data
        if (fldTag.startsWith("cloze:")) {
            // get field and cloze position
            clozeIdx = mCurrentCard.getOrd() + 1;
            fldTag = fldTag.split(":")[1];
        }
        // loop through fields for a match
        JSONArray flds = mCurrentCard.model().getJSONArray("flds");
        for (JSONObject fld: flds.jsonObjectIterable()) {
            String name = fld.getString("name");
            if (name.equals(fldTag)) {
                mTypeCorrect = mCurrentCard.note().getItem(name);
                if (clozeIdx != 0) {
                    // narrow to cloze
                    mTypeCorrect = contentForCloze(mTypeCorrect, clozeIdx);
                }
                mTypeFont = fld.getString("font");
                mTypeSize = fld.getInt("size");
                break;
            }
        }
        if (mTypeCorrect == null) {
            if (clozeIdx != 0) {
                mTypeWarning = getResources().getString(R.string.empty_card_warning);
            } else {
                mTypeWarning = getResources().getString(R.string.unknown_type_field_warning, fldTag);
            }
        } else if ("".equals(mTypeCorrect)) {
            mTypeCorrect = null;
        } else {
            mTypeWarning = null;
        }
    }


    /**
     * Format question field when it contains typeAnswer or clozes. If there was an error during type text extraction, a
     * warning is displayed
     *
     * @param buf The question text
     * @return The formatted question text
     */
    private String typeAnsQuestionFilter(String buf) {
        Matcher m = sTypeAnsPat.matcher(buf);
        if (mTypeWarning != null) {
            return m.replaceFirst(mTypeWarning);
        }
        StringBuilder sb = new StringBuilder();
        if (mUseInputTag) {
            // These functions are defined in the JavaScript file assets/scripts/card.js. We get the text back in
            // shouldOverrideUrlLoading() in createWebView() in this file.
            sb.append("<center>\n<input type=\"text\" name=\"typed\" id=\"typeans\" onfocus=\"taFocus();\" " +
                    "onblur=\"taBlur(this);\" onKeyPress=\"return taKey(this, event)\" autocomplete=\"off\" ");
            // We have to watch out. For the preview we don’t know the font or font size. Skip those there. (Anki
            // desktop just doesn’t show the input tag there. Do it with standard values here instead.)
            if (mTypeFont != null && !TextUtils.isEmpty(mTypeFont) && mTypeSize > 0) {
                sb.append("style=\"font-family: '").append(mTypeFont).append("'; font-size: ")
                        .append(mTypeSize).append("px;\" ");
            }
            sb.append(">\n</center>\n");
        } else {
            sb.append("<span id=\"typeans\" class=\"typePrompt");
            if (mUseInputTag) {
                sb.append(" typeOff");
            }
            sb.append("\">........</span>");
        }
        return m.replaceAll(sb.toString());
    }


    /**
     * Fill the placeholder for the type comparison. Show the correct answer, and the comparison if appropriate.
     *
     * @param buf The answer text
     * @param userAnswer Text typed by the user, or empty.
     * @param correctAnswer The correct answer, taken from the note.
     * @return The formatted answer text
     */
    @VisibleForTesting
    String typeAnsAnswerFilter(String buf, String userAnswer, String correctAnswer) {
        Matcher m = sTypeAnsPat.matcher(buf);
        DiffEngine diffEngine = new DiffEngine();
        StringBuilder sb = new StringBuilder();
        sb.append(mDoNotUseCodeFormatting ? "<div><span id=\"typeans\">" : "<div><code id=\"typeans\">");


        // We have to use Matcher.quoteReplacement because the inputs here might have $ or \.

        if (!TextUtils.isEmpty(userAnswer)) {
            // The user did type something.
            if (userAnswer.equals(correctAnswer)) {
                // and it was right.
                sb.append(Matcher.quoteReplacement(DiffEngine.wrapGood(correctAnswer)));
                sb.append("<span id=\"typecheckmark\">\u2714</span>"); // Heavy check mark
            } else {
                // Answer not correct.
                // Only use the complex diff code when needed, that is when we have some typed text that is not
                // exactly the same as the correct text.
                String[] diffedStrings = diffEngine.diffedHtmlStrings(correctAnswer, userAnswer);
                // We know we get back two strings.
                sb.append(Matcher.quoteReplacement(diffedStrings[0]));
                sb.append("<br><span id=\"typearrow\">&darr;</span><br>");
                sb.append(Matcher.quoteReplacement(diffedStrings[1]));
            }
        } else {
            if (!mUseInputTag) {
                sb.append(Matcher.quoteReplacement(DiffEngine.wrapMissing(correctAnswer)));
            } else {
                sb.append(Matcher.quoteReplacement(correctAnswer));
            }
        }
        sb.append(mDoNotUseCodeFormatting ? "</span></div>" : "</code></div>");
        return m.replaceAll(sb.toString());
    }

    /**
     * Return the correct answer to use for {{type::cloze::NN}} fields.
     *
     * @param txt The field text with the clozes
     * @param idx The index of the cloze to use
     * @return If the cloze strings are the same, return a single cloze string, otherwise, return
     *         a string with a comma-separeted list of strings with the correct index.
     */
    @VisibleForTesting
    protected String contentForCloze(String txt, int idx) {
        @SuppressWarnings("RegExpRedundantEscape") // In Android, } should be escaped
        Pattern re = Pattern.compile("\\{\\{c" + idx + "::(.+?)\\}\\}");
        Matcher m = re.matcher(txt);
        List<String> matches = new ArrayList<>();

        String groupOne;
        int colonColonIndex = -1;
        while (m.find()) {
            groupOne = m.group(1);
            colonColonIndex = groupOne.indexOf("::");
            if (colonColonIndex > -1) {
                // Cut out the hint.
                groupOne = groupOne.substring(0, colonColonIndex);
            }
            matches.add(groupOne);
        }

        Set<String> uniqMatches = new HashSet<>(matches); // Allow to check whether there are distinct strings

        // Make it consistent with the Desktop version (see issue #8229)
        if (uniqMatches.size() == 1) {
            return matches.get(0);
        } else {
            return TextUtils.join(", ", matches);
        }
    }

    @SuppressWarnings("deprecation") //  #7111: new Handler()
    private final Handler mTimerHandler = new Handler();

    private final Runnable mRemoveChosenAnswerText = new Runnable() {
        @Override
        public void run() {
            mChosenAnswer.setText("");
        }
    };

    protected int mPrefWaitAnswerSecond;
    protected int mPrefWaitQuestionSecond;


    protected int getAnswerButtonCount() {
        return getCol().getSched().answerButtons(mCurrentCard);
    }


    // ----------------------------------------------------------------------------
    // ANDROID METHODS
    // ----------------------------------------------------------------------------

    @Override
    protected void onCreate(Bundle savedInstanceState) {
        Timber.d("onCreate()");
        SharedPreferences preferences = restorePreferences();
        mCardAppearance = CardAppearance.create(new ReviewerCustomFonts(this.getBaseContext()), preferences);

        mTagsDialogFactory = new TagsDialogFactory(this).attachToActivity(this);

        super.onCreate(savedInstanceState);
        setContentView(getContentViewAttr(mPrefFullscreenReview));

        // Make ACTION_PROCESS_TEXT for in-app searching possible on > Android 4.0
        getDelegate().setHandleNativeActionModesEnabled(true);

        View mainView = findViewById(android.R.id.content);
        initNavigationDrawer(mainView);

        mShortAnimDuration = getResources().getInteger(android.R.integer.config_shortAnimTime);
    }

    @NonNull
    protected FullScreenMode getFullscreenMode() {
        return mPrefFullscreenReview;
    }

    protected int getContentViewAttr(FullScreenMode fullscreenMode) {
        return R.layout.reviewer;
    }

    @VisibleForTesting(otherwise = VisibleForTesting.PROTECTED)
    boolean isFullscreen() {
        return !getSupportActionBar().isShowing();
    }

    @ Override
    public void onConfigurationChanged(Configuration config) {
        // called when screen rotated, etc, since recreating the Webview is too expensive
        super.onConfigurationChanged(config);
        refreshActionBar();
    }


    protected abstract void setTitle();


    // Finish initializing the activity after the collection has been correctly loaded
    @Override
    protected void onCollectionLoaded(Collection col) {
        super.onCollectionLoaded(col);
        mSched = col.getSched();

        String mediaDir = col.getMedia().dir();
        mBaseUrl = Utils.getBaseUrl(mediaDir);
        mViewerUrl = mBaseUrl + "__viewer__.html";

        mAssetLoader = new WebViewAssetLoader.Builder()
            .addPathHandler("/", path -> {
                try {
                    File file = new File(mediaDir, path);
                    FileInputStream is = new FileInputStream(file);

                    String mimeType = AssetHelper.guessMimeType(path);

                    HashMap<String, String> headers = new HashMap<>();
                    headers.put("Access-Control-Allow-Origin", "*");

                    WebResourceResponse response = new WebResourceResponse(mimeType, null, is);
                    response.setResponseHeaders(headers);
                    return response;
                } catch (Exception e) {
                    Timber.w(e, "Error trying to open path in asset loader");
                }

                return null;
            })
            .build();

        registerExternalStorageListener();

        restoreCollectionPreferences();

        initLayout();

        setTitle();

        if (!mDisableClipboard) {
            clearClipboard();
        }

        // Load the template for the card
        try {
            String data = Utils.convertStreamToString(getAssets().open("card_template.html"));
            mCardTemplate = new CardTemplate(data);
        } catch (IOException e) {
            Timber.w(e);
        }

        // Initialize text-to-speech. This is an asynchronous operation.
        if (mSpeakText) {
            ReadText.initializeTts(this, new ReadTextListener());
        }

        // Initialize dictionary lookup feature
        Lookup.initialize(this);

        updateActionBar();
        supportInvalidateOptionsMenu();
    }

    // Saves deck each time Reviewer activity loses focus
    @Override
    protected void onPause() {
        super.onPause();
        Timber.d("onPause()");

        mTimeoutHandler.removeCallbacks(mShowAnswerTask);
        mTimeoutHandler.removeCallbacks(mShowQuestionTask);
        mLongClickHandler.removeCallbacks(mLongClickTestRunnable);
        mLongClickHandler.removeCallbacks(mStartLongClickAction);

        pauseTimer();
        mSoundPlayer.stopSounds();

        // Prevent loss of data in Cookies
        CookieManager.getInstance().flush();
    }


    @Override
    protected void onResume() {
        super.onResume();
        resumeTimer();
        // Set the context for the Sound manager
        mSoundPlayer.setContext(new WeakReference<>(this));
        // Reset the activity title
        setTitle();
        updateActionBar();
        selectNavigationItem(-1);
    }


    @Override
    protected void onDestroy() {
        super.onDestroy();
        // Tells the scheduler there is no more current cards. 0 is
        // not a valid id.
        if (mSched != null) {
            mSched.discardCurrentCard();
        }
        Timber.d("onDestroy()");
        if (mSpeakText) {
            ReadText.releaseTts(this);
        }
        if (mUnmountReceiver != null) {
            unregisterReceiver(mUnmountReceiver);
        }
        // WebView.destroy() should be called after the end of use
        // http://developer.android.com/reference/android/webkit/WebView.html#destroy()
        if (mCardFrame != null) {
            mCardFrame.removeAllViews();
        }
        destroyWebView(mCardWebView); //OK to do without a lock
    }


    @Override
    public void onBackPressed() {
        if (isDrawerOpen()) {
            super.onBackPressed();
        } else {
            Timber.i("Back key pressed");
            if (!mExitViaDoubleTapBack || mBackButtonPressedToReturn) {
                closeReviewer(RESULT_DEFAULT, false);
            } else {
                UIUtils.showThemedToast(this, getString(R.string.back_pressed_once_reviewer), true);
            }
            mBackButtonPressedToReturn = true;
        }
    }

    @Override
    public boolean onKeyDown(int keyCode, KeyEvent event) {
        if (processCardFunction(cardWebView -> processHardwareButtonScroll(keyCode, cardWebView))) {
            return true;
        }
        return super.onKeyDown(keyCode, event);
    }


    @Override
    @Nullable
    protected Long getCurrentCardId() {
        if (mCurrentCard == null) {
            return null;
        }
        return mCurrentCard.getId();
    }


    private boolean processHardwareButtonScroll(int keyCode, WebView card) {
        if (keyCode == KeyEvent.KEYCODE_PAGE_UP) {
            card.pageUp(false);
            if (mDoubleScrolling) {
                card.pageUp(false);
            }
            return true;
        }
        if (keyCode == KeyEvent.KEYCODE_PAGE_DOWN) {
            card.pageDown(false);
            if (mDoubleScrolling) {
                card.pageDown(false);
            }
            return true;
        }
        if (mScrollingButtons && keyCode == KeyEvent.KEYCODE_PICTSYMBOLS) {
            card.pageUp(false);
            if (mDoubleScrolling) {
                card.pageUp(false);
            }
            return true;
        }
        if (mScrollingButtons && keyCode == KeyEvent.KEYCODE_SWITCH_CHARSET) {
            card.pageDown(false);
            if (mDoubleScrolling) {
                card.pageDown(false);
            }
            return true;
        }
        return false;
    }


    @Override
    public boolean onKeyUp(int keyCode, KeyEvent event) {
        if (answerFieldIsFocused()) {
            return super.onKeyUp(keyCode, event);
        }
        if (!sDisplayAnswer) {
            if (keyCode == KeyEvent.KEYCODE_SPACE || keyCode == KeyEvent.KEYCODE_ENTER || keyCode == KeyEvent.KEYCODE_NUMPAD_ENTER) {
                displayCardAnswer();
                return true;
            }
        }
        return super.onKeyUp(keyCode, event);
    }


    protected boolean answerFieldIsFocused() {
        return mAnswerField != null && mAnswerField.isFocused();
    }

    protected boolean clipboardHasText() {
        return !TextUtils.isEmpty(ClipboardUtil.getText(mClipboard));
    }

    /** We use the clipboard here for the lookup dictionary functionality
     * If the clipboard has data and we're using the functionality, then */
    private void clearClipboard() {
        if (mClipboard == null) {
            return;
        }

        try {
            if (Build.VERSION.SDK_INT >= Build.VERSION_CODES.P) {
                mClipboard.clearPrimaryClip();
            } else {
                if (!mClipboard.hasPrimaryClip()) {
                    return;
                }

                CharSequence descriptionLabel = ClipboardUtil.getDescriptionLabel(mClipboard.getPrimaryClip());
                if (!"Cleared".contentEquals(descriptionLabel)) {
                    mClipboard.setPrimaryClip(ClipData.newPlainText("Cleared", ""));
                }
            }
        } catch (Exception e) {
            // TODO: This may no longer be relevant

            // https://code.google.com/p/ankidroid/issues/detail?id=1746
            // https://code.google.com/p/ankidroid/issues/detail?id=1820
            // Some devices or external applications make the clipboard throw exceptions. If this happens, we
            // must disable it or AnkiDroid will crash if it tries to use it.
            Timber.e("Clipboard error. Disabling text selection setting.");
            mDisableClipboard = true;
        }
    }


    /**
     * Returns the text stored in the clipboard or the empty string if the clipboard is empty or contains something that
     * cannot be convered to text.
     *
     * @return the text in clipboard or the empty string.
     */
    private CharSequence clipboardGetText() {
        CharSequence text = ClipboardUtil.getText(mClipboard);
        return text != null ? text : "";
    }


    @Override
    protected void onActivityResult(int requestCode, int resultCode, Intent data) {
        super.onActivityResult(requestCode, resultCode, data);

        if (resultCode == DeckPicker.RESULT_DB_ERROR) {
            closeReviewer(DeckPicker.RESULT_DB_ERROR, false);
        }

        if (resultCode == DeckPicker.RESULT_MEDIA_EJECTED) {
            finishNoStorageAvailable();
        }

        /* Reset the schedule and reload the latest card off the top of the stack if required.
           The card could have been rescheduled, the deck could have changed, or a change of
           note type could have lead to the card being deleted */
        if (data != null && data.hasExtra("reloadRequired")) {
            performReload();
        }

        if (requestCode == EDIT_CURRENT_CARD) {
            if (resultCode == RESULT_OK) {
                // content of note was changed so update the note and current card
                Timber.i("AbstractFlashcardViewer:: Saving card...");
                TaskManager.launchCollectionTask(
                        new CollectionTask.UpdateNote(sEditorCard, true, canAccessScheduler()),
                        mUpdateCardHandler);
                onEditedNoteChanged();
            } else if (resultCode == RESULT_CANCELED && !(data!=null && data.hasExtra("reloadRequired"))) {
                // nothing was changed by the note editor so just redraw the card
                redrawCard();
            }
        } else if (requestCode == DECK_OPTIONS && resultCode == RESULT_OK) {
            performReload();
        }
        if (!mDisableClipboard) {
            clearClipboard();
        }
    }

    /**
     * Whether the class should use collection.getSched() when performing tasks.
     * The aim of this method is to completely distinguish FlashcardViewer from Reviewer
     *
     * This is partially implemented, the end goal is that the FlashcardViewer will not have any coupling to getSched
     *
     * Currently, this is used for note edits - in a reviewing context, this should show the next card.
     * In a previewing context, the card should not change.
     */
    protected boolean canAccessScheduler() {
        return false;
    }


    protected void onEditedNoteChanged() {

    }


    /** An action which may invalidate the current list of cards has been performed */
    protected abstract void performReload();


    // ----------------------------------------------------------------------------
    // CUSTOM METHODS
    // ----------------------------------------------------------------------------

    // Get the did of the parent deck (ignoring any subdecks)
    protected long getParentDid() {
        return getCol().getDecks().selected();
    }

    private void redrawCard() {
        //#3654 We can call this from ActivityResult, which could mean that the card content hasn't yet been set
        //if the activity was destroyed. In this case, just wait until onCollectionLoaded callback succeeds.
        if (hasLoadedCardContent()) {
            fillFlashcard();
        } else {
            Timber.i("Skipping card redraw - card still initialising.");
        }
    }

    /** Whether the callback to onCollectionLoaded has loaded card content */
    private boolean hasLoadedCardContent() {
        return mCardContent != null;
    }


    public GestureDetector getGestureDetector() {
        return mGestureDetector;
    }


    /**
     * Show/dismiss dialog when sd card is ejected/remounted (collection is saved by SdCardReceiver)
     */
    private void registerExternalStorageListener() {
        if (mUnmountReceiver == null) {
            mUnmountReceiver = new BroadcastReceiver() {
                @Override
                public void onReceive(Context context, Intent intent) {
                    if (intent.getAction().equals(SdCardReceiver.MEDIA_EJECT)) {
                        finishWithoutAnimation();
                    }
                }
            };
            IntentFilter iFilter = new IntentFilter();
            iFilter.addAction(SdCardReceiver.MEDIA_EJECT);
            registerReceiver(mUnmountReceiver, iFilter);
        }
    }


    private void pauseTimer() {
        if (mCurrentCard != null) {
            mCurrentCard.stopTimer();
        }
        // We also stop the UI timer so it doesn't trigger the tick listener while paused. Letting
        // it run would trigger the time limit condition (red, stopped timer) in the background.
        if (mCardTimer != null) {
            mCardTimer.stop();
        }
    }


    private void resumeTimer() {
        if (mCurrentCard != null) {
            // Resume the card timer first. It internally accounts for the time gap between
            // suspend and resume.
            mCurrentCard.resumeTimer();
            // Then update and resume the UI timer. Set the base time as if the timer had started
            // timeTaken() seconds ago.
            mCardTimer.setBase(getElapsedRealTime() - mCurrentCard.timeTaken());
            // Don't start the timer if we have already reached the time limit or it will tick over
            if ((getElapsedRealTime() - mCardTimer.getBase()) < mCurrentCard.timeLimit()) {
                mCardTimer.start();
            }
        }
    }


    protected void undo() {
        if (isUndoAvailable()) {
            TaskManager.launchCollectionTask(new CollectionTask.Undo(), new AnswerCardHandler(false));
        }
    }


    private void finishNoStorageAvailable() {
        AbstractFlashcardViewer.this.setResult(DeckPicker.RESULT_MEDIA_EJECTED);
        finishWithoutAnimation();
    }


    protected void editCard() {
        if (mCurrentCard == null) {
            // This should never occurs. It means the review button was pressed while there is no more card in the reviewer.
            return;
        }
        Intent editCard = new Intent(AbstractFlashcardViewer.this, NoteEditor.class);
        editCard.putExtra(NoteEditor.EXTRA_CALLER, NoteEditor.CALLER_REVIEWER);
        sEditorCard = mCurrentCard;
        startActivityForResultWithAnimation(editCard, EDIT_CURRENT_CARD, START);
    }


    protected void generateQuestionSoundList() {
        mSoundPlayer.addSounds(mBaseUrl, mCurrentCard.qSimple(), SoundSide.QUESTION);
    }


    protected void lookUpOrSelectText() {
        if (clipboardHasText()) {
            Timber.d("Clipboard has text = %b", clipboardHasText());
            lookUp();
        } else {
            selectAndCopyText();
        }
    }


    private void lookUp() {
        mLookUpIcon.setVisibility(View.GONE);
        mIsSelecting = false;
        if (Lookup.lookUp(clipboardGetText().toString())) {
            clearClipboard();
        }
    }


    private void showLookupButtonIfNeeded() {
        if (!mDisableClipboard && mClipboard != null) {
            if (clipboardGetText().length() != 0 && Lookup.isAvailable() && mLookUpIcon.getVisibility() != View.VISIBLE) {
                mLookUpIcon.setVisibility(View.VISIBLE);
                enableViewAnimation(mLookUpIcon, ViewAnimation.fade(ViewAnimation.FADE_IN, mFadeDuration, 0));
            } else if (mLookUpIcon.getVisibility() == View.VISIBLE) {
                mLookUpIcon.setVisibility(View.GONE);
                enableViewAnimation(mLookUpIcon, ViewAnimation.fade(ViewAnimation.FADE_OUT, mFadeDuration, 0));
            }
        }
    }


    private void hideLookupButton() {
        if (!mDisableClipboard && mLookUpIcon.getVisibility() != View.GONE) {
            mLookUpIcon.setVisibility(View.GONE);
            enableViewAnimation(mLookUpIcon, ViewAnimation.fade(ViewAnimation.FADE_OUT, mFadeDuration, 0));
            clearClipboard();
        }
    }


    protected void showDeleteNoteDialog() {
        Resources res = getResources();
        new MaterialDialog.Builder(this)
                .title(res.getString(R.string.delete_card_title))
                .iconAttr(R.attr.dialogErrorIcon)
                .content(res.getString(R.string.delete_note_message,
                        Utils.stripHTML(mCurrentCard.q(true))))
                .positiveText(R.string.dialog_positive_delete)
                .negativeText(R.string.dialog_cancel)
                .onPositive((dialog, which) -> {
                    Timber.i("AbstractFlashcardViewer:: OK button pressed to delete note %d", mCurrentCard.getNid());
                    mSoundPlayer.stopSounds();
                    dismiss(new CollectionTask.DeleteNote(mCurrentCard));
                })
                .build().show();
    }


    private int getRecommendedEase(boolean easy) {
        try {
            switch (getAnswerButtonCount()) {
                case 2:
                    return EASE_2;
                case 3:
                    return easy ? EASE_3 : EASE_2;
                case 4:
                    return easy ? EASE_4 : EASE_3;
                default:
                    return 0;
            }
        } catch (RuntimeException e) {
            AnkiDroidApp.sendExceptionReport(e, "AbstractReviewer-getRecommendedEase");
            closeReviewer(DeckPicker.RESULT_DB_ERROR, true);
            return 0;
        }
    }


    protected void answerCard(@Consts.BUTTON_TYPE int ease) {
        if (mInAnswer) {
            return;
        }
        mIsSelecting = false;
        hideLookupButton();
        int buttonNumber = getCol().getSched().answerButtons(mCurrentCard);
        // Detect invalid ease for current card (e.g. by using keyboard shortcut or gesture).
        if (buttonNumber < ease) {
            return;
        }
        // Set the dots appearing below the toolbar
        switch (ease) {
            case EASE_1:
                mChosenAnswer.setText("\u2022");
                mChosenAnswer.setTextColor(ContextCompat.getColor(this, R.color.material_red_500));
                break;
            case EASE_2:
                mChosenAnswer.setText("\u2022\u2022");
                mChosenAnswer.setTextColor(ContextCompat.getColor(this, buttonNumber == Consts.BUTTON_FOUR ?
                        R.color.material_blue_grey_600:
                        R.color.material_green_500));
                break;
            case EASE_3:
                mChosenAnswer.setText("\u2022\u2022\u2022");
                mChosenAnswer.setTextColor(ContextCompat.getColor(this, buttonNumber == Consts.BUTTON_FOUR ?
                        R.color.material_green_500 :
                        R.color.material_light_blue_500));
                break;
            case EASE_4:
                mChosenAnswer.setText("\u2022\u2022\u2022\u2022");
                mChosenAnswer.setTextColor(ContextCompat.getColor(this, R.color.material_light_blue_500));
                break;
            default:
                Timber.w("Unknown easy type %s", ease);
                break;
        }

        // remove chosen answer hint after a while
        mTimerHandler.removeCallbacks(mRemoveChosenAnswerText);
        mTimerHandler.postDelayed(mRemoveChosenAnswerText, sShowChosenAnswerLength);
        mSoundPlayer.stopSounds();
        mCurrentEase = ease;

        TaskManager.launchCollectionTask(new CollectionTask.AnswerAndGetCard(mCurrentCard, mCurrentEase), new AnswerCardHandler(true));
    }


    @Override
    public boolean dispatchKeyEvent(KeyEvent event) {
        if (event.getAction() == KeyEvent.ACTION_DOWN) {
            // assign correct gesture code
            ViewerCommand gesture = COMMAND_NOTHING;

            switch (event.getKeyCode()) {
                case KeyEvent.KEYCODE_VOLUME_UP:
                    gesture = mGestureVolumeUp;
                    break;
                case KeyEvent.KEYCODE_VOLUME_DOWN:
                    gesture = mGestureVolumeDown;
                    break;
            }

            // Execute gesture's command, but only consume event if action is assigned. We want the volume buttons to work normally otherwise.
            if (gesture != COMMAND_NOTHING) {
                executeCommand(gesture);
                return true;
            }
        }

        return super.dispatchKeyEvent(event);
    }


    // Set the content view to the one provided and initialize accessors.
    protected void initLayout() {
        FrameLayout mCardContainer = findViewById(R.id.flashcard_frame);

        mTopBarLayout = findViewById(R.id.top_bar);

        ImageView mark = mTopBarLayout.findViewById(R.id.mark_icon);
        ImageView flag = mTopBarLayout.findViewById(R.id.flag_icon);
        mCardMarker = new CardMarker(mark, flag);

        mCardFrame = findViewById(R.id.flashcard);
        mCardFrameParent = (ViewGroup) mCardFrame.getParent();
        mTouchLayer = findViewById(R.id.touch_layer);
        mTouchLayer.setOnTouchListener(mGestureListener);
        if (!mDisableClipboard) {
            mClipboard = (android.content.ClipboardManager) getSystemService(Context.CLIPBOARD_SERVICE);
        }
        mCardFrame.removeAllViews();

        // Initialize swipe
        mGestureDetectorImpl = mLinkOverridesTouchGesture ? new LinkDetectingGestureDetector() : new MyGestureDetector();
        mGestureDetector = new GestureDetector(this, mGestureDetectorImpl);

        mEaseButtonsLayout = findViewById(R.id.ease_buttons);

        mEase1 = findViewById(R.id.ease1);
        mEase1Layout = findViewById(R.id.flashcard_layout_ease1);
        mEase1Layout.setOnClickListener((View view) -> mEaseHandler.onClick(view));
        mEase1Layout.setOnTouchListener((View view, MotionEvent event) -> mEaseHandler.onTouch(view, event));

        mEase2 = findViewById(R.id.ease2);
        mEase2Layout = findViewById(R.id.flashcard_layout_ease2);
        mEase2Layout.setOnClickListener((View view) -> mEaseHandler.onClick(view));
        mEase2Layout.setOnTouchListener((View view, MotionEvent event) -> mEaseHandler.onTouch(view, event));

        mEase3 = findViewById(R.id.ease3);
        mEase3Layout = findViewById(R.id.flashcard_layout_ease3);
        mEase3Layout.setOnClickListener((View view) -> mEaseHandler.onClick(view));
        mEase3Layout.setOnTouchListener((View view, MotionEvent event) -> mEaseHandler.onTouch(view, event));

        mEase4 = findViewById(R.id.ease4);
        mEase4Layout = findViewById(R.id.flashcard_layout_ease4);
        mEase4Layout.setOnClickListener((View view) -> mEaseHandler.onClick(view));
        mEase4Layout.setOnTouchListener((View view, MotionEvent event) -> mEaseHandler.onTouch(view, event));

        mNext1 = findViewById(R.id.nextTime1);
        mNext2 = findViewById(R.id.nextTime2);
        mNext3 = findViewById(R.id.nextTime3);
        mNext4 = findViewById(R.id.nextTime4);

        if (!mShowNextReviewTime) {
            mNext1.setVisibility(View.GONE);
            mNext2.setVisibility(View.GONE);
            mNext3.setVisibility(View.GONE);
            mNext4.setVisibility(View.GONE);
        }

        Button mFlipCard = findViewById(R.id.flip_card);
        mFlipCardLayout = findViewById(R.id.flashcard_layout_flip);
        mFlipCardLayout.setOnClickListener(mFlipCardListener);

        if (animationEnabled()) {
            mFlipCard.setBackgroundResource(Themes.getResFromAttr(this, R.attr.hardButtonRippleRef));
        }

        if (!mButtonHeightSet && mRelativeButtonSize != 100) {
            ViewGroup.LayoutParams params = mFlipCardLayout.getLayoutParams();
            params.height = params.height * mRelativeButtonSize / 100;
            params = mEase1Layout.getLayoutParams();
            params.height = params.height * mRelativeButtonSize / 100;
            params = mEase2Layout.getLayoutParams();
            params.height = params.height * mRelativeButtonSize / 100;
            params = mEase3Layout.getLayoutParams();
            params.height = params.height * mRelativeButtonSize / 100;
            params = mEase4Layout.getLayoutParams();
            params.height = params.height * mRelativeButtonSize / 100;
            mButtonHeightSet = true;
        }

        mInitialFlipCardHeight = mFlipCardLayout.getLayoutParams().height;
        if (mLargeAnswerButtons) {
            ViewGroup.LayoutParams params = mFlipCardLayout.getLayoutParams();
            params.height = mInitialFlipCardHeight * 2;
        }

        mPreviewButtonsLayout = findViewById(R.id.preview_buttons_layout);
        mPreviewPrevCard = findViewById(R.id.preview_previous_flashcard);
        mPreviewNextCard = findViewById(R.id.preview_next_flashcard);
        mPreviewToggleAnswerText = findViewById(R.id.preview_flip_flashcard);

        mCardTimer = findViewById(R.id.card_time);

        mChosenAnswer = findViewById(R.id.choosen_answer);

        mAnswerField = findViewById(R.id.answer_field);

        mLookUpIcon = findViewById(R.id.lookup_button);
        mLookUpIcon.setVisibility(View.GONE);
        mLookUpIcon.setOnClickListener(arg0 -> {
            Timber.i("AbstractFlashcardViewer:: Lookup button pressed");
            if (clipboardHasText()) {
                lookUp();
            }
        });
        initControls();

        // Position answer buttons
        String answerButtonsPosition = AnkiDroidApp.getSharedPrefs(this).getString(
                getString(R.string.answer_buttons_position_preference),
                "bottom"
        );
        LinearLayout answerArea = findViewById(R.id.bottom_area_layout);
        RelativeLayout.LayoutParams answerAreaParams = (RelativeLayout.LayoutParams) answerArea.getLayoutParams();
        RelativeLayout.LayoutParams cardContainerParams = (RelativeLayout.LayoutParams) mCardContainer.getLayoutParams();

        switch (answerButtonsPosition) {
            case "top":
                cardContainerParams.addRule(RelativeLayout.BELOW, R.id.bottom_area_layout);
                answerAreaParams.addRule(RelativeLayout.BELOW, R.id.mic_tool_bar_layer);
                answerArea.removeView(mAnswerField);
                answerArea.addView(mAnswerField, 1);
                break;
            case "bottom":
                cardContainerParams.addRule(RelativeLayout.ABOVE, R.id.bottom_area_layout);
                cardContainerParams.addRule(RelativeLayout.BELOW, R.id.mic_tool_bar_layer);
                answerAreaParams.addRule(RelativeLayout.ALIGN_PARENT_BOTTOM);
                break;
            default:
                Timber.w("Unknown answerButtonsPosition: %s", answerButtonsPosition);
                break;
        }
        answerArea.setLayoutParams(answerAreaParams);
        mCardContainer.setLayoutParams(cardContainerParams);
    }


    @SuppressLint("SetJavaScriptEnabled") // they request we review carefully because of XSS security, we have
    protected WebView createWebView() {
        WebView webView = new MyWebView(this);
        webView.setScrollBarStyle(View.SCROLLBARS_OUTSIDE_OVERLAY);
        webView.getSettings().setDisplayZoomControls(false);
        webView.getSettings().setBuiltInZoomControls(true);
        webView.getSettings().setSupportZoom(true);
        // Start at the most zoomed-out level
        webView.getSettings().setLoadWithOverviewMode(true);
        webView.getSettings().setJavaScriptEnabled(true);
        webView.setWebChromeClient(new AnkiDroidWebChromeClient());

        // This setting toggles file system access within WebView
        // The default configuration is already true in apps targeting API <= 29
        // Hence, this setting is only useful for apps targeting API >= 30
        webView.getSettings().setAllowFileAccess(true);

        // Problems with focus and input tags is the reason we keep the old type answer mechanism for old Androids.
        webView.setFocusableInTouchMode(mUseInputTag);
        webView.setScrollbarFadingEnabled(true);
        Timber.d("Focusable = %s, Focusable in touch mode = %s", webView.isFocusable(), webView.isFocusableInTouchMode());

        webView.setWebViewClient(new CardViewerWebClient(mAssetLoader));
        // Set transparent color to prevent flashing white when night mode enabled
        webView.setBackgroundColor(Color.argb(1, 0, 0, 0));

        // Javascript interface for calling AnkiDroid functions in webview, see card.js
        webView.addJavascriptInterface(javaScriptFunction(), "AnkiDroidJS");

        return webView;
    }

    /** If a card is displaying the question, flip it, otherwise answer it */
    private void flipOrAnswerCard(int cardOrdinal) {
        if (!sDisplayAnswer) {
            displayCardAnswer();
            return;
        }
        performClickWithVisualFeedback(cardOrdinal);
    }

    //#5780 - Users could OOM the WebView Renderer. This triggers the same symptoms
    @VisibleForTesting()
    @SuppressWarnings("unused")
    public void crashWebViewRenderer() {
        loadUrlInViewer("chrome://crash");
    }


    /** Used to set the "javascript:" URIs for IPC */
    private void loadUrlInViewer(final String url) {
        processCardAction(cardWebView -> cardWebView.loadUrl(url));
    }

    private <T extends View> T inflateNewView(@IdRes int id) {
        int layoutId = getContentViewAttr(mPrefFullscreenReview);
        ViewGroup content = (ViewGroup) LayoutInflater.from(AbstractFlashcardViewer.this).inflate(layoutId, null, false);
        T ret = content.findViewById(id);
        ((ViewGroup) ret.getParent()).removeView(ret); //detach the view from its parent
        content.removeAllViews();
        return ret;
    }

    private void destroyWebView(WebView webView) {
        try {
            if (webView != null) {
                webView.stopLoading();
                webView.setWebChromeClient(null);
                webView.setWebViewClient(null);
                webView.destroy();
            }
        } catch (NullPointerException npe) {
            Timber.e(npe, "WebView became null on destruction");
        }
    }

    protected boolean shouldShowNextReviewTime() {
        return mShowNextReviewTime;
    }

    protected void displayAnswerBottomBar() {
        mFlipCardLayout.setClickable(false);
        mEaseButtonsLayout.setVisibility(View.VISIBLE);

        if (mLargeAnswerButtons) {
            mEaseButtonsLayout.setOrientation(LinearLayout.VERTICAL);
            mEaseButtonsLayout.removeAllViewsInLayout();

            if (mEase1Layout.getParent() != null) {
                ((ViewGroup)mEase1Layout.getParent()).removeView(mEase1Layout);
            }
            if (mEase2Layout.getParent() != null) {
                ((ViewGroup)mEase2Layout.getParent()).removeView(mEase2Layout);
            }
            if (mEase3Layout.getParent() != null) {
                ((ViewGroup)mEase3Layout.getParent()).removeView(mEase3Layout);
            }
            if (mEase4Layout.getParent() != null) {
                ((ViewGroup)mEase4Layout.getParent()).removeView(mEase4Layout);
            }

            LinearLayout row1 = new LinearLayout(getBaseContext());
            row1.setOrientation(LinearLayout.HORIZONTAL);
            LinearLayout row2 = new LinearLayout(getBaseContext());
            row2.setOrientation(LinearLayout.HORIZONTAL);

            switch (getAnswerButtonCount()) {
                case 2:
                    ViewGroup.LayoutParams params = mEase1Layout.getLayoutParams();
                    params.height = mInitialFlipCardHeight * 2;
                    params = mEase2Layout.getLayoutParams();
                    params.height = mInitialFlipCardHeight * 2;
                    row2.addView(mEase1Layout);
                    row2.addView(mEase2Layout);
                    mEaseButtonsLayout.addView(row2);
                    break;
                case 3:
                    row1.addView(mEase3Layout);
                    row2.addView(mEase1Layout);
                    row2.addView(mEase2Layout);
                    params = new LinearLayout.LayoutParams(Resources.getSystem().getDisplayMetrics().widthPixels / 2, mEase4Layout.getLayoutParams().height);
                    ((LinearLayout.LayoutParams) params).setMarginStart(Resources.getSystem().getDisplayMetrics().widthPixels / 2);
                    row1.setLayoutParams(params);
                    mEaseButtonsLayout.addView(row1);
                    mEaseButtonsLayout.addView(row2);
                    break;
                default:
                    row1.addView(mEase2Layout);
                    row1.addView(mEase4Layout);
                    row2.addView(mEase1Layout);
                    row2.addView(mEase3Layout);
                    mEaseButtonsLayout.addView(row1);
                    mEaseButtonsLayout.addView(row2);
                    break;
            }
        }

        Runnable after = () -> mFlipCardLayout.setVisibility(View.GONE);

        // hide "Show Answer" button
        if (animationDisabled()) {
            after.run();
        } else {
            mFlipCardLayout.setAlpha(1);
            mFlipCardLayout.animate().alpha(0).setDuration(mShortAnimDuration).withEndAction(after);
        }
    }


    protected void hideEaseButtons() {
        Runnable after = this::actualHideEaseButtons;

        boolean easeButtonsVisible = mEaseButtonsLayout.getVisibility() == View.VISIBLE;
        mFlipCardLayout.setClickable(true);
        mFlipCardLayout.setVisibility(View.VISIBLE);

        if (animationDisabled() || !easeButtonsVisible) {
            after.run();
        } else {
            mFlipCardLayout.setAlpha(0);
            mFlipCardLayout.animate().alpha(1).setDuration(mShortAnimDuration).withEndAction(after);
        }

        focusAnswerCompletionField();
    }


    private void actualHideEaseButtons() {
        mEaseButtonsLayout.setVisibility(View.GONE);
        mEase1Layout.setVisibility(View.GONE);
        mEase2Layout.setVisibility(View.GONE);
        mEase3Layout.setVisibility(View.GONE);
        mEase4Layout.setVisibility(View.GONE);
        mNext1.setText("");
        mNext2.setText("");
        mNext3.setText("");
        mNext4.setText("");
    }


    /**
     * Focuses the appropriate field for an answer
     * And allows keyboard shortcuts to go to the default handlers.
     * */
    private void focusAnswerCompletionField() {
        // This does not handle mUseInputTag (the WebView contains an input field with a typable answer).
        // In this case, the user can use touch to focus the field if necessary.
        if (typeAnswer() && mFocusTypeAnswer) {
            mAnswerField.focusWithKeyboard();
        } else {
            mFlipCardLayout.requestFocus();
        }
    }


    protected void switchTopBarVisibility(int visible) {
        if (mShowTimer) {
            mCardTimer.setVisibility(visible);
        }
        mChosenAnswer.setVisibility(visible);
    }


    protected void initControls() {
        mCardFrame.setVisibility(View.VISIBLE);
        mChosenAnswer.setVisibility(View.VISIBLE);
        mFlipCardLayout.setVisibility(View.VISIBLE);

        mAnswerField.setVisibility(typeAnswer() ? View.VISIBLE : View.GONE);
        mAnswerField.setOnEditorActionListener((v, actionId, event) -> {
            if (actionId == EditorInfo.IME_ACTION_DONE) {
                displayCardAnswer();
                return true;
            }
            return false;
        });
        mAnswerField.setOnKeyListener((v, keyCode, event) -> {
            if (event.getAction() == KeyEvent.ACTION_UP &&
                    (keyCode == KeyEvent.KEYCODE_ENTER || keyCode == KeyEvent.KEYCODE_NUMPAD_ENTER)) {
                displayCardAnswer();
                return true;
            }
            return false;
        });
    }


    protected SharedPreferences restorePreferences() {
        SharedPreferences preferences = AnkiDroidApp.getSharedPrefs(getBaseContext());

        mUseInputTag = preferences.getBoolean("useInputTag", false);
        mDoNotUseCodeFormatting = preferences.getBoolean("noCodeFormatting", false);
        // On newer Androids, ignore this setting, which should be hidden in the prefs anyway.
        mDisableClipboard = "0".equals(preferences.getString("dictionary", "0"));
        // mDeckFilename = preferences.getString("deckFilename", "");
        mPrefFullscreenReview = FullScreenMode.fromPreference(preferences);
        mRelativeButtonSize = preferences.getInt("answerButtonSize", 100);
        mSpeakText = preferences.getBoolean("tts", false);
        mPrefUseTimer = preferences.getBoolean("timeoutAnswer", false);
        mPrefWaitAnswerSecond = preferences.getInt("timeoutAnswerSeconds", 20);
        mPrefWaitQuestionSecond = preferences.getInt("timeoutQuestionSeconds", 60);
        mScrollingButtons = preferences.getBoolean("scrolling_buttons", false);
        mDoubleScrolling = preferences.getBoolean("double_scrolling", false);
        mPrefShowTopbar = preferences.getBoolean("showTopbar", true);
        mFocusTypeAnswer = preferences.getBoolean("autoFocusTypeInAnswer", false);
        mLargeAnswerButtons = preferences.getBoolean("showLargeAnswerButtons", false);
        mDoubleTapTimeInterval = preferences.getInt(DOUBLE_TAP_TIME_INTERVAL, DEFAULT_DOUBLE_TAP_TIME_INTERVAL);
        mExitViaDoubleTapBack = preferences.getBoolean("exitViaDoubleTapBack", false);

        mGesturesEnabled = preferences.getBoolean("gestures", false);
        mLinkOverridesTouchGesture = preferences.getBoolean("linkOverridesTouchGesture", false);
        if (mGesturesEnabled) {
            mGestureProcessor.init(preferences);
            mGestureVolumeUp = Gesture.VOLUME_UP.fromPreference(preferences);
            mGestureVolumeDown = Gesture.VOLUME_DOWN.fromPreference(preferences);
        }

        if (preferences.getBoolean("keepScreenOn", false)) {
            this.getWindow().addFlags(WindowManager.LayoutParams.FLAG_KEEP_SCREEN_ON);
        }

        return preferences;
    }


    protected void restoreCollectionPreferences() {

        // These are preferences we pull out of the collection instead of SharedPreferences
        try {
            mShowNextReviewTime = getCol().getConf().getBoolean("estTimes");

            // Dynamic don't have review options; attempt to get deck-specific auto-advance options
            // but be prepared to go with all default if it's a dynamic deck
            JSONObject revOptions = new JSONObject();
            long selectedDid = getCol().getDecks().selected();
            if (!getCol().getDecks().isDyn(selectedDid)) {
                revOptions = getCol().getDecks().confForDid(selectedDid).getJSONObject("rev");
            }

            mOptUseGeneralTimerSettings = revOptions.optBoolean("useGeneralTimeoutSettings", true);
            mOptUseTimer = revOptions.optBoolean("timeoutAnswer", false);
            mOptWaitAnswerSecond = revOptions.optInt("timeoutAnswerSeconds", 20);
            mOptWaitQuestionSecond = revOptions.optInt("timeoutQuestionSeconds", 60);
        } catch (JSONException e) {
            Timber.e(e, "Unable to restoreCollectionPreferences");
            throw new RuntimeException(e);
        } catch (NullPointerException npe) {
            // NPE on collection only happens if the Collection is broken, follow AnkiActivity example
            Timber.w(npe);
            Intent deckPicker = new Intent(this, DeckPicker.class);
            deckPicker.putExtra("collectionLoadError", true); // don't currently do anything with this
            deckPicker.addFlags(Intent.FLAG_ACTIVITY_CLEAR_TOP | Intent.FLAG_ACTIVITY_NEW_TASK);
            startActivityWithAnimation(deckPicker, START);
        }
    }


    private void setInterface() {
        if (mCurrentCard == null) {
            return;
        }
        recreateWebView();
    }

    protected void recreateWebView() {
        if (mCardWebView == null) {
            mCardWebView = createWebView();
            WebViewDebugging.initializeDebugging(AnkiDroidApp.getSharedPrefs(this));
            mCardFrame.addView(mCardWebView);
            mGestureDetectorImpl.onWebViewCreated(mCardWebView);
        }
        if (mCardWebView.getVisibility() != View.VISIBLE) {
            mCardWebView.setVisibility(View.VISIBLE);
        }
    }


    private void updateForNewCard() {
        updateActionBar();

        // Clean answer field
        if (typeAnswer()) {
            mAnswerField.setText("");
        }

        if (mPrefWhiteboard && mWhiteboard != null) {
            mWhiteboard.clear();
        }
    }


    protected void updateActionBar() {
        updateDeckName();
    }

    protected void updateDeckName() {
        if (mCurrentCard == null) return;
        ActionBar actionBar = getSupportActionBar();

        if (actionBar != null) {
            String title = Decks.basename(getCol().getDecks().get(mCurrentCard.getDid()).getString("name"));
            actionBar.setTitle(title);
        }

        if (!mPrefShowTopbar) {
            mTopBarLayout.setVisibility(View.GONE);
        }
    }

    /*
     * Handler for the delay in auto showing question and/or answer One toggle for both question and answer, could set
     * longer delay for auto next question
     */
    @SuppressWarnings("deprecation") //  #7111: new Handler()
    protected final Handler mTimeoutHandler = new Handler();

    protected final Runnable mShowQuestionTask = new Runnable() {
        @Override
        public void run() {
            // Assume hitting the "Again" button when auto next question
            if (mEase1Layout.isEnabled() && mEase1Layout.getVisibility() == View.VISIBLE) {
                mEase1Layout.performClick();
            }
        }
    };

    protected final Runnable mShowAnswerTask = new Runnable() {
        @Override
        public void run() {
            if (mFlipCardLayout.isEnabled() && mFlipCardLayout.getVisibility() == View.VISIBLE) {
                mFlipCardLayout.performClick();
            }
        }
    };

    class ReadTextListener implements ReadText.ReadTextListener {
        public void onDone() {
            if(!mUseTimer) {
                return;
            }
            if (ReadText.getmQuestionAnswer() == SoundSide.QUESTION) {
                long delay = mWaitAnswerSecond * 1000;
                if (delay > 0) {
                    mTimeoutHandler.postDelayed(mShowAnswerTask, delay);
                }
            } else if (ReadText.getmQuestionAnswer() == SoundSide.ANSWER) {
                long delay = mWaitQuestionSecond * 1000;
                if (delay > 0) {
                    mTimeoutHandler.postDelayed(mShowQuestionTask, delay);
                }
            }
        }
    }

    protected void initTimer() {
        final TypedValue typedValue = new TypedValue();
        mShowTimer = mCurrentCard.showTimer();
        if (mShowTimer && mCardTimer.getVisibility() == View.INVISIBLE) {
            mCardTimer.setVisibility(View.VISIBLE);
        } else if (!mShowTimer && mCardTimer.getVisibility() != View.INVISIBLE) {
            mCardTimer.setVisibility(View.INVISIBLE);
        }
        // Set normal timer color
        getTheme().resolveAttribute(android.R.attr.textColor, typedValue, true);
        mCardTimer.setTextColor(typedValue.data);

        mCardTimer.setBase(getElapsedRealTime());
        mCardTimer.start();

        // Stop and highlight the timer if it reaches the time limit.
        getTheme().resolveAttribute(R.attr.maxTimerColor, typedValue, true);
        final int limit = mCurrentCard.timeLimit();
        mCardTimer.setOnChronometerTickListener(chronometer -> {
            long elapsed = getElapsedRealTime() - chronometer.getBase();
            if (elapsed >= limit) {
                chronometer.setTextColor(typedValue.data);
                chronometer.stop();
            }
        });
    }

    public void displayCardQuestion() {
        displayCardQuestion(false);

        // js api initialisation / reset
        jsApiInit();
    }

    /** String, as it will be displayed in the web viewer. Sound/video removed, image escaped...
     Or warning if required*/
    private String displayString(boolean reload) {
        if (mCurrentCard.isEmpty()) {
            return getResources().getString(R.string.empty_card_warning);
        } else {
            String question = mCurrentCard.q(reload);
            question = getCol().getMedia().escapeImages(question);
            question = typeAnsQuestionFilter(question);

            Timber.v("question: '%s'", question);

            return CardAppearance.enrichWithQADiv(question, false);
        }
    }

    protected void displayCardQuestion(boolean reload) {
        Timber.d("displayCardQuestion()");
        sDisplayAnswer = false;
        mBackButtonPressedToReturn = false;

        setInterface();

        String displayString = displayString(reload);
        if (!mCurrentCard.isEmpty() && typeAnswer()) {
            // Show text entry based on if the user wants to write the answer
            mAnswerField.setVisibility(View.VISIBLE);
        } else {
            mAnswerField.setVisibility(View.GONE);
        }

        //if (mSpeakText) {
        // ReadText.setLanguageInformation(Model.getModel(DeckManager.getMainDeck(),
        // mCurrentCard.getCardModelId(), false).getId(), mCurrentCard.getCardModelId());
        //}

        updateCard(displayString);
        hideEaseButtons();

        // Check if it should use the general 'Timeout settings' or the ones specific to this deck
        if (mOptUseGeneralTimerSettings) {
            mUseTimer = mPrefUseTimer;
            mWaitAnswerSecond = mPrefWaitAnswerSecond;
            mWaitQuestionSecond = mPrefWaitQuestionSecond;
        } else {
            mUseTimer = mOptUseTimer;
            mWaitAnswerSecond = mOptWaitAnswerSecond;
            mWaitQuestionSecond = mOptWaitQuestionSecond;
        }

        // If the user wants to show the answer automatically
        if (mUseTimer) {
            long delay = mWaitAnswerSecond * 1000 + mUseTimerDynamicMS;
            if (mWaitAnswerSecond > 0) {  // a wait of zero means auto-advance is disabled
                mTimeoutHandler.removeCallbacks(mShowAnswerTask);
                if (!mSpeakText) {
                    mTimeoutHandler.postDelayed(mShowAnswerTask, delay);
                }
            }
        }

        Timber.i("AbstractFlashcardViewer:: Question successfully shown for card id %d", mCurrentCard.getId());
    }


    /**
     * Clean up the correct answer text, so it can be used for the comparison with the typed text
     *
     * @param answer The content of the field the text typed by the user is compared to.
     * @return The correct answer text, with actual HTML and media references removed, and HTML entities unescaped.
     */
    protected String cleanCorrectAnswer(String answer) {
        return TypedAnswer.cleanCorrectAnswer(answer);
    }


    /**
     * Clean up the typed answer text, so it can be used for the comparison with the correct answer
     *
     * @param answer The answer text typed by the user.
     * @return The typed answer text, cleaned up.
     */
    protected String cleanTypedAnswer(String answer) {
        if (answer == null || "".equals(answer)) {
            return "";
        }
        return Utils.nfcNormalized(answer.trim());
    }


    protected void displayCardAnswer() {
        // #7294 Required in case the animation end action does not fire:
        actualHideEaseButtons();
        Timber.d("displayCardAnswer()");
        mMissingImageHandler.onCardSideChange();
        mBackButtonPressedToReturn = false;

        // prevent answering (by e.g. gestures) before card is loaded
        if (mCurrentCard == null) {
            return;
        }

        // Explicitly hide the soft keyboard. It *should* be hiding itself automatically,
        // but sometimes failed to do so (e.g. if an OnKeyListener is attached).
        if (typeAnswer()) {
            InputMethodManager inputMethodManager = (InputMethodManager) getSystemService(Context.INPUT_METHOD_SERVICE);
            inputMethodManager.hideSoftInputFromWindow(mAnswerField.getWindowToken(), 0);
        }

        sDisplayAnswer = true;

        String answer = mCurrentCard.a();

        mSoundPlayer.stopSounds();
        answer = getCol().getMedia().escapeImages(answer);

        mAnswerField.setVisibility(View.GONE);
        // Clean up the user answer and the correct answer
        String userAnswer;
        if (mUseInputTag) {
            userAnswer = cleanTypedAnswer(mTypeInput);
        } else {
            userAnswer = cleanTypedAnswer(mAnswerField.getText().toString());
        }
        String correctAnswer = cleanCorrectAnswer(mTypeCorrect);
        Timber.d("correct answer = %s", correctAnswer);
        Timber.d("user answer = %s", userAnswer);

        answer = typeAnsAnswerFilter(answer, userAnswer, correctAnswer);

        mIsSelecting = false;
        updateCard(CardAppearance.enrichWithQADiv(answer, true));
        displayAnswerBottomBar();
        // If the user wants to show the next question automatically
        if (mUseTimer) {
            long delay = mWaitQuestionSecond * 1000 + mUseTimerDynamicMS;
            if (mWaitQuestionSecond > 0) {
                mTimeoutHandler.removeCallbacks(mShowQuestionTask);
                if (!mSpeakText) {
                    mTimeoutHandler.postDelayed(mShowQuestionTask, delay);
                }
            }
        }
    }


    /** Scroll the currently shown flashcard vertically
     *
     * @param dy amount to be scrolled
     */
    public void scrollCurrentCardBy(int dy) {
        processCardAction(cardWebView -> {
            if (dy != 0 && cardWebView.canScrollVertically(dy)) {
                cardWebView.scrollBy(0, dy);
            }
        });
    }


    /** Tap onto the currently shown flashcard at position x and y
     *
     * @param x horizontal position of the event
     * @param y vertical position of the event
     */
    public void tapOnCurrentCard(int x, int y) {
        // assemble suitable ACTION_DOWN and ACTION_UP events and forward them to the card's handler
        MotionEvent eDown = MotionEvent.obtain(SystemClock.uptimeMillis(),
                SystemClock.uptimeMillis(), MotionEvent.ACTION_DOWN, x, y,
                1, 1, 0, 1, 1, 0, 0);
        processCardAction(cardWebView -> cardWebView.dispatchTouchEvent(eDown));

        MotionEvent eUp = MotionEvent.obtain(eDown.getDownTime(),
                SystemClock.uptimeMillis(), MotionEvent.ACTION_UP, x, y,
                1, 1, 0, 1, 1, 0, 0);
        processCardAction(cardWebView -> cardWebView.dispatchTouchEvent(eUp));

    }


    /**
     * getAnswerFormat returns the answer part of this card's template as entered by user, without any parsing
     */
    public String getAnswerFormat() {
        Model model = mCurrentCard.model();
        JSONObject template;
        if (model.isStd()) {
            template = model.getJSONArray("tmpls").getJSONObject(mCurrentCard.getOrd());
        } else {
            template = model.getJSONArray("tmpls").getJSONObject(0);
        }

        return template.getString("afmt");
    }

    private void addAnswerSounds(String answer) {
        // don't add answer sounds multiple times, such as when reshowing card after exiting editor
        // additionally, this condition reduces computation time
        if (!mAnswerSoundsAdded) {
            String answerSoundSource = removeFrontSideAudio(answer);
            mSoundPlayer.addSounds(mBaseUrl, answerSoundSource, SoundSide.ANSWER);
            mAnswerSoundsAdded = true;
        }
    }

    protected boolean isInNightMode() {
        return mCardAppearance.isNightMode();
    }


    private void updateCard(final String newContent) {
        Timber.d("updateCard()");

        mUseTimerDynamicMS = 0;

        // Add CSS for font color and font size
        if (mCurrentCard == null) {
            processCardAction(cardWebView -> cardWebView.getSettings().setDefaultFontSize(calculateDynamicFontSize(newContent)));
        }

        if (sDisplayAnswer) {
            addAnswerSounds(newContent);
        } else {
            // reset sounds each time first side of card is displayed, which may happen repeatedly without ever
            // leaving the card (such as when edited)
            mSoundPlayer.resetSounds();
            mAnswerSoundsAdded = false;
            mSoundPlayer.addSounds(mBaseUrl, newContent, SoundSide.QUESTION);
            if (mUseTimer && !mAnswerSoundsAdded && getConfigForCurrentCard().optBoolean("autoplay", false)) {
                addAnswerSounds(mCurrentCard.a());
            }
        }

        String content = Sound.expandSounds(mBaseUrl, newContent);

        content = CardAppearance.fixBoldStyle(content);

        Timber.v("content card = \n %s", content);

        String style = mCardAppearance.getStyle();
        Timber.v("::style:: / %s", style);

        // CSS class for card-specific styling
        String cardClass = mCardAppearance.getCardClass(mCurrentCard.getOrd() + 1, Themes.getCurrentTheme(this));

        String scripts = "";
        if (MathJax.textContainsMathjax(content)) {
            cardClass += " mathjax-needs-to-render";
            scripts += "        <script src=\"file:///android_asset/mathjax/conf.js\"> </script>\n" +
                    "        <script src=\"file:///android_asset/mathjax/tex-chtml.js\"> </script>";
        }

        if (isInNightMode()) {
            if (!mCardAppearance.hasUserDefinedNightMode(mCurrentCard)) {
                content = HtmlColors.invertColors(content);
            }
        }

        mCardContent = mCardTemplate.render(content, style, scripts, cardClass);
        Timber.d("base url = %s", mBaseUrl);

        if (AnkiDroidApp.getSharedPrefs(this).getBoolean("html_javascript_debugging", false)) {
            try {
                try (FileOutputStream f = new FileOutputStream(new File(CollectionHelper.getCurrentAnkiDroidDirectory(this),
                        "card.html"))) {
                    f.write(mCardContent.getBytes());
                }
            } catch (IOException e) {
                Timber.d(e, "failed to save card");
            }
        }
        fillFlashcard();

        playSounds(false); // Play sounds if appropriate
    }

    /**
     * Plays sounds (or TTS, if configured) for currently shown side of card.
     *
     * @param doAudioReplay indicates an anki desktop-like replay call is desired, whose behavior is identical to
     *            pressing the keyboard shortcut R on the desktop
     */
    protected void playSounds(boolean doAudioReplay) {
        boolean replayQuestion = getConfigForCurrentCard().optBoolean("replayq", true);

        if (getConfigForCurrentCard().optBoolean("autoplay", false) || doAudioReplay) {
            // Use TTS if TTS preference enabled and no other sound source
            boolean useTTS = mSpeakText &&
                    !(sDisplayAnswer && mSoundPlayer.hasAnswer()) && !(!sDisplayAnswer && mSoundPlayer.hasQuestion());
            // We need to play the sounds from the proper side of the card
            if (!useTTS) { // Text to speech not in effect here
                if (doAudioReplay && replayQuestion && sDisplayAnswer) {
                    // only when all of the above are true will question be played with answer, to match desktop
                    playSounds(SoundSide.QUESTION_AND_ANSWER);
                } else if (sDisplayAnswer) {
                    playSounds(SoundSide.ANSWER);
                    if (mUseTimer) {
                        mUseTimerDynamicMS = mSoundPlayer.getSoundsLength(SoundSide.ANSWER);
                    }
                } else { // question is displayed
                    playSounds(SoundSide.QUESTION);
                    // If the user wants to show the answer automatically
                    if (mUseTimer) {
                        mUseTimerDynamicMS = mSoundPlayer.getSoundsLength(SoundSide.QUESTION_AND_ANSWER);
                    }
                }
            } else { // Text to speech is in effect here
                // If the question is displayed or if the question should be replayed, read the question
                if (mTtsInitialized) {
                    if (!sDisplayAnswer || doAudioReplay && replayQuestion) {
                        readCardText(mCurrentCard, SoundSide.QUESTION);
                    }
                    if (sDisplayAnswer) {
                        readCardText(mCurrentCard, SoundSide.ANSWER);
                    }
                } else {
                    mReplayOnTtsInit = true;
                }
            }
        }
    }

    private void playSounds(SoundSide questionAndAnswer) {
        mSoundPlayer.playSounds(questionAndAnswer, getSoundErrorListener());
    }

    private Sound.OnErrorListener getSoundErrorListener() {
        return (mp, what, extra, path) -> {
            Timber.w("Media Error: (%d, %d). Calling OnCompletionListener", what, extra);
            try {
                File file = new File(path);
                if (!file.exists()) {
                    mMissingImageHandler.processMissingSound(file, this::displayCouldNotFindMediaSnackbar);
                }
            } catch (Exception e) {
                Timber.w(e);
                return false;
            }

            return false;
        };
    }


    /**
     * Reads the text (using TTS) for the given side of a card.
     *
     * @param card     The card to play TTS for
     * @param cardSide The side of the current card to play TTS for
     */
    private void readCardText(final Card card, final SoundSide cardSide) {
        final String cardSideContent;
        if (SoundSide.QUESTION == cardSide) {
            cardSideContent = card.q(true);
        } else if (SoundSide.ANSWER == cardSide) {
            cardSideContent = card.getPureAnswer();
        } else {
            Timber.w("Unrecognised cardSide");
            return;
        }
        String clozeReplacement = this.getString(R.string.reviewer_tts_cloze_spoken_replacement);
        ReadText.readCardSide(cardSide, cardSideContent, getDeckIdForCard(card), card.getOrd(), clozeReplacement);
    }

    /**
     * Shows the dialogue for selecting TTS for the current card and cardside.
     */
    protected void showSelectTtsDialogue() {
        if (mTtsInitialized) {
            if (!sDisplayAnswer) {
                ReadText.selectTts(getTextForTts(mCurrentCard.q(true)), getDeckIdForCard(mCurrentCard), mCurrentCard.getOrd(),
                        SoundSide.QUESTION);
            } else {
                ReadText.selectTts(getTextForTts(mCurrentCard.getPureAnswer()), getDeckIdForCard(mCurrentCard),
                        mCurrentCard.getOrd(), SoundSide.ANSWER);
            }
        }
    }


    private String getTextForTts(String text) {
        String clozeReplacement = this.getString(R.string.reviewer_tts_cloze_spoken_replacement);
        String clozeReplaced = text.replace(TemplateFilters.CLOZE_DELETION_REPLACEMENT, clozeReplacement);
        return Utils.stripHTML(clozeReplaced);
    }


    /**
     * Returns the configuration for the current {@link Card}.
     *
     * @return The configuration for the current {@link Card}
     */
    private DeckConfig getConfigForCurrentCard() {
        return getCol().getDecks().confForDid(getDeckIdForCard(mCurrentCard));
    }


    /**
     * Returns the deck ID of the given {@link Card}.
     *
     * @param card The {@link Card} to get the deck ID
     * @return The deck ID of the {@link Card}
     */
    private static long getDeckIdForCard(final Card card) {
        // Try to get the configuration by the original deck ID (available in case of a cram deck),
        // else use the direct deck ID (in case of a 'normal' deck.
        return card.getODid() == 0 ? card.getDid() : card.getODid();
    }


    public void fillFlashcard() {
        Timber.d("fillFlashcard()");
        Timber.d("base url = %s", mBaseUrl);
        if (mCardContent == null) {
            Timber.w("fillFlashCard() called with no card content");
            return;
        }
        final String cardContent = mCardContent;
        processCardAction(cardWebView -> loadContentIntoCard(cardWebView, cardContent));
        mGestureDetectorImpl.onFillFlashcard();
        if (mShowTimer && mCardTimer.getVisibility() == View.INVISIBLE) {
            switchTopBarVisibility(View.VISIBLE);
        }
        if (!sDisplayAnswer) {
            updateForNewCard();
        }
    }


    private void loadContentIntoCard(WebView card, String content) {
        if (card != null) {
            card.getSettings().setMediaPlaybackRequiresUserGesture(!getConfigForCurrentCard().optBoolean("autoplay"));
            card.loadDataWithBaseURL(mViewerUrl, content, "text/html", "utf-8", null);
        }
    }


    public static Card getEditorCard() {
        return sEditorCard;
    }


    /**
     * @return true if the AnkiDroid preference for writing answer is true and if the Anki Deck CardLayout specifies a
     *         field to query
     */
    private boolean typeAnswer() {
        return !mUseInputTag && null != mTypeCorrect;
    }


    private void unblockControls() {
        mControlBlocked = ControlBlock.UNBLOCKED;
        mCardFrame.setEnabled(true);
        mFlipCardLayout.setEnabled(true);

        switch (mCurrentEase) {
            case EASE_1:
                mEase1Layout.setClickable(true);
                mEase2Layout.setEnabled(true);
                mEase3Layout.setEnabled(true);
                mEase4Layout.setEnabled(true);
                break;

            case EASE_2:
                mEase1Layout.setEnabled(true);
                mEase2Layout.setClickable(true);
                mEase3Layout.setEnabled(true);
                mEase4Layout.setEnabled(true);
                break;

            case EASE_3:
                mEase1Layout.setEnabled(true);
                mEase2Layout.setEnabled(true);
                mEase3Layout.setClickable(true);
                mEase4Layout.setEnabled(true);
                break;

            case EASE_4:
                mEase1Layout.setEnabled(true);
                mEase2Layout.setEnabled(true);
                mEase3Layout.setEnabled(true);
                mEase4Layout.setClickable(true);
                break;

            default:
                mEase1Layout.setEnabled(true);
                mEase2Layout.setEnabled(true);
                mEase3Layout.setEnabled(true);
                mEase4Layout.setEnabled(true);
                break;
        }

        if (mPrefWhiteboard && mWhiteboard != null) {
            mWhiteboard.setEnabled(true);
        }

        if (typeAnswer()) {
            mAnswerField.setEnabled(true);
        }
        mTouchLayer.setVisibility(View.VISIBLE);
        mInAnswer = false;
        invalidateOptionsMenu();
    }


    /**
     * @param quick Whether we expect the control to come back quickly
     */
    @VisibleForTesting
    protected void blockControls(boolean quick) {
        if (quick) {
            mControlBlocked = ControlBlock.QUICK;
        } else {
            mControlBlocked = ControlBlock.SLOW;
        }
        mCardFrame.setEnabled(false);
        mFlipCardLayout.setEnabled(false);
        mTouchLayer.setVisibility(View.INVISIBLE);
        mInAnswer = true;

        switch (mCurrentEase) {
            case EASE_1:
                mEase1Layout.setClickable(false);
                mEase2Layout.setEnabled(false);
                mEase3Layout.setEnabled(false);
                mEase4Layout.setEnabled(false);
                break;

            case EASE_2:
                mEase1Layout.setEnabled(false);
                mEase2Layout.setClickable(false);
                mEase3Layout.setEnabled(false);
                mEase4Layout.setEnabled(false);
                break;

            case EASE_3:
                mEase1Layout.setEnabled(false);
                mEase2Layout.setEnabled(false);
                mEase3Layout.setClickable(false);
                mEase4Layout.setEnabled(false);
                break;

            case EASE_4:
                mEase1Layout.setEnabled(false);
                mEase2Layout.setEnabled(false);
                mEase3Layout.setEnabled(false);
                mEase4Layout.setClickable(false);
                break;

            default:
                mEase1Layout.setEnabled(false);
                mEase2Layout.setEnabled(false);
                mEase3Layout.setEnabled(false);
                mEase4Layout.setEnabled(false);
                break;
        }

        if (mPrefWhiteboard && mWhiteboard != null) {
            mWhiteboard.setEnabled(false);
        }

        if (typeAnswer()) {
            mAnswerField.setEnabled(false);
        }
        invalidateOptionsMenu();
    }


    /**
     * Select Text in the webview and automatically sends the selected text to the clipboard. From
     * http://cosmez.blogspot.com/2010/04/webview-emulateshiftheld-on-android.html
     */
    @SuppressWarnings("deprecation") // Tracked separately in Github as #5024
    private void selectAndCopyText() {
        try {
            KeyEvent shiftPressEvent = new KeyEvent(0, 0, KeyEvent.ACTION_DOWN, KeyEvent.KEYCODE_SHIFT_LEFT, 0, 0);
            processCardAction(shiftPressEvent::dispatch);
            shiftPressEvent.isShiftPressed();
            mIsSelecting = true;
        } catch (Exception e) {
            throw new AssertionError(e);
        }
    }

    protected boolean buryCard() {
        return dismiss(new CollectionTask.BuryCard(mCurrentCard));
    }

    protected boolean suspendCard() {
        return dismiss(new CollectionTask.SuspendCard(mCurrentCard));
    }

    protected boolean suspendNote() {
        return dismiss(new CollectionTask.SuspendNote(mCurrentCard));
    }

    protected boolean buryNote() {
        return dismiss(new CollectionTask.BuryNote(mCurrentCard));
    }

    public boolean executeCommand(@NonNull ViewerCommand which) {
        //noinspection ConstantConditions - remove this once we move to kotlin
        if (which == null) {
            Timber.w("command should not be null");
            which = COMMAND_NOTHING;
        }
        if (isControlBlocked() && which != COMMAND_EXIT) {
            return false;
        }
        switch (which) {
            case COMMAND_NOTHING:
                return true;
            case COMMAND_SHOW_ANSWER:
                if (sDisplayAnswer) {
                    return false;
                }
                displayCardAnswer();
                return true;
            case COMMAND_FLIP_OR_ANSWER_EASE1:
                flipOrAnswerCard(EASE_1);
                return true;
            case COMMAND_FLIP_OR_ANSWER_EASE2:
                flipOrAnswerCard(EASE_2);
                return true;
            case COMMAND_FLIP_OR_ANSWER_EASE3:
                flipOrAnswerCard(EASE_3);
                return true;
            case COMMAND_FLIP_OR_ANSWER_EASE4:
                flipOrAnswerCard(EASE_4);
                return true;
            case COMMAND_FLIP_OR_ANSWER_RECOMMENDED:
                flipOrAnswerCard(getRecommendedEase(false));
                return true;
            case COMMAND_FLIP_OR_ANSWER_BETTER_THAN_RECOMMENDED:
                flipOrAnswerCard(getRecommendedEase(true));
                return true;
            case COMMAND_EXIT:
                closeReviewer(RESULT_DEFAULT, false);
                return true;
            case COMMAND_UNDO:
                if (!isUndoAvailable()) {
                    return false;
                }
                undo();
                return true;
            case COMMAND_EDIT:
                editCard();
                return true;
            case COMMAND_CARD_INFO:
                openCardInfo();
                return true;
            case COMMAND_TAG:
                showTagsDialog();
                return true;
            case COMMAND_MARK:
                onMark(mCurrentCard);
                return true;
            case COMMAND_LOOKUP:
                lookUpOrSelectText();
                return true;
            case COMMAND_BURY_CARD:
                return buryCard();
            case COMMAND_BURY_NOTE:
                return buryNote();
            case COMMAND_SUSPEND_CARD:
                return suspendCard();
            case COMMAND_SUSPEND_NOTE:
                return suspendNote();
            case COMMAND_DELETE:
                showDeleteNoteDialog();
                return true;
            case COMMAND_PLAY_MEDIA:
                playSounds(true);
                return true;
            case COMMAND_TOGGLE_FLAG_RED:
                toggleFlag(FLAG_RED);
                return true;
            case COMMAND_TOGGLE_FLAG_ORANGE:
                toggleFlag(FLAG_ORANGE);
                return true;
            case COMMAND_TOGGLE_FLAG_GREEN:
                toggleFlag(FLAG_GREEN);
                return true;
            case COMMAND_TOGGLE_FLAG_BLUE:
                toggleFlag(FLAG_BLUE);
                return true;
            case COMMAND_TOGGLE_FLAG_PINK:
                toggleFlag(FLAG_PINK);
                return true;
            case COMMAND_TOGGLE_FLAG_TURQUOISE:
                toggleFlag(FLAG_TURQUOISE);
                return true;
            case COMMAND_TOGGLE_FLAG_PURPLE:
                toggleFlag(FLAG_PURPLE);
                return true;
            case COMMAND_UNSET_FLAG:
                onFlag(mCurrentCard, FLAG_NONE);
                return true;
            case COMMAND_ANSWER_FIRST_BUTTON:
                return answerCardIfVisible(Consts.BUTTON_ONE);
            case COMMAND_ANSWER_SECOND_BUTTON:
                return answerCardIfVisible(Consts.BUTTON_TWO);
            case COMMAND_ANSWER_THIRD_BUTTON:
                return answerCardIfVisible(Consts.BUTTON_THREE);
            case COMMAND_ANSWER_FOURTH_BUTTON:
                return answerCardIfVisible(Consts.BUTTON_FOUR);
            case COMMAND_ANSWER_RECOMMENDED:
                return answerCardIfVisible(getRecommendedEase(false));
            case COMMAND_PAGE_UP:
                onPageUp();
                return true;
            case COMMAND_PAGE_DOWN:
                onPageDown();
                return true;
            case COMMAND_ABORT_AND_SYNC:
                abortAndSync();
                return true;
            case COMMAND_RECORD_VOICE:
                recordVoice();
                return true;
            case COMMAND_REPLAY_VOICE:
                replayVoice();
                return true;
            case COMMAND_TOGGLE_WHITEBOARD:
                toggleWhiteboard();
                return true;
            default:
                Timber.w("Unknown command requested: %s", which);
                return false;
        }
    }


    protected void replayVoice() {
        // intentionally blank
    }


    protected void recordVoice() {
        // intentionally blank
    }


    protected void toggleWhiteboard() {
        // intentionally blank
    }

    private void abortAndSync() {
        closeReviewer(RESULT_ABORT_AND_SYNC, true);
    }


    protected void openCardInfo() {
        if (mCurrentCard == null) {
            UIUtils.showThemedToast(this, getString(R.string.multimedia_editor_something_wrong), true);
            return;
        }
        Intent intent = new Intent(this, CardInfo.class);
        intent.putExtra("cardId", mCurrentCard.getId());
        startActivityWithAnimation(intent, FADE);
    }


    /** Displays a snackbar which does not obscure the answer buttons */
    protected void showSnackbar(String mainText, @StringRes int buttonText, OnClickListener onClickListener) {
        // BUG: Moving from full screen to non-full screen obscures the buttons

        Snackbar sb = UIUtils.getSnackbar(this, mainText, Snackbar.LENGTH_LONG, buttonText, onClickListener, mCardWebView, null);

        View easeButtons = findViewById(R.id.answer_options_layout);
        View previewButtons = findViewById(R.id.preview_buttons_layout);

        View upperView = previewButtons != null && previewButtons.getVisibility() != View.GONE ? previewButtons : easeButtons;

        // we need to check for View.GONE as setting the anchor does not seem to respect this property
        // (there's a gap even if the view is invisible)

        if (upperView != null && upperView.getVisibility() != View.GONE) {
            View sbView = sb.getView();
            CoordinatorLayout.LayoutParams layoutParams = (CoordinatorLayout.LayoutParams) sbView.getLayoutParams();
            layoutParams.setAnchorId(upperView.getId());
            layoutParams.anchorGravity = Gravity.TOP;
            layoutParams.gravity = Gravity.TOP;
            sbView.setLayoutParams(layoutParams);
        }

        sb.show();
    }


    private void onPageUp() {
        //pageUp performs a half scroll, we want a full page
        processCardAction(cardWebView -> {
            cardWebView.pageUp(false);
            cardWebView.pageUp(false);
        });
    }

    private void onPageDown() {
        processCardAction(cardWebView -> {
            cardWebView.pageDown(false);
            cardWebView.pageDown(false);
        });
    }


    private void toggleFlag(@FlagDef int flag) {
        if (mCurrentCard.userFlag() == flag) {
            Timber.i("Toggle flag: unsetting flag");
            onFlag(mCurrentCard, FLAG_NONE);
        } else {
            Timber.i("Toggle flag: Setting flag to %d", flag);
            onFlag(mCurrentCard, flag);
        }
    }

    private boolean answerCardIfVisible(@Consts.BUTTON_TYPE int ease) {
        if (!sDisplayAnswer) {
            return false;
        }
        performClickWithVisualFeedback(ease);
        return true;
    }

    protected void performClickWithVisualFeedback(int ease) {
        // Delay could potentially be lower - testing with 20 left a visible "click"
        switch (ease) {
            case EASE_1:
                performClickWithVisualFeedback(mEase1Layout);
                break;
            case EASE_2:
                performClickWithVisualFeedback(mEase2Layout);
                break;
            case EASE_3:
                performClickWithVisualFeedback(mEase3Layout);
                break;
            case EASE_4:
                performClickWithVisualFeedback(mEase4Layout);
                break;
        }
    }


    private void performClickWithVisualFeedback(LinearLayout easeLayout) {
        easeLayout.requestFocus();
        easeLayout.performClick();
    }


    @VisibleForTesting
    protected boolean isUndoAvailable() {
        return getCol().undoAvailable();
    }

    // ----------------------------------------------------------------------------
    // INNER CLASSES
    // ----------------------------------------------------------------------------

    /**
     * Provides a hook for calling "alert" from javascript. Useful for debugging your javascript.
     */
    public static final class AnkiDroidWebChromeClient extends WebChromeClient {
        @Override
        public boolean onJsAlert(WebView view, String url, String message, JsResult result) {
            Timber.i("AbstractFlashcardViewer:: onJsAlert: %s", message);
            result.confirm();
            return true;
        }
    }


    protected void closeReviewer(int result, boolean saveDeck) {
        // Stop the mic recording if still pending
        if (mMicToolBar != null) {
            mMicToolBar.notifyStopRecord();
        }
        // Remove the temporary audio file
        if (mTempAudioPath != null) {
            File tempAudioPathToDelete = new File(mTempAudioPath);
            if (tempAudioPathToDelete.exists()) {
                tempAudioPathToDelete.delete();
            }
        }

        mTimeoutHandler.removeCallbacks(mShowAnswerTask);
        mTimeoutHandler.removeCallbacks(mShowQuestionTask);
        mTimerHandler.removeCallbacks(mRemoveChosenAnswerText);
        mLongClickHandler.removeCallbacks(mLongClickTestRunnable);
        mLongClickHandler.removeCallbacks(mStartLongClickAction);

        AbstractFlashcardViewer.this.setResult(result);

        if (saveDeck) {
            UIUtils.saveCollectionInBackground();
        }
        finishWithAnimation(END);
    }


    protected void refreshActionBar() {
        supportInvalidateOptionsMenu();
    }

    /** Fixing bug 720: <input> focus, thanks to pablomouzo on android issue 7189 */
    class MyWebView extends WebView {

        public MyWebView(Context context) {
            super(context);
        }


        @Override
        public void loadDataWithBaseURL(@Nullable String baseUrl, String data, @Nullable String mimeType, @Nullable String encoding, @Nullable String historyUrl) {
            if (!AbstractFlashcardViewer.this.isDestroyed()) {
                super.loadDataWithBaseURL(baseUrl, data, mimeType, encoding, historyUrl);
            } else {
                Timber.w("Not loading card - Activity is in the process of being destroyed.");
            }
        }


        @Override
        protected void onScrollChanged(int horiz, int vert, int oldHoriz, int oldVert) {
            super.onScrollChanged(horiz, vert, oldHoriz, oldVert);
            if (Math.abs(horiz - oldHoriz) > Math.abs(vert - oldVert)) {
                mIsXScrolling = true;
                mScrollHandler.removeCallbacks(mScrollXRunnable);
                mScrollHandler.postDelayed(mScrollXRunnable, 300);
            } else {
                mIsYScrolling = true;
                mScrollHandler.removeCallbacks(mScrollYRunnable);
                mScrollHandler.postDelayed(mScrollYRunnable, 300);
            }
        }

        @Override
        public boolean onTouchEvent(MotionEvent event) {
            if (event.getAction() == MotionEvent.ACTION_DOWN) {
                ViewParent scrollParent = findScrollParent(this);
                if (scrollParent != null) {
                    scrollParent.requestDisallowInterceptTouchEvent(true);
                }
            }
            return super.onTouchEvent(event);
        }


        @Override
        protected void onOverScrolled(int scrollX, int scrollY, boolean clampedX, boolean clampedY) {
            if (clampedX) {
                ViewParent scrollParent = findScrollParent(this);
                if (scrollParent != null) {
                    scrollParent.requestDisallowInterceptTouchEvent(false);
                }
            }
            super.onOverScrolled(scrollX, scrollY, clampedX, clampedY);
        }


        private ViewParent findScrollParent(View current) {
            ViewParent parent = current.getParent();
            if (parent == null) {
                return null;
            }
            if (parent instanceof FullDraggableContainer) {
                return parent;
            } else if (parent instanceof View) {
                return findScrollParent((View) parent);
            }
            return null;
        }

        @SuppressWarnings("deprecation") //  #7111: new Handler()
        private final Handler mScrollHandler = new Handler();
        private final Runnable mScrollXRunnable = () -> mIsXScrolling = false;
        private final Runnable mScrollYRunnable = () -> mIsYScrolling = false;

    }

    class MyGestureDetector extends SimpleOnGestureListener {
        //Android design spec for the size of the status bar.
        private static final int NO_GESTURE_BORDER_DIP = 24;

        @Override
        public boolean onFling(MotionEvent e1, MotionEvent e2, float velocityX, float velocityY) {
            Timber.d("onFling");

            //#5741 - A swipe from the top caused delayedHide to be triggered,
            //accepting a gesture and quickly disabling the status bar, which wasn't ideal.
            //it would be lovely to use e1.getEdgeFlags(), but alas, it doesn't work.
            if (isTouchingEdge(e1)) {
                Timber.d("ignoring edge fling");
                return false;
            }

            // Go back to immersive mode if the user had temporarily exited it (and then execute swipe gesture)
            AbstractFlashcardViewer.this.onFling();
            if (mGesturesEnabled) {
                try {
                    float dy = e2.getY() - e1.getY();
                    float dx = e2.getX() - e1.getX();

                    mGestureProcessor.onFling(dx, dy, velocityX, velocityY, mIsSelecting, mIsXScrolling, mIsYScrolling);
                } catch (Exception e) {
                    Timber.e(e, "onFling Exception");
                }
            }
            return false;
        }


        private boolean isTouchingEdge(MotionEvent e1) {
            int height = mTouchLayer.getHeight();
            int width = mTouchLayer.getWidth();
            float margin = NO_GESTURE_BORDER_DIP * getResources().getDisplayMetrics().density + 0.5f;
            return e1.getX() < margin || e1.getY() < margin || height - e1.getY() < margin || width - e1.getX() < margin;
        }



        @Override
        public boolean onDoubleTap(MotionEvent e) {
            if (mGesturesEnabled) {
                mGestureProcessor.onDoubleTap();
            }
            return true;
        }


        @Override
        public boolean onSingleTapUp(MotionEvent e) {
            if (mTouchStarted) {
                mLongClickHandler.removeCallbacks(mLongClickTestRunnable);
                mTouchStarted = false;
            }
            return false;
        }


        @Override
        public boolean onSingleTapConfirmed(MotionEvent e) {
            // Go back to immersive mode if the user had temporarily exited it (and ignore the tap gesture)
            if (onSingleTap()) {
                return true;
            }
            executeTouchCommand(e);
            return false;
        }


        protected void executeTouchCommand(@NonNull MotionEvent e) {
            if (mGesturesEnabled && !mIsSelecting) {
                int height = mTouchLayer.getHeight();
                int width = mTouchLayer.getWidth();
                float posX = e.getX();
                float posY = e.getY();

                mGestureProcessor.onTap(height, width, posX, posY);
            }
            mIsSelecting = false;
            showLookupButtonIfNeeded();
        }


        public void onWebViewCreated(@NonNull WebView webView) {
            //intentionally blank
        }

        public void onFillFlashcard() {
            //intentionally blank
        }

        public boolean eventCanBeSentToWebView(@NonNull MotionEvent event) {
            return true;
        }
    }


    protected boolean onSingleTap() {
        return false;
    }


    protected void onFling() {

    }


    /** #6141 - blocks clicking links from executing "touch" gestures.
     * COULD_BE_BETTER: Make base class static and move this out of the CardViewer */
    class LinkDetectingGestureDetector extends AbstractFlashcardViewer.MyGestureDetector {
        /** A list of events to process when listening to WebView touches  */
        private final HashSet<MotionEvent> mDesiredTouchEvents = new HashSet<>(2);
        /** A list of events we sent to the WebView (to block double-processing) */
        private final HashSet<MotionEvent> mDispatchedTouchEvents = new HashSet<>(2);

        @Override
        public void onFillFlashcard() {
            Timber.d("Removing pending touch events for gestures");
            mDesiredTouchEvents.clear();
            mDispatchedTouchEvents.clear();
        }

        @Override
        public boolean eventCanBeSentToWebView(@NonNull MotionEvent event) {
            //if we processed the event, we don't want to perform it again
            return !mDispatchedTouchEvents.remove(event);
        }


        @Override
        protected void executeTouchCommand(@NonNull MotionEvent downEvent) {
            downEvent.setAction(MotionEvent.ACTION_DOWN);
            MotionEvent upEvent = MotionEvent.obtainNoHistory(downEvent);
            upEvent.setAction(MotionEvent.ACTION_UP);

            //mark the events we want to process
            mDesiredTouchEvents.add(downEvent);
            mDesiredTouchEvents.add(upEvent);

            //mark the events to can guard against double-processing
            mDispatchedTouchEvents.add(downEvent);
            mDispatchedTouchEvents.add(upEvent);

            Timber.d("Dispatching touch events");
            processCardAction(cardWebView -> {
                cardWebView.dispatchTouchEvent(downEvent);
                cardWebView.dispatchTouchEvent(upEvent);
            });
        }


        @SuppressLint("ClickableViewAccessibility")
        @Override
        public void onWebViewCreated(@NonNull WebView webView) {
            Timber.d("Initializing WebView touch handler");
            webView.setOnTouchListener((webViewAsView, motionEvent) -> {
                if (!mDesiredTouchEvents.remove(motionEvent)) {
                    return false;
                }

                //We need an associated up event so the WebView doesn't keep a selection
                //But we don't want to handle this as a touch event.
                if (motionEvent.getAction() == MotionEvent.ACTION_UP) {
                    return true;
                }

                WebView cardWebView = (WebView) webViewAsView;
                HitTestResult result;
                try {
                    result = cardWebView.getHitTestResult();
                } catch (Exception e) {
                    Timber.w(e, "Cannot obtain HitTest result");
                    return true;
                }

                if (isLinkClick(result)) {
                    Timber.v("Detected link click - ignoring gesture dispatch");
                    return true;
                }

                Timber.v("Executing continuation for click type: %d", result == null ? -178 : result.getType());
                super.executeTouchCommand(motionEvent);
                return true;
            });
        }


        private boolean isLinkClick(HitTestResult result) {
            if (result == null) {
                return false;
            }
            int type = result.getType();
            return type == HitTestResult.SRC_ANCHOR_TYPE
                    || type == HitTestResult.SRC_IMAGE_ANCHOR_TYPE;
        }
    }

    /**
     * Removes first occurrence in answerContent of any audio that is present due to use of
     * {{FrontSide}} on the answer.
     * @param answerContent     The content from which to remove front side audio.
     * @return                  The content stripped of audio due to {{FrontSide}} inclusion.
     */
    private String removeFrontSideAudio(String answerContent) {
        String answerFormat = getAnswerFormat();
        String newAnswerContent = answerContent;
        if (answerFormat.contains("{{FrontSide}}")) { // possible audio removal necessary
            String frontSideFormat = mCurrentCard._getQA(false).get("q");
            Matcher audioReferences = Sound.SOUND_PATTERN.matcher(frontSideFormat);
            // remove the first instance of audio contained in "{{FrontSide}}"
            while (audioReferences.find()) {
                newAnswerContent = newAnswerContent.replaceFirst(Pattern.quote(audioReferences.group()), "");
            }
        }
        return newAnswerContent;
    }

    /**
     * Public method to start new video player activity
     */
    public void playVideo(String path) {
        Timber.i("Launching Video: %s", path);
        Intent videoPlayer = new Intent(this, VideoPlayer.class);
        videoPlayer.putExtra("path", path);
        startActivityWithoutAnimation(videoPlayer);
    }

    /** Callback for when TTS has been initialized. */
    public void ttsInitialized() {
        mTtsInitialized = true;
        if (mReplayOnTtsInit) {
            playSounds(true);
        }
    }

    private void drawMark() {
        if (mCurrentCard == null) {
            return;
        }

        mCardMarker.displayMark(shouldDisplayMark());
    }


    protected boolean shouldDisplayMark() {
        return mCurrentCard.note().hasTag("marked");
    }


    protected void onMark(Card card) {
        if (card == null) {
            return;
        }
        Note note = card.note();
        if (note.hasTag("marked")) {
            note.delTag("marked");
        } else {
            note.addTag("marked");
        }
        note.flush();
        refreshActionBar();
        drawMark();
    }

    private void drawFlag() {
        if (mCurrentCard == null) {
            return;
        }
        mCardMarker.displayFlag(getFlagToDisplay());
    }


    protected @FlagDef int getFlagToDisplay() {
        return mCurrentCard.userFlag();
    }


    protected void onFlag(Card card, @FlagDef int flag) {
        if (card == null) {
            return;
        }
        card.setUserFlag(flag);
        card.flush();
        refreshActionBar();
        drawFlag();
        /* Following code would allow to update value of {{cardFlag}}.
           Anki does not update this value when a flag is changed, so
           currently this code would do something that anki itself
           does not do. I hope in the future Anki will correct that
           and this code may becomes useful.

        card._getQA(true); //force reload. Useful iff {{cardFlag}} occurs in the template
        if (sDisplayAnswer) {
            displayCardAnswer();
        } else {
            displayCardQuestion();
            } */
    }


    /**
     * @param dismiss An action to execute, to ignore current card and get another one
     * @return whether the action succeeded.
     */
    protected boolean dismiss(CollectionTask.DismissNote dismiss) {
        blockControls(false);
        TaskManager.launchCollectionTask(dismiss, new NextCardHandler());
        return true;
    }


    public Lock getWriteLock() {
        return mCardLock.writeLock();
    }


    public WebView getWebView() {
        return mCardWebView;
    }

    public Card getCurrentCard() {
        return mCurrentCard;
    }

    /** Refreshes the WebView after a crash */
    public void destroyWebViewFrame() {
        // Destroy the current WebView (to ensure WebView is GCed).
        // Otherwise, we get the following error:
        // "crash wasn't handled by all associated webviews, triggering application crash"
        mCardFrame.removeAllViews();
        mCardFrameParent.removeView(mCardFrame);
        // destroy after removal from the view - produces logcat warnings otherwise
        destroyWebView(mCardWebView);
        mCardWebView = null;
        // inflate a new instance of mCardFrame
        mCardFrame = inflateNewView(R.id.flashcard);
        // Even with the above, I occasionally saw the above error. Manually trigger the GC.
        // I'll keep this line unless I see another crash, which would point to another underlying issue.
        System.gc();
    }


    public void recreateWebViewFrame() {
        //we need to add at index 0 so gestures still go through.
        mCardFrameParent.addView(mCardFrame, 0);

        recreateWebView();
    }

    /** Signals from a WebView represent actions with no parameters */
    @VisibleForTesting
    static class WebViewSignalParserUtils {
        /** A signal which we did not know how to handle */
        public static final int SIGNAL_UNHANDLED = 0;
        /** A known signal which should perform a noop */
        public static final int SIGNAL_NOOP = 1;

        public static final int TYPE_FOCUS = 2;
        /** Tell the app that we no longer want to focus the WebView and should instead return keyboard focus to a
         * native answer input method. */
        public static final int RELINQUISH_FOCUS = 3;

        public static final int SHOW_ANSWER = 4;
        public static final int ANSWER_ORDINAL_1 = 5;
        public static final int ANSWER_ORDINAL_2 = 6;
        public static final int ANSWER_ORDINAL_3 = 7;
        public static final int ANSWER_ORDINAL_4 = 8;

        public static int getSignalFromUrl(String url) {
            switch (url) {
                case "signal:typefocus": return TYPE_FOCUS;
                case "signal:relinquishFocus": return RELINQUISH_FOCUS;
                case "signal:show_answer": return SHOW_ANSWER;
                case "signal:answer_ease1": return ANSWER_ORDINAL_1;
                case "signal:answer_ease2": return ANSWER_ORDINAL_2;
                case "signal:answer_ease3": return ANSWER_ORDINAL_3;
                case "signal:answer_ease4": return ANSWER_ORDINAL_4;
                default: break;
            }

            if (url.startsWith("signal:answer_ease")) {
                Timber.w("Unhandled signal: ease value: %s", url);
                return SIGNAL_NOOP;
            }

            return SIGNAL_UNHANDLED; //unknown, or not a signal.
        }
    }

    protected class CardViewerWebClient extends WebViewClient {
        private WebViewAssetLoader mLoader;

        CardViewerWebClient(WebViewAssetLoader loader) {
            super();

            mLoader = loader;
        }

        @Override
        @TargetApi(Build.VERSION_CODES.N)
        public boolean shouldOverrideUrlLoading(WebView view, WebResourceRequest request) {
            String url = request.getUrl().toString();
            Timber.d("Obtained URL from card: '%s'", url);
            return filterUrl(url);
        }


        @Nullable
        @Override
        @SuppressWarnings("deprecation") // required for lower APIs (I think)
        public WebResourceResponse shouldInterceptRequest(WebView view, String url) {
            // response is null if nothing required
            if (isLoadedFromProtocolRelativeUrl(url)) {
                mMissingImageHandler.processInefficientImage(AbstractFlashcardViewer.this::displayMediaUpgradeRequiredSnackbar);
            }

            if (isLoadedFromHttpUrl(url)) {
                //shouldInterceptRequest is not running on the UI thread.
                AbstractFlashcardViewer.this.runOnUiThread(() -> mDisplayMediaLoadedFromHttpWarningSnackbar.execOnceForReference(mCurrentCard));
            }

            return null;
        }


        @Override
        @TargetApi(Build.VERSION_CODES.N)
        public WebResourceResponse shouldInterceptRequest(WebView view, WebResourceRequest request) {
            Uri url = request.getUrl();
            WebResourceResponse result = mLoader.shouldInterceptRequest(url);

            if (result != null) {
                return result;
            }

            if (!AdaptionUtil.hasWebBrowser(getBaseContext())) {
                String scheme = url.getScheme().trim();
                if ("http".equalsIgnoreCase(scheme) || "https".equalsIgnoreCase(scheme)) {
                    String response = getResources().getString(R.string.no_outgoing_link_in_cardbrowser);
                    return new WebResourceResponse("text/html", "utf-8", new ByteArrayInputStream(response.getBytes()));
                }
            }

            if (isLoadedFromProtocolRelativeUrl(request.getUrl().toString())) {
                mMissingImageHandler.processInefficientImage(AbstractFlashcardViewer.this::displayMediaUpgradeRequiredSnackbar);
            }

            if (isLoadedFromHttpUrl(url)) {
                //shouldInterceptRequest is not running on the UI thread.
                AbstractFlashcardViewer.this.runOnUiThread(() -> mDisplayMediaLoadedFromHttpWarningSnackbar.execOnceForReference(mCurrentCard));
            }

            return null;
        }

        protected boolean isLoadedFromHttpUrl(String url) {
            return url.trim().toLowerCase().startsWith("http");
        }

        protected boolean isLoadedFromHttpUrl(Uri uri) {
            return uri.getScheme().equalsIgnoreCase("http");
        }

        protected boolean isLoadedFromProtocolRelativeUrl(String url) {
            // a URL provided as "//wikipedia.org" is currently transformed to file://wikipedia.org, we can catch this
            // because <img src="x.png"> maps to file:///.../x.png
            return url.startsWith("file://") && !url.startsWith("file:///");
        }

        @Override
        public void onReceivedError(WebView view, WebResourceRequest request, WebResourceError error) {
            super.onReceivedError(view, request, error);
            mMissingImageHandler.processFailure(request, AbstractFlashcardViewer.this::displayCouldNotFindMediaSnackbar);
        }


        @Override
        public void onReceivedHttpError(WebView view, WebResourceRequest request, WebResourceResponse errorResponse) {
            super.onReceivedHttpError(view, request, errorResponse);
            mMissingImageHandler.processFailure(request, AbstractFlashcardViewer.this::displayCouldNotFindMediaSnackbar);
        }


        @Override
        @SuppressWarnings("deprecation") // tracked as #5017 in github
        public boolean shouldOverrideUrlLoading(WebView view, String url) {
            return filterUrl(url);
        }


        // Filter any links using the custom "playsound" protocol defined in Sound.java.
        // We play sounds through these links when a user taps the sound icon.
        private boolean filterUrl(String url) {
            if (url.startsWith("playsound:")) {
                controlSound(url);
                return true;
            }
            if (url.startsWith("file") || url.startsWith("data:")) {
                return false; // Let the webview load files, i.e. local images.
            }
            if (url.startsWith("typeblurtext:")) {
                // Store the text the javascript has send us…
                mTypeInput = decodeUrl(url.replaceFirst("typeblurtext:", ""));
                // … and show the “SHOW ANSWER” button again.
                mFlipCardLayout.setVisibility(View.VISIBLE);
                return true;
            }
            if (url.startsWith("typeentertext:")) {
                // Store the text the javascript has send us…
                mTypeInput = decodeUrl(url.replaceFirst("typeentertext:", ""));
                // … and show the answer.
                mFlipCardLayout.performClick();
                return true;
            }
            // Show options menu from WebView
            if (url.startsWith("signal:anki_show_options_menu")) {
                if (isFullscreen()) {
                    openOptionsMenu();
                } else {
                    UIUtils.showThemedToast(AbstractFlashcardViewer.this, getString(R.string.ankidroid_turn_on_fullscreen_options_menu), true);
                }
                return true;
            }

            // Show Navigation Drawer from WebView
            if (url.startsWith("signal:anki_show_navigation_drawer")) {
                if (isFullscreen()) {
                    AbstractFlashcardViewer.this.onNavigationPressed();
                } else {
                    UIUtils.showThemedToast(AbstractFlashcardViewer.this, getString(R.string.ankidroid_turn_on_fullscreen_nav_drawer), true);
                }
                return true;
            }

            // card.html reload
            if (url.startsWith("signal:reload_card_html")) {
                redrawCard();
                return true;
            }
            // mark card using javascript
            if (url.startsWith("signal:mark_current_card")) {
                if (isAnkiApiNull(MARK_CARD)) {
                    showDeveloperContact(ankiJsErrorCodeDefault);
                    return true;
                } else if (mJsApiListMap.get(MARK_CARD)) {
                    executeCommand(COMMAND_MARK);
                } else {
                    // see 02-string.xml
                    showDeveloperContact(ankiJsErrorCodeMarkCard);
                }
                return true;
            }
            // flag card (blue, green, orange, red) using javascript from AnkiDroid webview
            if (url.startsWith("signal:flag_")) {
                if (isAnkiApiNull(TOGGLE_FLAG)) {
                    showDeveloperContact(ankiJsErrorCodeDefault);
                    return true;
                } else if (!mJsApiListMap.get(TOGGLE_FLAG)) {
                    // see 02-string.xml
                    showDeveloperContact(ankiJsErrorCodeFlagCard);
                    return true;
                }

                String mFlag = url.replaceFirst("signal:flag_","");
                switch (mFlag) {
                    case "none": executeCommand(COMMAND_UNSET_FLAG);
                        return true;
                    case "red": executeCommand(COMMAND_TOGGLE_FLAG_RED);
                        return true;
                    case "orange": executeCommand(COMMAND_TOGGLE_FLAG_ORANGE);
                        return true;
                    case "green": executeCommand(COMMAND_TOGGLE_FLAG_GREEN);
                        return true;
                    case "blue": executeCommand(COMMAND_TOGGLE_FLAG_BLUE);
                        return true;
                    default:
                        Timber.d("No such Flag found.");
                        return true;
                }
            }

            // Show toast using JS
            if (url.startsWith("signal:anki_show_toast:")) {
                String msg = url.replaceFirst("signal:anki_show_toast:", "");
                String msgDecode = decodeUrl(msg);
                UIUtils.showThemedToast(AbstractFlashcardViewer.this, msgDecode, true);
                return true;
            }

            int signalOrdinal = WebViewSignalParserUtils.getSignalFromUrl(url);
            switch (signalOrdinal) {
                case WebViewSignalParserUtils.SIGNAL_UNHANDLED:
                    break; //continue parsing
                case WebViewSignalParserUtils.SIGNAL_NOOP:
                    return true;
                case WebViewSignalParserUtils.TYPE_FOCUS:
                    // Hide the “SHOW ANSWER” button when the input has focus. The soft keyboard takes up enough
                    // space by itself.
                    mFlipCardLayout.setVisibility(View.GONE);
                    return true;
                case WebViewSignalParserUtils.RELINQUISH_FOCUS:
                    //#5811 - The WebView could be focused via mouse. Allow components to return focus to Android.
                    focusAnswerCompletionField();
                    return true;
                /*
                 *  Call displayCardAnswer() and answerCard() from anki deck template using javascript
                 *  See card.js in assets/scripts folder
                 */
                case WebViewSignalParserUtils.SHOW_ANSWER:
                    // display answer when showAnswer() called from card.js
                    if (!sDisplayAnswer) {
                        displayCardAnswer();
                    }
                    return true;
                case WebViewSignalParserUtils.ANSWER_ORDINAL_1:
                    flipOrAnswerCard(EASE_1);
                    return true;
                case WebViewSignalParserUtils.ANSWER_ORDINAL_2:
                    flipOrAnswerCard(EASE_2);
                    return true;
                case WebViewSignalParserUtils.ANSWER_ORDINAL_3:
                    flipOrAnswerCard(EASE_3);
                    return true;
                case WebViewSignalParserUtils.ANSWER_ORDINAL_4:
                    flipOrAnswerCard(EASE_4);
                    return true;
                default:
                    //We know it was a signal, but forgot a case in the case statement.
                    //This is not the same as SIGNAL_UNHANDLED, where it isn't a known signal.
                    Timber.w("Unhandled signal case: %d", signalOrdinal);
                    return true;
            }
            Intent intent = null;
            try {
                if (url.startsWith("intent:")) {
                    intent = Intent.parseUri(url, Intent.URI_INTENT_SCHEME);
                } else if (url.startsWith("android-app:")) {
                    if (Build.VERSION.SDK_INT < Build.VERSION_CODES.LOLLIPOP_MR1) {
                        intent = Intent.parseUri(url, 0);
                        intent.setData(null);
                        intent.setPackage(Uri.parse(url).getHost());
                    } else {
                        intent = Intent.parseUri(url, Intent.URI_ANDROID_APP_SCHEME);
                    }
                }
                if (intent != null) {
                    if (getPackageManager().resolveActivity(intent, 0) == null) {
                        String packageName = intent.getPackage();
                        if (packageName == null) {
                            Timber.d("Not using resolved intent uri because not available: %s", intent);
                            intent = null;
                        } else {
                            Timber.d("Resolving intent uri to market uri because not available: %s", intent);
                            intent = new Intent(Intent.ACTION_VIEW,
                                    Uri.parse("market://details?id=" + packageName));
                            if (getPackageManager().resolveActivity(intent, 0) == null) {
                                intent = null;
                            }
                        }
                    } else {
                        // https://developer.chrome.com/multidevice/android/intents says that we should remove this
                        intent.addCategory(Intent.CATEGORY_BROWSABLE);
                    }
                }
            } catch (Throwable t) {
                Timber.w("Unable to parse intent uri: %s because: %s", url, t.getMessage());
            }
            if (intent == null) {
                Timber.d("Opening external link \"%s\" with an Intent", url);
                intent = new Intent(Intent.ACTION_VIEW, Uri.parse(url));
            } else {
                Timber.d("Opening resolved external link \"%s\" with an Intent: %s", url, intent);
            }
            try {
                startActivityWithoutAnimation(intent);
            } catch (ActivityNotFoundException e) {
                Timber.w(e); // Don't crash if the intent is not handled
            }
            return true;
        }

        /**
         * Check if the user clicked on another audio icon or the audio itself finished
         * Also, Check if the user clicked on the running audio icon
         * @param url
         */
        private void controlSound(String url) {
            url = url.replaceFirst("playsound:", "");
            if (!url.equals(mSoundPlayer.getCurrentAudioUri()) || mSoundPlayer.isCurrentAudioFinished()) {
                onCurrentAudioChanged(url);
            } else {
                mSoundPlayer.playOrPauseSound();
            }
        }

        private void onCurrentAudioChanged(String url) {
            mSoundPlayer.playSound(url, null, null, getSoundErrorListener());
        }


        private String decodeUrl(String url) {
            try {
                return URLDecoder.decode(url, "UTF-8");
            } catch (UnsupportedEncodingException e) {
                Timber.e(e, "UTF-8 isn't supported as an encoding?");
            } catch (Exception e) {
                Timber.e(e, "Exception decoding: '%s'", url);
                UIUtils.showThemedToast(AbstractFlashcardViewer.this, getString(R.string.card_viewer_url_decode_error), true);
            }
            return "";
        }


        // Run any post-load events in javascript that rely on the window being completely loaded.
        @Override
        public void onPageFinished(WebView view, String url) {
            Timber.d("Java onPageFinished triggered: %s", url);

            // onPageFinished will be called multiple times if the WebView redirects by setting window.location.href
            if (url.equals(mViewerUrl)) {
                Timber.d("New URL, drawing flags, marks, and triggering JS onPageFinished: %s", url);
                drawFlag();
                drawMark();
                view.loadUrl("javascript:onPageFinished();");
            }
        }

        @Override
        @TargetApi(Build.VERSION_CODES.O)
        public boolean onRenderProcessGone(WebView view, RenderProcessGoneDetail detail) {
            return mOnRenderProcessGoneDelegate.onRenderProcessGone(view, detail);
        }
    }

    private final MaxExecFunction mDisplayMediaLoadedFromHttpWarningSnackbar = new MaxExecFunction(3, () -> {
        OnClickListener onClickListener = (v) -> openUrl(Uri.parse(getString(R.string.link_faq_external_http_content)));
        showSnackbar(getString(R.string.cannot_load_http_resource), R.string.help, onClickListener);
    });

    private void displayCouldNotFindMediaSnackbar(String filename) {
        OnClickListener onClickListener = (v) -> openUrl(Uri.parse(getString(R.string.link_faq_missing_media)));
        showSnackbar(getString(R.string.card_viewer_could_not_find_image, filename), R.string.help, onClickListener);
    }

    private void displayMediaUpgradeRequiredSnackbar() {
        OnClickListener onClickListener = (v) -> openUrl(Uri.parse(getString(R.string.link_faq_invalid_protocol_relative)));
        showSnackbar(getString(R.string.card_viewer_media_relative_protocol), R.string.help, onClickListener);
    }


    @VisibleForTesting(otherwise = VisibleForTesting.NONE)
    protected String getTypedInputText() {
        return mTypeInput;
    }

    @SuppressLint("WebViewApiAvailability")
    @VisibleForTesting(otherwise = VisibleForTesting.NONE)
    void handleUrlFromJavascript(String url) {
        if (Build.VERSION.SDK_INT >= Build.VERSION_CODES.O) {
            //WebViewCompat recommended here, but I'll avoid the dependency as it's test code
            CardViewerWebClient c = ((CardViewerWebClient) this.mCardWebView.getWebViewClient());
            if (c == null) {
                throw new IllegalStateException("Couldn't obtain WebView - maybe it wasn't created yet");
            }
            c.filterUrl(url);
        } else {
            throw new IllegalStateException("Can't get WebViewClient due to Android API");
        }
    }

    // Check if value null
    private boolean isAnkiApiNull(String api) {
        return mJsApiListMap.get(api) == null;
    }

    /*
     * see 02-strings.xml
     * Show Error code when mark card or flag card unsupported
     * 1 - mark card
     * 2 - flag card
     *
     * show developer contact if js api used in card is deprecated
     */
    private void showDeveloperContact(int errorCode) {
        String errorMsg = getString(R.string.anki_js_error_code, errorCode);

        View parentLayout = findViewById(android.R.id.content);
        String snackbarMsg = getString(R.string.api_version_developer_contact, mCardSuppliedDeveloperContact, errorMsg);


        Snackbar snackbar = UIUtils.showSnackbar(this,
                snackbarMsg,
                false,
                R.string.reviewer_invalid_api_version_visit_documentation,
                view -> openUrl(Uri.parse("https://github.com/ankidroid/Anki-Android/wiki")),
                parentLayout,
                null);
        TextView snackbarTextView = snackbar.getView().findViewById(com.google.android.material.R.id.snackbar_text);
        snackbarTextView.setMaxLines(3);
        snackbar.show();
    }

    /**
     * Supplied api version must be equal to current api version to call mark card, toggle flag functions etc.
     */
    private boolean requireApiVersion(String apiVer, String apiDevContact) {
        try {

            if (TextUtils.isEmpty(apiDevContact)) {
                return false;
            }

            Version mVersionCurrent = Version.valueOf(sCurrentJsApiVersion);
            Version mVersionSupplied = Version.valueOf(apiVer);

            /*
            * if api major version equals to supplied major version then return true and also check for minor version and patch version
            * show toast for update and contact developer if need updates
            * otherwise return false
            */
            if (mVersionSupplied.equals(mVersionCurrent)) {
                return true;
            } else if (mVersionSupplied.lessThan(mVersionCurrent)) {
                UIUtils.showThemedToast(AbstractFlashcardViewer.this, getString(R.string.update_js_api_version, mCardSuppliedDeveloperContact), false);

                return mVersionSupplied.greaterThanOrEqualTo(Version.valueOf(sMinimumJsApiVersion));
            } else {
                UIUtils.showThemedToast(AbstractFlashcardViewer.this, getString(R.string.valid_js_api_version, mCardSuppliedDeveloperContact), false);
                return false;
            }
        } catch (Exception e) {
          Timber.w(e, "requireApiVersion::exception");
        }
        return false;
    }

    @VisibleForTesting
    void loadInitialCard() {
        TaskManager.launchCollectionTask(new CollectionTask.GetCard(), new AnswerCardHandler(false));
    }

    public ReviewerUi.ControlBlock getControlBlocked() {
        return mControlBlocked;
    }

    public boolean isDisplayingAnswer() {
        return sDisplayAnswer;
    }

    public boolean isControlBlocked() {
        return getControlBlocked() != ControlBlock.UNBLOCKED;
    }

    @VisibleForTesting(otherwise = VisibleForTesting.NONE)
    static void setEditorCard(Card card) {
        //I don't see why we don't do this by intent.
        sEditorCard = card;
    }

    @VisibleForTesting
    String getCorrectTypedAnswer() {
        return mTypeCorrect;
    }

    @VisibleForTesting
    String getCardContent() {
        return mCardContent;
    }

    protected void showTagsDialog() {
        ArrayList<String> tags = new ArrayList<>(getCol().getTags().all());
        ArrayList<String> selTags = new ArrayList<>(mCurrentCard.note().getTags());
        TagsDialog dialog = mTagsDialogFactory.newTagsDialog().withArguments(TagsDialog.DialogType.ADD_TAG, selTags, tags);
        showDialogFragment(dialog);
    }

    @Override
    public void onSelectedTags(List<String> selectedTags, int option) {
        if (!mCurrentCard.note().getTags().equals(selectedTags)) {
            String tagString = TextUtils.join(" ", selectedTags);
            Note note = mCurrentCard.note();
            note.setTagsFromStr(tagString);
            note.flush();
            // Reload current card to reflect tag changes
            displayCardQuestion(true);
        }
    }

    // init or reset api list
    private void jsApiInit() {
        mCardSuppliedApiVersion = "";
        mCardSuppliedDeveloperContact = "";

        for (String api : mApiList) {
            mJsApiListMap.put(api, false);
        }
    }

 /*
 Javascript Interface class for calling Java function from AnkiDroid WebView
see card.js for available functions
 */
    // list of api that can be accessed
    private final String[] mApiList = {TOGGLE_FLAG, MARK_CARD};
    // JS api list enable/disable status
    private final HashMap<String, Boolean> mJsApiListMap = new HashMap<>(mApiList.length);
    public JavaScriptFunction javaScriptFunction() {
        return new JavaScriptFunction();
    }

    public class JavaScriptFunction {
        // Text to speech
        private JavaScriptTTS mTalker = new JavaScriptTTS();

        // if supplied api version match then enable api
        private void enableJsApi() {
            for (String api : mApiList) {
                mJsApiListMap.put(api, true);
            }
        }

        @JavascriptInterface
        public String init(String jsonData) {
            JSONObject data;
            String apiStatusJson = "";

            try {
                data = new JSONObject(jsonData);
                mCardSuppliedApiVersion = data.optString("version", "");
                mCardSuppliedDeveloperContact  = data.optString("developer", "");

                if (requireApiVersion(mCardSuppliedApiVersion, mCardSuppliedDeveloperContact)) {
                    enableJsApi();
                }

                apiStatusJson = JSONObject.fromMap(mJsApiListMap).toString();

            } catch (JSONException j) {
                Timber.w(j);
                UIUtils.showThemedToast(AbstractFlashcardViewer.this, getString(R.string.invalid_json_data, j.getLocalizedMessage()), false);
            }
            return apiStatusJson;
        }

        // This method and the one belows return "default" values when there is no count nor ETA.
        // Javascript may expect ETA and Counts to be set, this ensure it does not bug too much by providing a value of correct type
        // but with a clearly incorrect value.
        // It's overridden in the Reviewer, where those values are actually defined.
        @JavascriptInterface
        public String ankiGetNewCardCount() {
            return "-1";
        }


        @JavascriptInterface
        public String ankiGetLrnCardCount() {
            return "-1";
        }


        @JavascriptInterface
        public String ankiGetRevCardCount() {
            return "-1";
        }


        @JavascriptInterface
        public int ankiGetETA() {
            return -1;
        }

        @JavascriptInterface
        public boolean ankiGetCardMark() {
            return shouldDisplayMark();
        }

        
        @JavascriptInterface
        public int ankiGetCardFlag() {
            return mCurrentCard.userFlag();
        }

        @JavascriptInterface
        public String ankiGetNextTime1() { return (String) mNext1.getText(); }

        @JavascriptInterface
        public String ankiGetNextTime2() { return (String) mNext2.getText(); }

        @JavascriptInterface
        public String ankiGetNextTime3() { return (String) mNext3.getText(); }

        @JavascriptInterface
        public String ankiGetNextTime4() { return (String) mNext4.getText(); }
        
        @JavascriptInterface
        public int ankiGetCardReps() {
            return mCurrentCard.getReps();
        }

        @JavascriptInterface
        public int ankiGetCardInterval() {
            return mCurrentCard.getIvl();
        }

        /** Returns the ease as an int (percentage * 10). Default: 2500 (250%). Minimum: 1300 (130%) */
        @JavascriptInterface
        public int ankiGetCardFactor() {
            return mCurrentCard.getFactor();
        }

        /** Returns the last modified time as a Unix timestamp in seconds. Example: 1477384099 */
        @JavascriptInterface
        public long ankiGetCardMod() {
            return mCurrentCard.getMod();
        }

        /** Returns the ID of the card. Example: 1477380543053 */
        @JavascriptInterface
        public long ankiGetCardId() {
             return mCurrentCard.getId();
         }

        /** Returns the ID of the note which generated the card. Example: 1590418157630 */
        @JavascriptInterface
        public long ankiGetCardNid() {
            return mCurrentCard.getNid();
        }

        @JavascriptInterface
        @Consts.CARD_TYPE
        public int ankiGetCardType() {
            return mCurrentCard.getType();
        }

        /** Returns the ID of the deck which contains the card. Example: 1595967594978 */
        @JavascriptInterface
        public long ankiGetCardDid() {
            return mCurrentCard.getDid();
        }

        @JavascriptInterface
        public int ankiGetCardLeft() {
            return mCurrentCard.getLeft();
        }

        /** Returns the ID of the home deck for the card if it is filtered, or 0 if not filtered. Example: 1595967594978 */
        @JavascriptInterface
        public long ankiGetCardODid() {
            return mCurrentCard.getODid();
        }

        @JavascriptInterface
        public long ankiGetCardODue() {
            return mCurrentCard.getODue();
        }

        @JavascriptInterface
        @Consts.CARD_QUEUE
        public int ankiGetCardQueue() {
            return mCurrentCard.getQueue();
        }

        @JavascriptInterface
        public int ankiGetCardLapses() {
             return mCurrentCard.getLapses();
         }

        @JavascriptInterface
        public long ankiGetCardDue() {
            return mCurrentCard.getDue();
         }

        @JavascriptInterface
        public boolean ankiIsInFullscreen() {
            return isFullscreen();
        }

        @JavascriptInterface
        public boolean ankiIsTopbarShown() {
            return mPrefShowTopbar;
        }

        @JavascriptInterface
        public boolean ankiIsInNightMode() {
            return isInNightMode();
        }

        @JavascriptInterface
        public boolean ankiIsDisplayingAnswer() { return isDisplayingAnswer(); };

        @JavascriptInterface
        public String ankiGetDeckName() {
            return Decks.basename(getCol().getDecks().get(mCurrentCard.getDid()).getString("name"));
        }

        @JavascriptInterface
        public boolean ankiBuryCard() {
            return buryCard();
        }

        @JavascriptInterface
        public boolean ankiBuryNote() {
            return buryNote();
        }

        @JavascriptInterface
        public boolean ankiSuspendCard() {
            return suspendCard();
        }

        @JavascriptInterface
        public boolean ankiSuspendNote() {
            return suspendNote();
        }

        @JavascriptInterface
        public void ankiAddTagToCard() {
            runOnUiThread(() -> showTagsDialog());
        }

        @JavascriptInterface
        public void ankiSearchCard(String query) {
            Intent intent = new Intent(AbstractFlashcardViewer.this, CardBrowser.class);
            Long currentCardId = getCurrentCardId();
            if (currentCardId != null) {
                intent.putExtra("currentCard", currentCardId);
            }
            intent.putExtra("search_query", query);
            startActivityForResultWithAnimation(intent, REQUEST_BROWSE_CARDS, START);
        }

        @JavascriptInterface
        public boolean ankiIsActiveNetworkMetered() {
            try {
                ConnectivityManager cm = (ConnectivityManager) AnkiDroidApp.getInstance().getApplicationContext()
                        .getSystemService(Context.CONNECTIVITY_SERVICE);
                if (cm == null) {
                    Timber.w("ConnectivityManager not found - assuming metered connection");
                    return true;
                }
                return cm.isActiveNetworkMetered();
            } catch (Exception e) {
                Timber.w(e, "Exception obtaining metered connection - assuming metered connection");
                return true;
            }
        }

        @JavascriptInterface
        public int ankiTtsSpeak(String text, int queueMode) {
          return mTalker.speak(text, queueMode);
        }

        @JavascriptInterface
        public int ankiTtsSpeak(String text) {
          return mTalker.speak(text);
        }

        @JavascriptInterface
        public int ankiTtsSetLanguage(String loc) {
          return mTalker.setLanguage(loc);
        }

        @JavascriptInterface
        public int ankiTtsSetPitch(float pitch) {
          return mTalker.setPitch(pitch);
        }

        @JavascriptInterface
        public int ankiTtsSetPitch(double pitch) {
          return mTalker.setPitch((float)pitch);
        }

        @JavascriptInterface
        public int ankiTtsSetSpeechRate(float speechRate) {
          return mTalker.setSpeechRate(speechRate);
        }        

        @JavascriptInterface
        public int ankiTtsSetSpeechRate(double speechRate) {
          return mTalker.setSpeechRate((float)speechRate);
        }

        @JavascriptInterface
        public boolean ankiTtsIsSpeaking() {
          return mTalker.isSpeaking();
        }

        @JavascriptInterface
        public int ankiTtsStop() {
          return mTalker.stop();
        }

    }
}<|MERGE_RESOLUTION|>--- conflicted
+++ resolved
@@ -389,17 +389,11 @@
     /** Preference: Whether the user wants to focus "type in answer" */
     private boolean mFocusTypeAnswer;
 
-<<<<<<< HEAD
-=======
-    /** Text to speech */
-    private JavaScriptTTS mTalker = new JavaScriptTTS();
-
     /** Preference: Whether the user wants press back twice to return to the main screen" */
     private boolean mExitViaDoubleTapBack;
 
     private final OnRenderProcessGoneDelegate mOnRenderProcessGoneDelegate = new OnRenderProcessGoneDelegate(this);
 
->>>>>>> c6e9b7dc
     // ----------------------------------------------------------------------------
     // LISTENERS
     // ----------------------------------------------------------------------------
