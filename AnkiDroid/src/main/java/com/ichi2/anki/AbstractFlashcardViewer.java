/****************************************************************************************
 * Copyright (c) 2011 Kostas Spyropoulos <inigo.aldana@gmail.com>                       *
 * Copyright (c) 2014 Bruno Romero de Azevedo <brunodea@inf.ufsm.br>                    *
 * Copyright (c) 2014–15 Roland Sieker <ospalh@gmail.com>                               *
 * Copyright (c) 2015 Timothy Rae <perceptualchaos2@gmail.com>                          *
 * Copyright (c) 2016 Mark Carter <mark@marcardar.com>                                  *
 *                                                                                      *
 * This program is free software; you can redistribute it and/or modify it under        *
 * the terms of the GNU General Public License as published by the Free Software        *
 * Foundation; either version 3 of the License, or (at your option) any later           *
 * version.                                                                             *
 *                                                                                      *
 * This program is distributed in the hope that it will be useful, but WITHOUT ANY      *
 * WARRANTY; without even the implied warranty of MERCHANTABILITY or FITNESS FOR A      *
 * PARTICULAR PURPOSE. See the GNU General Public License for more details.             *
 *                                                                                      *
 * You should have received a copy of the GNU General Public License along with         *
 * this program.  If not, see <http://www.gnu.org/licenses/>.                           *
 ****************************************************************************************/
// TODO: implement own menu? http://www.codeproject.com/Articles/173121/Android-Menus-My-Way

package com.ichi2.anki;

import android.annotation.SuppressLint;
import android.annotation.TargetApi;
import android.app.Activity;
import android.content.ActivityNotFoundException;
import android.content.BroadcastReceiver;
import android.content.Context;
import android.content.Intent;
import android.content.IntentFilter;
import android.content.SharedPreferences;
import android.content.res.Configuration;
import android.content.res.Resources;
import android.graphics.Color;
import android.net.Uri;
import android.os.Build;
import android.os.Bundle;
import android.os.Handler;
import android.os.Message;
import android.os.SystemClock;

import androidx.annotation.CheckResult;
import androidx.annotation.IdRes;
import androidx.annotation.NonNull;
import androidx.annotation.Nullable;
import androidx.annotation.VisibleForTesting;
import androidx.core.content.ContextCompat;
import androidx.core.view.GestureDetectorCompat;
import androidx.appcompat.app.ActionBar;
import android.text.SpannableString;
import android.text.Spanned;
import android.text.SpannedString;
import android.text.TextUtils;
import android.text.style.UnderlineSpan;
import android.util.Log;
import android.util.TypedValue;
import android.view.GestureDetector.SimpleOnGestureListener;
import android.view.KeyEvent;
import android.view.LayoutInflater;
import android.view.MotionEvent;
import android.view.View;
import android.view.View.OnClickListener;
import android.view.ViewGroup;
import android.view.WindowManager;
import android.view.inputmethod.EditorInfo;
import android.view.inputmethod.InputMethodManager;
import android.webkit.JavascriptInterface;
import android.webkit.JsResult;
import android.webkit.RenderProcessGoneDetail;
import android.webkit.WebChromeClient;
import android.webkit.WebResourceRequest;
import android.webkit.WebResourceResponse;
import android.webkit.WebView;
import android.webkit.WebView.HitTestResult;
import android.webkit.WebViewClient;
import android.widget.Button;
import android.widget.Chronometer;
import android.widget.EditText;
import android.widget.FrameLayout;
import android.widget.ImageView;
import android.widget.LinearLayout;
import android.widget.RelativeLayout;
import android.widget.TextView;

import com.afollestad.materialdialogs.MaterialDialog;
import com.afollestad.materialdialogs.util.TypefaceHelper;
import com.google.android.material.snackbar.Snackbar;
import com.google.gson.Gson;
import com.ichi2.anim.ActivityTransitionAnimation;
import com.ichi2.anim.ViewAnimation;
import com.ichi2.anki.multimediacard.AudioView;
import com.ichi2.anki.cardviewer.CardAppearance;
import com.ichi2.anki.receiver.SdCardReceiver;
import com.ichi2.anki.reviewer.CardMarker;
import com.ichi2.anki.reviewer.CardMarker.FlagDef;
import com.ichi2.anki.reviewer.ReviewerCustomFonts;
import com.ichi2.anki.reviewer.ReviewerUi;
import com.ichi2.anki.cardviewer.TypedAnswer;
import com.ichi2.async.CollectionTask;
import com.ichi2.compat.CompatHelper;
import com.ichi2.libanki.Decks;
import com.ichi2.libanki.sched.AbstractSched;
import com.ichi2.libanki.Card;
import com.ichi2.libanki.Collection;
import com.ichi2.libanki.Consts;
import com.ichi2.libanki.Note;
import com.ichi2.libanki.Sound;
import com.ichi2.libanki.Utils;
import com.ichi2.libanki.template.Template;
import com.ichi2.themes.HtmlColors;
import com.ichi2.themes.Themes;
import com.ichi2.utils.AdaptionUtil;
import com.ichi2.utils.DiffEngine;
import com.ichi2.utils.FunctionalInterfaces.Consumer;
import com.ichi2.utils.FunctionalInterfaces.Function;

import com.ichi2.utils.JSONArray;
import com.ichi2.utils.JSONException;
import com.ichi2.utils.JSONObject;
import com.ichi2.utils.WebViewDebugging;

import java.io.ByteArrayInputStream;
import java.io.File;
import java.io.FileOutputStream;
import java.io.IOException;
import java.io.UnsupportedEncodingException;
import java.lang.ref.WeakReference;
import java.net.URLDecoder;
import java.util.HashMap;
import java.util.HashSet;
import java.util.LinkedHashSet;
import java.util.Set;
import java.util.concurrent.locks.Lock;
import java.util.concurrent.locks.ReadWriteLock;
import java.util.concurrent.locks.ReentrantReadWriteLock;
import java.util.regex.Matcher;
import java.util.regex.Pattern;

import timber.log.Timber;

import static com.ichi2.anki.cardviewer.CardAppearance.calculateDynamicFontSize;
import static com.ichi2.anki.cardviewer.ViewerCommand.*;
import static com.ichi2.anki.reviewer.CardMarker.*;

@SuppressWarnings({"PMD.AvoidThrowingRawExceptionTypes","PMD.FieldDeclarationsShouldBeAtStartOfClass"})
public abstract class AbstractFlashcardViewer extends NavigationDrawerActivity implements ReviewerUi, CommandProcessor {

    /**
     * Result codes that are returned when this activity finishes.
     */
    public static final int RESULT_DEFAULT = 50;
    public static final int RESULT_NO_MORE_CARDS = 52;

    /**
     * Available options performed by other activities.
     */
    public static final int EDIT_CURRENT_CARD = 0;
    public static final int DECK_OPTIONS = 1;

    public static final int EASE_1 = 1;
    public static final int EASE_2 = 2;
    public static final int EASE_3 = 3;
    public static final int EASE_4 = 4;

    /** Maximum time in milliseconds to wait before accepting answer button presses. */
    @VisibleForTesting
    protected static final int DOUBLE_TAP_IGNORE_THRESHOLD = 200;

    /** Time to wait in milliseconds before resuming fullscreen mode **/
    protected static final int INITIAL_HIDE_DELAY = 200;

    // Type answer patterns
    private static final Pattern sTypeAnsPat = Pattern.compile("\\[\\[type:(.+?)\\]\\]");

    /** to be sent to and from the card editor */
    private static Card sEditorCard;

    protected static boolean sDisplayAnswer = false;

    private boolean mTtsInitialized = false;
    private boolean mReplayOnTtsInit = false;

    protected static final int MENU_DISABLED = 3;
    // TODO: Consider extracting to ViewModel
    // Card counts
    private SpannableString newCount;
    private SpannableString lrnCount;
    private SpannableString revCount;

    // ETA
    private int eta;

<<<<<<< HEAD
    // JavaScript Versioning
    protected String mCardSuppliedApiVersion = "";
    protected String mCardSuppliedDeveloperContact  = "";

    private static final String sCurrentJsApiVersion = "1.0.0";

    private HashMap<String, Boolean> jsApiListMap = new HashMap<String, Boolean>();
=======
    private boolean isInFullscreen;
>>>>>>> 4de77954

    /**
     * Broadcast that informs us when the sd card is about to be unmounted
     */
    private BroadcastReceiver mUnmountReceiver = null;

    /**
     * Variables to hold preferences
     */
    private CardAppearance mCardAppearance;
    private boolean mPrefHideDueCount;
    private boolean mPrefShowETA;
    private boolean mPrefShowTopbar;
    private boolean mShowTimer;
    protected boolean mPrefWhiteboard;
    private int mPrefFullscreenReview;
    private int mRelativeButtonSize;
    private boolean mDoubleScrolling;
    private boolean mScrollingButtons;
    private boolean mGesturesEnabled;
    // Android WebView
    protected boolean mSpeakText;
    protected boolean mDisableClipboard = false;

    protected boolean mOptUseGeneralTimerSettings;

    protected boolean mUseTimer;
    protected int mWaitAnswerSecond;
    protected int mWaitQuestionSecond;

    protected boolean mPrefUseTimer;

    protected boolean mOptUseTimer;
    protected int mOptWaitAnswerSecond;
    protected int mOptWaitQuestionSecond;

    protected boolean mUseInputTag;

    // Preferences from the collection
    private boolean mShowNextReviewTime;
    private boolean mShowRemainingCardCount;

    // Answer card & cloze deletion variables
    private String mTypeCorrect = null;
    // The correct answer in the compare to field if answer should be given by learner. Null if no answer is expected.
    private String mTypeInput = "";  // What the learner actually typed
    private String mTypeFont = "";  // Font face of the compare to field
    private int mTypeSize = 0;  // Its font size
    private String mTypeWarning;

    private boolean mIsSelecting = false;
    private boolean mTouchStarted = false;
    private boolean mInAnswer = false;
    private boolean mAnswerSoundsAdded = false;

    private String mCardTemplate;

    /**
     * Variables to hold layout objects that we need to update or handle events for
     */
    private View mLookUpIcon;
    private WebView mCard;
    private FrameLayout mCardFrame;
    private FrameLayout mTouchLayer;
    private TextView mTextBarNew;
    private TextView mTextBarLearn;
    private TextView mTextBarReview;
    private TextView mChosenAnswer;
    protected TextView mNext1;
    protected TextView mNext2;
    protected TextView mNext3;
    protected TextView mNext4;
    protected EditText mAnswerField;
    protected TextView mEase1;
    protected TextView mEase2;
    protected TextView mEase3;
    protected TextView mEase4;
    protected LinearLayout mFlipCardLayout;
    protected LinearLayout mEase1Layout;
    protected LinearLayout mEase2Layout;
    protected LinearLayout mEase3Layout;
    protected LinearLayout mEase4Layout;
    protected RelativeLayout mTopBarLayout;
    private Chronometer mCardTimer;
    protected Whiteboard mWhiteboard;
    @SuppressWarnings("deprecation") // Tracked separately as #5023 on github
    private android.text.ClipboardManager mClipboard;

    protected Card mCurrentCard;
    private int mCurrentEase;

    private boolean mButtonHeightSet = false;

    private boolean mConfigurationChanged = false;
    private int mShowChosenAnswerLength = 2000;

    /**
     * A record of the last time the "show answer" or ease buttons were pressed. We keep track
     * of this time to ignore accidental button presses.
     */
    @VisibleForTesting
    protected long mLastClickTime;

    /**
     * Swipe Detection
     */
    private GestureDetectorCompat gestureDetector;
    private MyGestureDetector mGestureDetectorImpl;
    private boolean mLinkOverridesTouchGesture;

    private boolean mIsXScrolling = false;
    private boolean mIsYScrolling = false;

    /**
     * Gesture Allocation
     */
    private int mGestureSwipeUp;
    private int mGestureSwipeDown;
    private int mGestureSwipeLeft;
    private int mGestureSwipeRight;
    private int mGestureDoubleTap;
    private int mGestureTapLeft;
    private int mGestureTapRight;
    private int mGestureTapTop;
    private int mGestureTapBottom;
    private int mGestureLongclick;

    private Spanned mCardContent;
    private String mBaseUrl;

    private int mFadeDuration = 300;

    protected AbstractSched mSched;

    private Sound mSoundPlayer = new Sound();

    private long mUseTimerDynamicMS;

    /** File of the temporary mic record **/
    protected AudioView mMicToolBar;
    protected String mTempAudioPath;

    /**
     * Last card that the WebView Renderer crashed on.
     * If we get 2 crashes on the same card, then we likely have an infinite loop and want to exit gracefully.
     */
    @Nullable
    private Long lastCrashingCardId = null;

    /** Reference to the parent of the cardFrame to allow regeneration of the cardFrame in case of crash */
    private ViewGroup mCardFrameParent;

    /** Lock to allow thread-safe regeneration of mCard */
    private ReadWriteLock mCardLock = new ReentrantReadWriteLock();

    /** whether controls are currently blocked, and how long we expect them to be */
    private ReviewerUi.ControlBlock mControlBlocked = ControlBlock.SLOW;

    /** Handle Mark/Flag state of cards */
    private CardMarker mCardMarker;
    // private int zEase;

    // ----------------------------------------------------------------------------
    // LISTENERS
    // ----------------------------------------------------------------------------

    private Handler mHandler = new Handler() {

        @Override
        public void handleMessage(Message msg) {
            mSoundPlayer.stopSounds();
            mSoundPlayer.playSound((String) msg.obj, null);
        }
    };

    private final Handler longClickHandler = new Handler();
    private final Runnable longClickTestRunnable = new Runnable() {
        @Override
        public void run() {
            Timber.i("AbstractFlashcardViewer:: onEmulatedLongClick");
            // Show hint about lookup function if dictionary available
            if (!mDisableClipboard && Lookup.isAvailable()) {
                String lookupHint = getResources().getString(R.string.lookup_hint);
                UIUtils.showThemedToast(AbstractFlashcardViewer.this, lookupHint, false);
            }
            CompatHelper.getCompat().vibrate(AnkiDroidApp.getInstance().getApplicationContext(), 50);
            longClickHandler.postDelayed(startLongClickAction, 300);
        }
    };
    private final Runnable startLongClickAction = new Runnable() {
        @Override
        public void run() {
            executeCommand(mGestureLongclick);
        }
    };


    // Handler for the "show answer" button
    private View.OnClickListener mFlipCardListener = new View.OnClickListener() {
        @Override
        public void onClick(View view) {
            Timber.i("AbstractFlashcardViewer:: Show answer button pressed");
            // Ignore what is most likely an accidental double-tap.
            if (SystemClock.elapsedRealtime() - mLastClickTime < DOUBLE_TAP_IGNORE_THRESHOLD) {
                return;
            }
            mLastClickTime = SystemClock.elapsedRealtime();
            mTimeoutHandler.removeCallbacks(mShowAnswerTask);
            displayCardAnswer();
        }
    };

    private View.OnClickListener mSelectEaseHandler = new View.OnClickListener() {
        @Override
        public void onClick(View view) {
            // Ignore what is most likely an accidental double-tap.
            if (SystemClock.elapsedRealtime() - mLastClickTime < DOUBLE_TAP_IGNORE_THRESHOLD) {
                return;
            }
            mLastClickTime = SystemClock.elapsedRealtime();
            mTimeoutHandler.removeCallbacks(mShowQuestionTask);
            switch (view.getId()) {
                case R.id.flashcard_layout_ease1:
                    Timber.i("AbstractFlashcardViewer:: EASE_1 pressed");
                    answerCard(EASE_1);
                    break;
                case R.id.flashcard_layout_ease2:
                    Timber.i("AbstractFlashcardViewer:: EASE_2 pressed");
                    answerCard(EASE_2);
                    break;
                case R.id.flashcard_layout_ease3:
                    Timber.i("AbstractFlashcardViewer:: EASE_3 pressed");
                    answerCard(EASE_3);
                    break;
                case R.id.flashcard_layout_ease4:
                    Timber.i("AbstractFlashcardViewer:: EASE_4 pressed");
                    answerCard(EASE_4);
                    break;
                default:
                    mCurrentEase = 0;
                    break;
            }
        }
    };

    private View.OnTouchListener mGestureListener = new View.OnTouchListener() {
        @Override
        public boolean onTouch(View v, MotionEvent event) {
            if (gestureDetector.onTouchEvent(event)) {
                return true;
            }
            if (!mDisableClipboard) {
                switch (event.getAction()) {
                    case MotionEvent.ACTION_DOWN:
                        mTouchStarted = true;
                        longClickHandler.postDelayed(longClickTestRunnable, 800);
                        break;
                    case MotionEvent.ACTION_UP:
                    case MotionEvent.ACTION_MOVE:
                        if (mTouchStarted) {
                            longClickHandler.removeCallbacks(longClickTestRunnable);
                            mTouchStarted = false;
                        }
                        break;
                    default:
                        longClickHandler.removeCallbacks(longClickTestRunnable);
                        mTouchStarted = false;
                        break;
                }
            }

            if (!mGestureDetectorImpl.eventCanBeSentToWebView(event)) {
                return false;
            }
            //Gesture listener is added before mCard is set
            processCardAction(card -> {
                if (card == null) return;
                card.dispatchTouchEvent(event);
            });
            return false;
        }
    };

    @SuppressLint("CheckResult")
    //This is intentionally package-private as it removes the need for synthetic accessors
    void processCardAction(Consumer<WebView> cardConsumer) {
        processCardFunction(card -> {
            cardConsumer.consume(card);
            return true;
        });
    }

    @CheckResult
    private <T> T processCardFunction(Function<WebView, T> cardFunction) {
        Lock readLock = mCardLock.readLock();
        try {
            readLock.lock();
            return cardFunction.apply(mCard);
        } finally {
            readLock.unlock();
        }
    }


    protected final CollectionTask.TaskListener mDismissCardHandler = new NextCardHandler() { /* superclass is sufficient */ };


    private final CollectionTask.TaskListener mUpdateCardHandler = new CollectionTask.TaskListener() {
        private boolean mNoMoreCards;


        @Override
        public void onPreExecute() {
            showProgressBar();
        }


        @Override
        public void onProgressUpdate(CollectionTask.TaskData... values) {
            boolean cardChanged = false;
            if (mCurrentCard != values[0].getCard()) {
                /*
                 * Before updating mCurrentCard, we check whether it is changing or not. If the current card changes,
                 * then we need to display it as a new card, without showing the answer.
                 */
                sDisplayAnswer = false;
                cardChanged = true;  // Keep track of that so we can run a bit of new-card code
            }
            mCurrentCard = values[0].getCard();
            if (mCurrentCard == null) {
                // If the card is null means that there are no more cards scheduled for review.
                mNoMoreCards = true;
                showProgressBar();
                return;
            }
            if (mPrefWhiteboard && mWhiteboard != null) {
                mWhiteboard.clear();
            }

            if (sDisplayAnswer) {
                mSoundPlayer.resetSounds(); // load sounds from scratch, to expose any edit changes
                mAnswerSoundsAdded = false; // causes answer sounds to be reloaded
                generateQuestionSoundList(); // questions must be intentionally regenerated
                displayCardAnswer();
            } else {
                if (cardChanged) {
                    updateTypeAnswerInfo();
                }
                displayCardQuestion();
                mCurrentCard.startTimer();
                initTimer();
            }
            hideProgressBar();
        }


        @Override
        public void onPostExecute(CollectionTask.TaskData result) {
            if (!result.getBoolean()) {
                // RuntimeException occurred on update cards
                closeReviewer(DeckPicker.RESULT_DB_ERROR, false);
                return;
            }
            if (mNoMoreCards) {
                closeReviewer(RESULT_NO_MORE_CARDS, true);
            }
        }
    };

    abstract class NextCardHandler extends CollectionTask.TaskListener {
        private boolean mNoMoreCards;


        @Override
        public void onPreExecute() { /* do nothing */}


        @Override
        public void onProgressUpdate(CollectionTask.TaskData... values) {
            displayNext(values[0].getCard());
        }

        protected void displayNext(Card nextCard) {

            Resources res = getResources();

            if (mSched == null) {
                // TODO: proper testing for restored activity
                finishWithoutAnimation();
                return;
            }

            mCurrentCard = nextCard;
            if (mCurrentCard == null) {
                // If the card is null means that there are no more cards scheduled for review.
                mNoMoreCards = true; // other handlers use this, toggle state every time through
            } else {
                mNoMoreCards = false; // other handlers use this, toggle state every time through
                // Start reviewing next card
                updateTypeAnswerInfo();
                hideProgressBar();
                AbstractFlashcardViewer.this.unblockControls();
                AbstractFlashcardViewer.this.displayCardQuestion();
            }

            // Since reps are incremented on fetch of next card, we will miss counting the
            // last rep since there isn't a next card. We manually account for it here.
            if (mNoMoreCards) {
                mSched.setReps(mSched.getReps() + 1);
            }

            Long[] elapsed = getCol().timeboxReached();
            if (elapsed != null) {
                // AnkiDroid is always counting one rep ahead, so we decrement it before displaying
                // it to the user.
                int nCards = elapsed[1].intValue() - 1;
                int nMins = elapsed[0].intValue() / 60;
                String mins = res.getQuantityString(R.plurals.in_minutes, nMins, nMins);
                String timeboxMessage = res.getQuantityString(R.plurals.timebox_reached, nCards, nCards, mins);
                UIUtils.showThemedToast(AbstractFlashcardViewer.this, timeboxMessage, true);
                getCol().startTimebox();
            }
        }


        @Override
        public void onPostExecute(CollectionTask.TaskData result) {
            postNextCardDisplay(result.getBoolean());
        }

        protected void postNextCardDisplay(boolean displaySuccess) {
            if (!displaySuccess) {
                // RuntimeException occurred on answering cards
                closeReviewer(DeckPicker.RESULT_DB_ERROR, false);
                return;
            }
            // Check for no more cards before session complete. If they are both true, no more cards will take
            // precedence when returning to study options.
            if (mNoMoreCards) {
                closeReviewer(RESULT_NO_MORE_CARDS, true);
            }
            // set the correct mark/unmark icon on action bar
            refreshActionBar();
            findViewById(R.id.root_layout).requestFocus();
        }
    }


    protected CollectionTask.TaskListener mAnswerCardHandler (boolean quick) {
        return new NextCardHandler() {
            @Override
            public void onPreExecute() {
                blockControls(quick);
            }
        };
    }


    /**
     * Extract type answer/cloze text and font/size
     */
    private void updateTypeAnswerInfo() {
        mTypeCorrect = null;
        mTypeInput = "";
        String q = mCurrentCard.q(false);
        Matcher m = sTypeAnsPat.matcher(q);
        int clozeIdx = 0;
        if (!m.find()) {
            return;
        }
        String fld = m.group(1);
        // if it's a cloze, extract data
        if (fld.startsWith("cloze:", 0)) {
            // get field and cloze position
            clozeIdx = mCurrentCard.getOrd() + 1;
            fld = fld.split(":")[1];
        }
        // loop through fields for a match
        JSONArray ja = mCurrentCard.model().getJSONArray("flds");
        for (int i = 0; i < ja.length(); i++) {
            String name = (String) (ja.getJSONObject(i).get("name"));
            if (name.equals(fld)) {
                mTypeCorrect = mCurrentCard.note().getItem(name);
                if (clozeIdx != 0) {
                    // narrow to cloze
                    mTypeCorrect = contentForCloze(mTypeCorrect, clozeIdx);
                }
                mTypeFont = (String) (ja.getJSONObject(i).get("font"));
                mTypeSize = (int) (ja.getJSONObject(i).get("size"));
                break;
            }
        }
        if (mTypeCorrect == null) {
            if (clozeIdx != 0) {
                mTypeWarning = getResources().getString(R.string.empty_card_warning);
            } else {
                mTypeWarning = getResources().getString(R.string.unknown_type_field_warning, fld);
            }
        } else if ("".equals(mTypeCorrect)) {
            mTypeCorrect = null;
        } else {
            mTypeWarning = null;
        }
    }


    /**
     * Format question field when it contains typeAnswer or clozes. If there was an error during type text extraction, a
     * warning is displayed
     *
     * @param buf The question text
     * @return The formatted question text
     */
    private String typeAnsQuestionFilter(String buf) {
        Matcher m = sTypeAnsPat.matcher(buf);
        if (mTypeWarning != null) {
            return m.replaceFirst(mTypeWarning);
        }
        StringBuilder sb = new StringBuilder();
        if (mUseInputTag) {
            // These functions are defined in the JavaScript file assets/scripts/card.js. We get the text back in
            // shouldOverrideUrlLoading() in createWebView() in this file.
            sb.append("<center>\n<input type=\"text\" name=\"typed\" id=\"typeans\" onfocus=\"taFocus();\" " +
                    "onblur=\"taBlur(this);\" onKeyPress=\"return taKey(this, event)\" autocomplete=\"off\" ");
            // We have to watch out. For the preview we don’t know the font or font size. Skip those there. (Anki
            // desktop just doesn’t show the input tag there. Do it with standard values here instead.)
            if (mTypeFont != null && !TextUtils.isEmpty(mTypeFont) && mTypeSize > 0) {
                sb.append("style=\"font-family: '").append(mTypeFont).append("'; font-size: ")
                        .append(Integer.toString(mTypeSize)).append("px;\" ");
            }
            sb.append(">\n</center>\n");
        } else {
            sb.append("<span id=\"typeans\" class=\"typePrompt");
            if (mUseInputTag) {
                sb.append(" typeOff");
            }
            sb.append("\">........</span>");
        }
        return m.replaceAll(sb.toString());
    }


    /**
     * Fill the placeholder for the type comparison. Show the correct answer, and the comparison if appropriate.
     *
     * @param buf The answer text
     * @param userAnswer Text typed by the user, or empty.
     * @param correctAnswer The correct answer, taken from the note.
     * @return The formatted answer text
     */
    @VisibleForTesting
    String typeAnsAnswerFilter(String buf, String userAnswer, String correctAnswer) {
        Matcher m = sTypeAnsPat.matcher(buf);
        DiffEngine diffEngine = new DiffEngine();
        StringBuilder sb = new StringBuilder();
        sb.append("<div><code id=\"typeans\">");

        // We have to use Matcher.quoteReplacement because the inputs here might have $ or \.

        if (!TextUtils.isEmpty(userAnswer)) {
            // The user did type something.
            if (userAnswer.equals(correctAnswer)) {
                // and it was right.
                sb.append(Matcher.quoteReplacement(DiffEngine.wrapGood(correctAnswer)));
                sb.append("<span id=\"typecheckmark\">\u2714</span>"); // Heavy check mark
            } else {
                // Answer not correct.
                // Only use the complex diff code when needed, that is when we have some typed text that is not
                // exactly the same as the correct text.
                String[] diffedStrings = diffEngine.diffedHtmlStrings(correctAnswer, userAnswer);
                // We know we get back two strings.
                sb.append(Matcher.quoteReplacement(diffedStrings[0]));
                sb.append("<br><span id=\"typearrow\">&darr;</span><br>");
                sb.append(Matcher.quoteReplacement(diffedStrings[1]));
            }
        } else {
            if (!mUseInputTag) {
                sb.append(Matcher.quoteReplacement(DiffEngine.wrapMissing(correctAnswer)));
            } else {
                sb.append(Matcher.quoteReplacement(correctAnswer));
            }
        }
        sb.append("</code></div>");
        return m.replaceAll(sb.toString());
    }

    /**
     * Return the correct answer to use for {{type::cloze::NN}} fields.
     *
     * @param txt The field text with the clozes
     * @param idx The index of the cloze to use
     * @return A string with a comma-separeted list of unique cloze strings with the corret index.
     */

    private String contentForCloze(String txt, int idx) {
        Pattern re = Pattern.compile("\\{\\{c" + idx + "::(.+?)\\}\\}");
        Matcher m = re.matcher(txt);
        Set<String> matches = new LinkedHashSet<>();
        // LinkedHashSet: make entries appear only once, like Anki desktop (see also issue #2208), and keep the order
        // they appear in.
        String groupOne;
        int colonColonIndex = -1;
        while (m.find()) {
            groupOne = m.group(1);
            colonColonIndex = groupOne.indexOf("::");
            if (colonColonIndex > -1) {
                // Cut out the hint.
                groupOne = groupOne.substring(0, colonColonIndex);
            }
            matches.add(groupOne);
        }
        // Now do what the pythonic ", ".join(matches) does in a tricky way
        String prefix = "";
        StringBuilder resultBuilder = new StringBuilder();
        for (String match : matches) {
            resultBuilder.append(prefix);
            resultBuilder.append(match);
            prefix = ", ";
        }
        return resultBuilder.toString();
    }

    private Handler mTimerHandler = new Handler();

    private Runnable removeChosenAnswerText = new Runnable() {
        @Override
        public void run() {
            mChosenAnswer.setText("");
        }
    };

    protected int mPrefWaitAnswerSecond;
    protected int mPrefWaitQuestionSecond;


    protected int getAnswerButtonCount() {
        return getCol().getSched().answerButtons(mCurrentCard);
    }


    // ----------------------------------------------------------------------------
    // ANDROID METHODS
    // ----------------------------------------------------------------------------

    @Override
    protected void onCreate(Bundle savedInstanceState) {
        Timber.d("onCreate()");
        SharedPreferences preferences = restorePreferences();
        mCardAppearance = CardAppearance.create(new ReviewerCustomFonts(this.getBaseContext()), preferences);
        super.onCreate(savedInstanceState);
        setContentView(getContentViewAttr(mPrefFullscreenReview));

        // Make ACTION_PROCESS_TEXT for in-app searching possible on > Android 4.0
        getDelegate().setHandleNativeActionModesEnabled(true);

        View mainView = findViewById(android.R.id.content);
        initNavigationDrawer(mainView);
    }

    protected int getContentViewAttr(int fullscreenMode) {
        return R.layout.reviewer;
    }

    @ Override
    public void onConfigurationChanged(Configuration config) {
        // called when screen rotated, etc, since recreating the Webview is too expensive
        super.onConfigurationChanged(config);
        refreshActionBar();
    }


    protected abstract void setTitle();


    // Finish initializing the activity after the collection has been correctly loaded
    @Override
    protected void onCollectionLoaded(Collection col) {
        super.onCollectionLoaded(col);
        mSched = col.getSched();
        mBaseUrl = Utils.getBaseUrl(col.getMedia().dir());

        registerExternalStorageListener();

        restoreCollectionPreferences();

        initLayout();

        setTitle();

        if (!mDisableClipboard) {
            clipboardSetText("");
        }

        // Load the template for the card
        try {
            mCardTemplate = Utils.convertStreamToString(getAssets().open("card_template.html"));
        } catch (IOException e) {
            e.printStackTrace();
        }

        // Initialize text-to-speech. This is an asynchronous operation.
        if (mSpeakText) {
            ReadText.initializeTts(this, new ReadTextListener());
        }

        // Initialize dictionary lookup feature
        Lookup.initialize(this);

        updateScreenCounts();
        supportInvalidateOptionsMenu();
    }

    // Saves deck each time Reviewer activity loses focus
    @Override
    protected void onPause() {
        super.onPause();
        Timber.d("onPause()");

        mTimeoutHandler.removeCallbacks(mShowAnswerTask);
        mTimeoutHandler.removeCallbacks(mShowQuestionTask);
        longClickHandler.removeCallbacks(longClickTestRunnable);
        longClickHandler.removeCallbacks(startLongClickAction);

        pauseTimer();
        mSoundPlayer.stopSounds();

        // Prevent loss of data in Cookies
        CompatHelper.getCompat().flushWebViewCookies();
    }


    @Override
    protected void onResume() {
        super.onResume();
        resumeTimer();
        // Set the context for the Sound manager
        mSoundPlayer.setContext(new WeakReference<Activity>(this));
        // Reset the activity title
        setTitle();
        updateScreenCounts();
        selectNavigationItem(-1);
    }


    @Override
    protected void onDestroy() {
        super.onDestroy();
        Timber.d("onDestroy()");
        if (mSpeakText) {
            ReadText.releaseTts();
        }
        if (mUnmountReceiver != null) {
            unregisterReceiver(mUnmountReceiver);
        }
        // WebView.destroy() should be called after the end of use
        // http://developer.android.com/reference/android/webkit/WebView.html#destroy()
        if (mCardFrame != null) {
            mCardFrame.removeAllViews();
        }
        destroyWebView(mCard); //OK to do without a lock
    }


    @Override
    public void onBackPressed() {
        if (isDrawerOpen()) {
            super.onBackPressed();
        } else {
            Timber.i("Back key pressed");
            closeReviewer(RESULT_DEFAULT, false);
        }
    }

    @Override
    public boolean onKeyDown(int keyCode, KeyEvent event) {
        if (processCardFunction(card -> processHardwareButtonScroll(keyCode, card))) {
            return true;
        }
        return super.onKeyDown(keyCode, event);
    }


    private boolean processHardwareButtonScroll(int keyCode, WebView card) {
        if (keyCode == KeyEvent.KEYCODE_PAGE_UP) {
            card.pageUp(false);
            if (mDoubleScrolling) {
                card.pageUp(false);
            }
            return true;
        }
        if (keyCode == KeyEvent.KEYCODE_PAGE_DOWN) {
            card.pageDown(false);
            if (mDoubleScrolling) {
                card.pageDown(false);
            }
            return true;
        }
        if (mScrollingButtons && keyCode == KeyEvent.KEYCODE_PICTSYMBOLS) {
            card.pageUp(false);
            if (mDoubleScrolling) {
                card.pageUp(false);
            }
            return true;
        }
        if (mScrollingButtons && keyCode == KeyEvent.KEYCODE_SWITCH_CHARSET) {
            card.pageDown(false);
            if (mDoubleScrolling) {
                card.pageDown(false);
            }
            return true;
        }
        return false;
    }


    @Override
    public boolean onKeyUp(int keyCode, KeyEvent event) {
        if (answerFieldIsFocused()) {
            return super.onKeyUp(keyCode, event);
        }
        if (!sDisplayAnswer) {
            if (keyCode == KeyEvent.KEYCODE_SPACE || keyCode == KeyEvent.KEYCODE_ENTER || keyCode == KeyEvent.KEYCODE_NUMPAD_ENTER) {
                displayCardAnswer();
                return true;
            }
        }
        return super.onKeyUp(keyCode, event);
    }


    protected boolean answerFieldIsFocused() {
        return mAnswerField != null && mAnswerField.isFocused();
    }


    @SuppressWarnings("deprecation") // Tracked separately as #5023 on github
    protected boolean clipboardHasText() {
        return mClipboard != null && mClipboard.hasText();
    }


    @SuppressWarnings("deprecation") // Tracked separately as #5023 on github
    private void clipboardSetText(CharSequence text) {
        if (mClipboard != null) {
            try {
                mClipboard.setText(text);
            } catch (Exception e) {
                // https://code.google.com/p/ankidroid/issues/detail?id=1746
                // https://code.google.com/p/ankidroid/issues/detail?id=1820
                // Some devices or external applications make the clipboard throw exceptions. If this happens, we
                // must disable it or AnkiDroid will crash if it tries to use it.
                Timber.e("Clipboard error. Disabling text selection setting.");
                mDisableClipboard = true;
            }
        }
    }


    /**
     * Returns the text stored in the clipboard or the empty string if the clipboard is empty or contains something that
     * cannot be convered to text.
     *
     * @return the text in clipboard or the empty string.
     */
    @SuppressWarnings("deprecation") // Tracked separately as #5023 on github
    private CharSequence clipboardGetText() {
        CharSequence text = mClipboard != null ? mClipboard.getText() : null;
        return text != null ? text : "";
    }


    @Override
    protected void onActivityResult(int requestCode, int resultCode, Intent data) {
        super.onActivityResult(requestCode, resultCode, data);

        if (resultCode == DeckPicker.RESULT_DB_ERROR) {
            closeReviewer(DeckPicker.RESULT_DB_ERROR, false);
        }

        if (resultCode == DeckPicker.RESULT_MEDIA_EJECTED) {
            finishNoStorageAvailable();
        }

        /* Reset the schedule and reload the latest card off the top of the stack if required.
           The card could have been rescheduled, the deck could have changed, or a change of
           note type could have lead to the card being deleted */
        if (data != null && data.hasExtra("reloadRequired")) {
            getCol().getSched().reset();
            CollectionTask.launchCollectionTask(CollectionTask.TASK_TYPE_ANSWER_CARD, mAnswerCardHandler(false),
                    new CollectionTask.TaskData(null, 0));
        }

        if (requestCode == EDIT_CURRENT_CARD) {
            if (resultCode == RESULT_OK) {
                // content of note was changed so update the note and current card
                Timber.i("AbstractFlashcardViewer:: Saving card...");
                CollectionTask.launchCollectionTask(CollectionTask.TASK_TYPE_UPDATE_NOTE, mUpdateCardHandler,
                        new CollectionTask.TaskData(sEditorCard, true));
            } else if (resultCode == RESULT_CANCELED && !(data!=null && data.hasExtra("reloadRequired"))) {
                // nothing was changed by the note editor so just redraw the card
                redrawCard();
            }
        } else if (requestCode == DECK_OPTIONS && resultCode == RESULT_OK) {
            getCol().getSched().reset();
            CollectionTask.launchCollectionTask(CollectionTask.TASK_TYPE_ANSWER_CARD, mAnswerCardHandler(false),
                    new CollectionTask.TaskData(null, 0));
        }
        if (!mDisableClipboard) {
            clipboardSetText("");
        }
    }


    // ----------------------------------------------------------------------------
    // CUSTOM METHODS
    // ----------------------------------------------------------------------------

    // Get the did of the parent deck (ignoring any subdecks)
    protected long getParentDid() {
        long deckID = getCol().getDecks().selected();
        return deckID;
    }

    private void redrawCard() {
        //#3654 We can call this from ActivityResult, which could mean that the card content hasn't yet been set
        //if the activity was destroyed. In this case, just wait until onCollectionLoaded callback succeeds.
        if (hasLoadedCardContent()) {
            fillFlashcard();
        } else {
            Timber.i("Skipping card redraw - card still initialising.");
        }
    }

    /** Whether the callback to onCollectionLoaded has loaded card content */
    private boolean hasLoadedCardContent() {
        return mCardContent != null;
    }


    public GestureDetectorCompat getGestureDetector() {
        return gestureDetector;
    }


    /**
     * Show/dismiss dialog when sd card is ejected/remounted (collection is saved by SdCardReceiver)
     */
    private void registerExternalStorageListener() {
        if (mUnmountReceiver == null) {
            mUnmountReceiver = new BroadcastReceiver() {
                @Override
                public void onReceive(Context context, Intent intent) {
                    if (intent.getAction().equals(SdCardReceiver.MEDIA_EJECT)) {
                        finishWithoutAnimation();
                    }
                }
            };
            IntentFilter iFilter = new IntentFilter();
            iFilter.addAction(SdCardReceiver.MEDIA_EJECT);
            registerReceiver(mUnmountReceiver, iFilter);
        }
    }


    private void pauseTimer() {
        if (mCurrentCard != null) {
            mCurrentCard.stopTimer();
        }
        // We also stop the UI timer so it doesn't trigger the tick listener while paused. Letting
        // it run would trigger the time limit condition (red, stopped timer) in the background.
        if (mCardTimer != null) {
            mCardTimer.stop();
        }
    }


    private void resumeTimer() {
        if (mCurrentCard != null) {
            // Resume the card timer first. It internally accounts for the time gap between
            // suspend and resume.
            mCurrentCard.resumeTimer();
            // Then update and resume the UI timer. Set the base time as if the timer had started
            // timeTaken() seconds ago.
            mCardTimer.setBase(SystemClock.elapsedRealtime() - mCurrentCard.timeTaken());
            // Don't start the timer if we have already reached the time limit or it will tick over
            if ((SystemClock.elapsedRealtime() - mCardTimer.getBase()) < mCurrentCard.timeLimit()) {
                mCardTimer.start();
            }
        }
    }


    protected void undo() {
        if (isUndoAvailable()) {
            CollectionTask.launchCollectionTask(CollectionTask.TASK_TYPE_UNDO, mAnswerCardHandler(false));
        }
    }


    private void finishNoStorageAvailable() {
        AbstractFlashcardViewer.this.setResult(DeckPicker.RESULT_MEDIA_EJECTED);
        finishWithoutAnimation();
    }


    protected boolean editCard() {
        if (mCurrentCard == null) {
            // This should never occurs. It means the review button was pressed while there is no more card in the reviewer.
            return true;
        }
        Intent editCard = new Intent(AbstractFlashcardViewer.this, NoteEditor.class);
        editCard.putExtra(NoteEditor.EXTRA_CALLER, NoteEditor.CALLER_REVIEWER);
        sEditorCard = mCurrentCard;
        startActivityForResultWithAnimation(editCard, EDIT_CURRENT_CARD, ActivityTransitionAnimation.LEFT);
        return true;
    }


    protected void generateQuestionSoundList() {
        mSoundPlayer.addSounds(mBaseUrl, mCurrentCard.qSimple(), Sound.SOUNDS_QUESTION);
    }


    protected void lookUpOrSelectText() {
        if (clipboardHasText()) {
            Timber.d("Clipboard has text = " + clipboardHasText());
            lookUp();
        } else {
            selectAndCopyText();
        }
    }


    private boolean lookUp() {
        mLookUpIcon.setVisibility(View.GONE);
        mIsSelecting = false;
        if (Lookup.lookUp(clipboardGetText().toString())) {
            clipboardSetText("");
        }
        return true;
    }


    private void showLookupButtonIfNeeded() {
        if (!mDisableClipboard && mClipboard != null) {
            if (clipboardGetText().length() != 0 && Lookup.isAvailable() && mLookUpIcon.getVisibility() != View.VISIBLE) {
                mLookUpIcon.setVisibility(View.VISIBLE);
                enableViewAnimation(mLookUpIcon, ViewAnimation.fade(ViewAnimation.FADE_IN, mFadeDuration, 0));
            } else if (mLookUpIcon.getVisibility() == View.VISIBLE) {
                mLookUpIcon.setVisibility(View.GONE);
                enableViewAnimation(mLookUpIcon, ViewAnimation.fade(ViewAnimation.FADE_OUT, mFadeDuration, 0));
            }
        }
    }


    private void hideLookupButton() {
        if (!mDisableClipboard && mLookUpIcon.getVisibility() != View.GONE) {
            mLookUpIcon.setVisibility(View.GONE);
            enableViewAnimation(mLookUpIcon, ViewAnimation.fade(ViewAnimation.FADE_OUT, mFadeDuration, 0));
            clipboardSetText("");
        }
    }


    protected void showDeleteNoteDialog() {
        Resources res = getResources();
        new MaterialDialog.Builder(this)
                .title(res.getString(R.string.delete_card_title))
                .iconAttr(R.attr.dialogErrorIcon)
                .content(String.format(res.getString(R.string.delete_note_message),
                        Utils.stripHTML(mCurrentCard.q(true))))
                .positiveText(res.getString(R.string.dialog_positive_delete))
                .negativeText(res.getString(R.string.dialog_cancel))
                .onPositive((dialog, which) -> {
                    Timber.i("AbstractFlashcardViewer:: OK button pressed to delete note %d", mCurrentCard.getNid());
                    mSoundPlayer.stopSounds();
                    dismiss(Collection.DismissType.DELETE_NOTE);
                })
                .build().show();
    }


    private int getRecommendedEase(boolean easy) {
        try {
            switch (getAnswerButtonCount()) {
                case 2:
                    return EASE_2;
                case 3:
                    return easy ? EASE_3 : EASE_2;
                case 4:
                    return easy ? EASE_4 : EASE_3;
                default:
                    return 0;
            }
        } catch (RuntimeException e) {
            AnkiDroidApp.sendExceptionReport(e, "AbstractReviewer-getRecommendedEase");
            closeReviewer(DeckPicker.RESULT_DB_ERROR, true);
            return 0;
        }
    }


    protected void answerCard(int ease) {
        if (mInAnswer) {
            return;
        }
        mIsSelecting = false;
        hideLookupButton();
        int buttonNumber = getCol().getSched().answerButtons(mCurrentCard);
        // Detect invalid ease for current card (e.g. by using keyboard shortcut or gesture).
        if (buttonNumber < ease) {
            return;
        }
        // Set the dots appearing below the toolbar
        switch (ease) {
            case EASE_1:
                mChosenAnswer.setText("\u2022");
                mChosenAnswer.setTextColor(ContextCompat.getColor(this, R.color.material_red_500));
                break;
            case EASE_2:
                mChosenAnswer.setText("\u2022\u2022");
                mChosenAnswer.setTextColor(ContextCompat.getColor(this, buttonNumber == Consts.BUTTON_FOUR ?
                        R.color.material_blue_grey_600:
                        R.color.material_green_500));
                break;
            case EASE_3:
                mChosenAnswer.setText("\u2022\u2022\u2022");
                mChosenAnswer.setTextColor(ContextCompat.getColor(this, buttonNumber == Consts.BUTTON_FOUR ?
                        R.color.material_green_500 :
                        R.color.material_light_blue_500));
                break;
            case EASE_4:
                mChosenAnswer.setText("\u2022\u2022\u2022\u2022");
                mChosenAnswer.setTextColor(ContextCompat.getColor(this, R.color.material_light_blue_500));
                break;
            default:
                Timber.w("Unknown easy type %s", ease);
                break;
        }

        // remove chosen answer hint after a while
        mTimerHandler.removeCallbacks(removeChosenAnswerText);
        mTimerHandler.postDelayed(removeChosenAnswerText, mShowChosenAnswerLength);
        mSoundPlayer.stopSounds();
        mCurrentEase = ease;

        CollectionTask.launchCollectionTask(CollectionTask.TASK_TYPE_ANSWER_CARD, mAnswerCardHandler(true),
                new CollectionTask.TaskData(mCurrentCard, mCurrentEase));
    }


    // Set the content view to the one provided and initialize accessors.
    @SuppressWarnings("deprecation") // Tracked separately as #5023 on github for clipboard
    protected void initLayout() {
        FrameLayout mCardContainer = (FrameLayout) findViewById(R.id.flashcard_frame);

        mTopBarLayout = (RelativeLayout) findViewById(R.id.top_bar);

        ImageView mark = mTopBarLayout.findViewById(R.id.mark_icon);
        ImageView flag = mTopBarLayout.findViewById(R.id.flag_icon);
        mCardMarker = new CardMarker(mark, flag);

        mCardFrame = (FrameLayout) findViewById(R.id.flashcard);
        mCardFrameParent = (ViewGroup) mCardFrame.getParent();
        mTouchLayer = (FrameLayout) findViewById(R.id.touch_layer);
        mTouchLayer.setOnTouchListener(mGestureListener);
        if (!mDisableClipboard) {
            mClipboard = (android.text.ClipboardManager) getSystemService(Context.CLIPBOARD_SERVICE);
        }
        mCardFrame.removeAllViews();

        // Initialize swipe
        mGestureDetectorImpl = mLinkOverridesTouchGesture ? new LinkDetectingGestureDetector() : new MyGestureDetector();
        gestureDetector = new GestureDetectorCompat(this, mGestureDetectorImpl);

        mEase1 = (TextView) findViewById(R.id.ease1);
        mEase1.setTypeface(TypefaceHelper.get(this, "Roboto-Medium"));
        mEase1Layout = (LinearLayout) findViewById(R.id.flashcard_layout_ease1);
        mEase1Layout.setOnClickListener(mSelectEaseHandler);

        mEase2 = (TextView) findViewById(R.id.ease2);
        mEase2.setTypeface(TypefaceHelper.get(this, "Roboto-Medium"));
        mEase2Layout = (LinearLayout) findViewById(R.id.flashcard_layout_ease2);
        mEase2Layout.setOnClickListener(mSelectEaseHandler);

        mEase3 = (TextView) findViewById(R.id.ease3);
        mEase3.setTypeface(TypefaceHelper.get(this, "Roboto-Medium"));
        mEase3Layout = (LinearLayout) findViewById(R.id.flashcard_layout_ease3);
        mEase3Layout.setOnClickListener(mSelectEaseHandler);

        mEase4 = (TextView) findViewById(R.id.ease4);
        mEase4.setTypeface(TypefaceHelper.get(this, "Roboto-Medium"));
        mEase4Layout = (LinearLayout) findViewById(R.id.flashcard_layout_ease4);
        mEase4Layout.setOnClickListener(mSelectEaseHandler);

        mNext1 = (TextView) findViewById(R.id.nextTime1);
        mNext2 = (TextView) findViewById(R.id.nextTime2);
        mNext3 = (TextView) findViewById(R.id.nextTime3);
        mNext4 = (TextView) findViewById(R.id.nextTime4);
        mNext1.setTypeface(TypefaceHelper.get(this, "Roboto-Regular"));
        mNext2.setTypeface(TypefaceHelper.get(this, "Roboto-Regular"));
        mNext3.setTypeface(TypefaceHelper.get(this, "Roboto-Regular"));
        mNext4.setTypeface(TypefaceHelper.get(this, "Roboto-Regular"));

        if (!mShowNextReviewTime) {
            mNext1.setVisibility(View.GONE);
            mNext2.setVisibility(View.GONE);
            mNext3.setVisibility(View.GONE);
            mNext4.setVisibility(View.GONE);
        }

        Button mFlipCard = (Button) findViewById(R.id.flip_card);
        mFlipCard.setTypeface(TypefaceHelper.get(this, "Roboto-Medium"));
        mFlipCardLayout = (LinearLayout) findViewById(R.id.flashcard_layout_flip);
        mFlipCardLayout.setOnClickListener(mFlipCardListener);

        if (!mButtonHeightSet && mRelativeButtonSize != 100) {
            ViewGroup.LayoutParams params = mFlipCardLayout.getLayoutParams();
            params.height = params.height * mRelativeButtonSize / 100;
            params = mEase1Layout.getLayoutParams();
            params.height = params.height * mRelativeButtonSize / 100;
            params = mEase2Layout.getLayoutParams();
            params.height = params.height * mRelativeButtonSize / 100;
            params = mEase3Layout.getLayoutParams();
            params.height = params.height * mRelativeButtonSize / 100;
            params = mEase4Layout.getLayoutParams();
            params.height = params.height * mRelativeButtonSize / 100;
            mButtonHeightSet = true;
        }

        mTextBarNew = (TextView) findViewById(R.id.new_number);
        mTextBarLearn = (TextView) findViewById(R.id.learn_number);
        mTextBarReview = (TextView) findViewById(R.id.review_number);

        if (!mShowRemainingCardCount) {
            mTextBarNew.setVisibility(View.GONE);
            mTextBarLearn.setVisibility(View.GONE);
            mTextBarReview.setVisibility(View.GONE);
        }

        mCardTimer = (Chronometer) findViewById(R.id.card_time);

        mChosenAnswer = (TextView) findViewById(R.id.choosen_answer);

        mAnswerField = (EditText) findViewById(R.id.answer_field);

        mLookUpIcon = findViewById(R.id.lookup_button);
        mLookUpIcon.setVisibility(View.GONE);
        mLookUpIcon.setOnClickListener(new OnClickListener() {

            @Override
            public void onClick(View arg0) {
                Timber.i("AbstractFlashcardViewer:: Lookup button pressed");
                if (clipboardHasText()) {
                    lookUp();
                }
            }

        });
        initControls();

        // Position answer buttons
        String answerButtonsPosition = AnkiDroidApp.getSharedPrefs(this).getString(
                getString(R.string.answer_buttons_position_preference),
                "bottom"
        );
        LinearLayout answerArea = (LinearLayout) findViewById(R.id.bottom_area_layout);
        RelativeLayout.LayoutParams answerAreaParams = (RelativeLayout.LayoutParams) answerArea.getLayoutParams();
        RelativeLayout.LayoutParams cardContainerParams = (RelativeLayout.LayoutParams) mCardContainer.getLayoutParams();

        switch (answerButtonsPosition) {
            case "top":
                cardContainerParams.addRule(RelativeLayout.BELOW, R.id.bottom_area_layout);
                answerAreaParams.addRule(RelativeLayout.BELOW, R.id.mic_tool_bar_layer);
                answerArea.removeView(mAnswerField);
                answerArea.addView(mAnswerField, 1);
                break;
            case "bottom":
                cardContainerParams.addRule(RelativeLayout.ABOVE, R.id.bottom_area_layout);
                cardContainerParams.addRule(RelativeLayout.BELOW, R.id.mic_tool_bar_layer);
                answerAreaParams.addRule(RelativeLayout.ALIGN_PARENT_BOTTOM);
                break;
            default:
                Timber.w("Unknown answerButtonsPosition: %s", answerButtonsPosition);
                break;
        }
        answerArea.setLayoutParams(answerAreaParams);
        mCardContainer.setLayoutParams(cardContainerParams);
    }


    @SuppressLint("SetJavaScriptEnabled") // they request we review carefully because of XSS security, we have
    private WebView createWebView() {
        WebView webView = new MyWebView(this);
        webView.setScrollBarStyle(View.SCROLLBARS_OUTSIDE_OVERLAY);
        webView.getSettings().setDisplayZoomControls(false);
        webView.getSettings().setBuiltInZoomControls(true);
        webView.getSettings().setSupportZoom(true);
        // Start at the most zoomed-out level
        webView.getSettings().setLoadWithOverviewMode(true);
        webView.getSettings().setJavaScriptEnabled(true);
        webView.setWebChromeClient(new AnkiDroidWebChromeClient());
        // Problems with focus and input tags is the reason we keep the old type answer mechanism for old Androids.
        webView.setFocusableInTouchMode(mUseInputTag);
        webView.setScrollbarFadingEnabled(true);
        Timber.d("Focusable = %s, Focusable in touch mode = %s", webView.isFocusable(), webView.isFocusableInTouchMode());

        webView.setWebViewClient(new CardViewerWebClient());
        // Set transparent color to prevent flashing white when night mode enabled
        webView.setBackgroundColor(Color.argb(1, 0, 0, 0));

        // Javascript interface for calling AnkiDroid functions in webview, see card.js
        webView.addJavascriptInterface(new JavaScriptFunction(), "AnkiDroidJS");
        return webView;
    }

    /** If a card is displaying the question, flip it, otherwise answer it */
    private void flipOrAnswerCard(int cardOrdinal) {
        if (!sDisplayAnswer) {
            displayCardAnswer();
            return;
        }
        answerCard(cardOrdinal);
    }

    private boolean webViewRendererLastCrashedOnCard(long cardId) {
        return lastCrashingCardId != null && lastCrashingCardId == cardId;
    }


    private boolean canRecoverFromWebViewRendererCrash() {
        // DEFECT
        // If we don't have a card to render, we're in a bad state. The class doesn't currently track state
        // well enough to be able to know exactly where we are in the initialisation pipeline.
        // so it's best to mark the crash as non-recoverable.
        // We should fix this, but it's very unlikely that we'll ever get here. Logs will tell

        // Revisit webViewCrashedOnCard() if changing this. Logic currently assumes we have a card.
        return mCurrentCard != null;
    }

    //#5780 - Users could OOM the WebView Renderer. This triggers the same symptoms
    @VisibleForTesting()
    @SuppressWarnings("unused")
    public void crashWebViewRenderer() {
        loadUrlInViewer("chrome://crash");
    }


    /** Used to set the "javascript:" URIs for IPC */
    private void loadUrlInViewer(final String url) {
        processCardAction(card -> card.loadUrl(url));
    }

    private <T extends View> T inflateNewView(@IdRes int id) {
        int layoutId = getContentViewAttr(mPrefFullscreenReview);
        ViewGroup content = (ViewGroup) LayoutInflater.from(AbstractFlashcardViewer.this).inflate(layoutId, null, false);
        T ret = content.findViewById(id);
        ((ViewGroup) ret.getParent()).removeView(ret); //detach the view from its parent
        content.removeAllViews();
        return ret;
    }

    private void destroyWebView(WebView webView) {
        try {
            if (webView != null) {
                webView.stopLoading();
                webView.setWebChromeClient(null);
                webView.setWebViewClient(null);
                webView.destroy();
            }
        } catch (NullPointerException npe) {
            Timber.e(npe, "WebView became null on destruction");
        }
    }

    protected boolean shouldShowNextReviewTime() {
        return mShowNextReviewTime;
    }

    protected void displayAnswerBottomBar() {
        // hide flipcard button
        mFlipCardLayout.setVisibility(View.GONE);
    }


    protected void hideEaseButtons() {
        mEase1Layout.setVisibility(View.GONE);
        mEase2Layout.setVisibility(View.GONE);
        mEase3Layout.setVisibility(View.GONE);
        mEase4Layout.setVisibility(View.GONE);
        mFlipCardLayout.setVisibility(View.VISIBLE);
        focusAnswerCompletionField();
    }

    /**
     * Focuses the appropriate field for an answer
     * And allows keyboard shortcuts to go to the default handlers.
     * */
    private void focusAnswerCompletionField() {
        // This does not handle mUseInputTag (the WebView contains an input field with a typable answer).
        // In this case, the user can use touch to focus the field if necessary.
        if (typeAnswer()) {
            mAnswerField.requestFocus();
        } else {
            mFlipCardLayout.requestFocus();
        }
    }


    private void switchTopBarVisibility(int visible) {
        if (mShowTimer) {
            mCardTimer.setVisibility(visible);
        }
        if (mShowRemainingCardCount) {
            mTextBarNew.setVisibility(visible);
            mTextBarLearn.setVisibility(visible);
            mTextBarReview.setVisibility(visible);
        }
        mChosenAnswer.setVisibility(visible);
    }


    protected void initControls() {
        mCardFrame.setVisibility(View.VISIBLE);
        if (mShowRemainingCardCount) {
            mTextBarNew.setVisibility(View.VISIBLE);
            mTextBarLearn.setVisibility(View.VISIBLE);
            mTextBarReview.setVisibility(View.VISIBLE);
        }
        mChosenAnswer.setVisibility(View.VISIBLE);
        mFlipCardLayout.setVisibility(View.VISIBLE);

        mAnswerField.setVisibility(typeAnswer() ? View.VISIBLE : View.GONE);
        mAnswerField.setOnEditorActionListener(new EditText.OnEditorActionListener() {
            @Override
            public boolean onEditorAction(TextView v, int actionId, KeyEvent event) {
                if (actionId == EditorInfo.IME_ACTION_DONE) {
                    displayCardAnswer();
                    return true;
                }
                return false;
            }
        });
        mAnswerField.setOnKeyListener(new View.OnKeyListener() {
            @Override
            public boolean onKey(View v, int keyCode, KeyEvent event) {
                if (event.getAction() == KeyEvent.ACTION_UP &&
                        (keyCode == KeyEvent.KEYCODE_ENTER || keyCode == KeyEvent.KEYCODE_NUMPAD_ENTER)) {
                    displayCardAnswer();
                    return true;
                }
                return false;
            }
        });
    }


    protected SharedPreferences restorePreferences() {
        SharedPreferences preferences = AnkiDroidApp.getSharedPrefs(getBaseContext());

        mPrefHideDueCount = preferences.getBoolean("hideDueCount", false);
        mPrefShowETA = preferences.getBoolean("showETA", true);
        mUseInputTag = preferences.getBoolean("useInputTag", false);
        // On newer Androids, ignore this setting, which should be hidden in the prefs anyway.
        mDisableClipboard = "0".equals(preferences.getString("dictionary", "0"));
        // mDeckFilename = preferences.getString("deckFilename", "");
        mPrefFullscreenReview = Integer.parseInt(preferences.getString("fullscreenMode", "0"));
        mRelativeButtonSize = preferences.getInt("answerButtonSize", 100);
        mSpeakText = preferences.getBoolean("tts", false);
        mPrefUseTimer = preferences.getBoolean("timeoutAnswer", false);
        mPrefWaitAnswerSecond = preferences.getInt("timeoutAnswerSeconds", 20);
        mPrefWaitQuestionSecond = preferences.getInt("timeoutQuestionSeconds", 60);
        mScrollingButtons = preferences.getBoolean("scrolling_buttons", false);
        mDoubleScrolling = preferences.getBoolean("double_scrolling", false);
        mPrefShowTopbar = preferences.getBoolean("showTopbar", true);

        mGesturesEnabled = AnkiDroidApp.initiateGestures(preferences);
        mLinkOverridesTouchGesture = preferences.getBoolean("linkOverridesTouchGesture", false);
        if (mGesturesEnabled) {
            mGestureSwipeUp = Integer.parseInt(preferences.getString("gestureSwipeUp", "9"));
            mGestureSwipeDown = Integer.parseInt(preferences.getString("gestureSwipeDown", "0"));
            mGestureSwipeLeft = Integer.parseInt(preferences.getString("gestureSwipeLeft", "8"));
            mGestureSwipeRight = Integer.parseInt(preferences.getString("gestureSwipeRight", "17"));
            mGestureDoubleTap = Integer.parseInt(preferences.getString("gestureDoubleTap", "7"));
            mGestureTapLeft = Integer.parseInt(preferences.getString("gestureTapLeft", "3"));
            mGestureTapRight = Integer.parseInt(preferences.getString("gestureTapRight", "6"));
            mGestureTapTop = Integer.parseInt(preferences.getString("gestureTapTop", "12"));
            mGestureTapBottom = Integer.parseInt(preferences.getString("gestureTapBottom", "2"));
            mGestureLongclick = Integer.parseInt(preferences.getString("gestureLongclick", "11"));
        }

        if (preferences.getBoolean("keepScreenOn", false)) {
            this.getWindow().addFlags(WindowManager.LayoutParams.FLAG_KEEP_SCREEN_ON);
        }

        return preferences;
    }


    private void restoreCollectionPreferences() {

        // These are preferences we pull out of the collection instead of SharedPreferences
        try {
            mShowNextReviewTime = getCol().getConf().getBoolean("estTimes");
            mShowRemainingCardCount = getCol().getConf().getBoolean("dueCounts");

            // Dynamic don't have review options; attempt to get deck-specific auto-advance options
            // but be prepared to go with all default if it's a dynamic deck
            JSONObject revOptions = new JSONObject();
            long selectedDid = getCol().getDecks().selected();
            if (!getCol().getDecks().isDyn(selectedDid)) {
                revOptions = getCol().getDecks().confForDid(selectedDid).getJSONObject("rev");
            }

            mOptUseGeneralTimerSettings = revOptions.optBoolean("useGeneralTimeoutSettings", true);
            mOptUseTimer = revOptions.optBoolean("timeoutAnswer", false);
            mOptWaitAnswerSecond = revOptions.optInt("timeoutAnswerSeconds", 20);
            mOptWaitQuestionSecond = revOptions.optInt("timeoutQuestionSeconds", 60);
        } catch (JSONException e) {
            Timber.e(e, "Unable to restoreCollectionPreferences");
            throw new RuntimeException(e);
        } catch (NullPointerException npe) {
            // NPE on collection only happens if the Collection is broken, follow AnkiActivity example
            Intent deckPicker = new Intent(this, DeckPicker.class);
            deckPicker.putExtra("collectionLoadError", true); // don't currently do anything with this
            deckPicker.addFlags(Intent.FLAG_ACTIVITY_CLEAR_TOP | Intent.FLAG_ACTIVITY_NEW_TASK);
            startActivityWithAnimation(deckPicker, ActivityTransitionAnimation.LEFT);
        }
    }


    private void setInterface() {
        if (mCurrentCard == null) {
            return;
        }
        recreateWebView();
    }

    private void recreateWebView() {
        if (mCard == null) {
            mCard = createWebView();
            WebViewDebugging.initializeDebugging(AnkiDroidApp.getSharedPrefs(this));
            mCardFrame.addView(mCard);
            mGestureDetectorImpl.onWebViewCreated(mCard);
        }
        if (mCard.getVisibility() != View.VISIBLE) {
            mCard.setVisibility(View.VISIBLE);
        }
    }


    private void updateForNewCard() {
        updateScreenCounts();

        // Clean answer field
        if (typeAnswer()) {
            mAnswerField.setText("");
        }

        if (mPrefWhiteboard && mWhiteboard != null) {
            mWhiteboard.clear();
        }
    }


    protected void updateScreenCounts() {
        if (mCurrentCard == null) return;
        ActionBar actionBar = getSupportActionBar();
        int[] counts = mSched.counts(mCurrentCard);

        if (actionBar != null) {
            String title = Decks.basename(getCol().getDecks().get(mCurrentCard.getDid()).getString("name"));
            actionBar.setTitle(title);
            if (mPrefShowETA) {
                eta = mSched.eta(counts, false);
                actionBar.setSubtitle(Utils.remainingTime(AnkiDroidApp.getInstance(), eta * 60));
            }
        }

        if (!mPrefShowTopbar) {
            mTopBarLayout.setVisibility(View.GONE);
        }

        newCount = new SpannableString(String.valueOf(counts[0]));
        lrnCount = new SpannableString(String.valueOf(counts[1]));
        revCount = new SpannableString(String.valueOf(counts[2]));
        if (mPrefHideDueCount) {
            revCount = new SpannableString("???");
        }

        switch (mSched.countIdx(mCurrentCard)) {
            case Consts.CARD_TYPE_NEW:
                newCount.setSpan(new UnderlineSpan(), 0, newCount.length(), 0);
                break;
            case Consts.CARD_TYPE_LRN:
                lrnCount.setSpan(new UnderlineSpan(), 0, lrnCount.length(), 0);
                break;
            case Consts.CARD_TYPE_REV:
                revCount.setSpan(new UnderlineSpan(), 0, revCount.length(), 0);
                break;
            default:
                Timber.w("Unknown card type %s", mSched.countIdx(mCurrentCard));
                break;
        }

        mTextBarNew.setText(newCount);
        mTextBarLearn.setText(lrnCount);
        mTextBarReview.setText(revCount);
    }

    /*
     * Handler for the delay in auto showing question and/or answer One toggle for both question and answer, could set
     * longer delay for auto next question
     */
    protected Handler mTimeoutHandler = new Handler();

    protected Runnable mShowQuestionTask = new Runnable() {
        @Override
        public void run() {
            // Assume hitting the "Again" button when auto next question
            if (mEase1Layout.isEnabled() && mEase1Layout.getVisibility() == View.VISIBLE) {
                mEase1Layout.performClick();
            }
        }
    };

    protected Runnable mShowAnswerTask = new Runnable() {
        @Override
        public void run() {
            if (mFlipCardLayout.isEnabled() && mFlipCardLayout.getVisibility() == View.VISIBLE) {
                mFlipCardLayout.performClick();
            }
        }
    };

    class ReadTextListener implements ReadText.ReadTextListener {
        public void onDone() {
            if(!mUseTimer) {
                return;
            }
            if (ReadText.getmQuestionAnswer() == Sound.SOUNDS_QUESTION) {
                long delay = mWaitAnswerSecond * 1000;
                if (delay > 0) {
                    mTimeoutHandler.postDelayed(mShowAnswerTask, delay);
                }
            } else if (ReadText.getmQuestionAnswer() == Sound.SOUNDS_ANSWER) {
                long delay = mWaitQuestionSecond * 1000;
                if (delay > 0) {
                    mTimeoutHandler.postDelayed(mShowQuestionTask, delay);
                }
            }
        }
    }

    protected void initTimer() {
        final TypedValue typedValue = new TypedValue();
        mShowTimer = mCurrentCard.showTimer();
        if (mShowTimer && mCardTimer.getVisibility() == View.INVISIBLE) {
            mCardTimer.setVisibility(View.VISIBLE);
        } else if (!mShowTimer && mCardTimer.getVisibility() != View.INVISIBLE) {
            mCardTimer.setVisibility(View.INVISIBLE);
        }
        // Set normal timer color
        getTheme().resolveAttribute(android.R.attr.textColor, typedValue, true);
        mCardTimer.setTextColor(typedValue.data);

        mCardTimer.setBase(SystemClock.elapsedRealtime());
        mCardTimer.start();

        // Stop and highlight the timer if it reaches the time limit.
        getTheme().resolveAttribute(R.attr.maxTimerColor, typedValue, true);
        final int limit = mCurrentCard.timeLimit();
        mCardTimer.setOnChronometerTickListener(new Chronometer.OnChronometerTickListener() {
            @Override
            public void onChronometerTick(Chronometer chronometer) {
                long elapsed = SystemClock.elapsedRealtime() - chronometer.getBase();
                if (elapsed >= limit) {
                    chronometer.setTextColor(typedValue.data);
                    chronometer.stop();
                }
            }
        });
    }


    protected void displayCardQuestion() {
        Timber.d("displayCardQuestion()");
        sDisplayAnswer = false;

        setInterface();

        String question;
        String displayString = "";
        if (mCurrentCard.isEmpty()) {
            displayString = getResources().getString(R.string.empty_card_warning);
        } else {
            question = mCurrentCard.q();
            question = getCol().getMedia().escapeImages(question);
            question = typeAnsQuestionFilter(question);

            Timber.v("question: '%s'", question);
            // Show text entry based on if the user wants to write the answer
            if (typeAnswer()) {
                mAnswerField.setVisibility(View.VISIBLE);
            } else {
                mAnswerField.setVisibility(View.GONE);
            }

            displayString = CardAppearance.enrichWithQADiv(question, false);

            //if (mSpeakText) {
            // ReadText.setLanguageInformation(Model.getModel(DeckManager.getMainDeck(),
            // mCurrentCard.getCardModelId(), false).getId(), mCurrentCard.getCardModelId());
            //}
        }

        updateCard(displayString);
        hideEaseButtons();

        // Check if it should use the general 'Timeout settings' or the ones specific to this deck
        if (mOptUseGeneralTimerSettings) {
            mUseTimer = mPrefUseTimer;
            mWaitAnswerSecond = mPrefWaitAnswerSecond;
            mWaitQuestionSecond = mPrefWaitQuestionSecond;
        } else {
            mUseTimer = mOptUseTimer;
            mWaitAnswerSecond = mOptWaitAnswerSecond;
            mWaitQuestionSecond = mOptWaitQuestionSecond;
        }

        // If the user wants to show the answer automatically
        if (mUseTimer) {
            long delay = mWaitAnswerSecond * 1000 + mUseTimerDynamicMS;
            if (delay > 0) {
                mTimeoutHandler.removeCallbacks(mShowAnswerTask);
                if (!mSpeakText) {
                    mTimeoutHandler.postDelayed(mShowAnswerTask, delay);
                }
            }
        }

        Timber.i("AbstractFlashcardViewer:: Question successfully shown for card id %d", mCurrentCard.getId());
    }


    /**
     * Clean up the correct answer text, so it can be used for the comparison with the typed text
     *
     * @param answer The content of the field the text typed by the user is compared to.
     * @return The correct answer text, with actual HTML and media references removed, and HTML entities unescaped.
     */
    protected String cleanCorrectAnswer(String answer) {
        return TypedAnswer.cleanCorrectAnswer(answer);
    }


    /**
     * Clean up the typed answer text, so it can be used for the comparison with the correct answer
     *
     * @param answer The answer text typed by the user.
     * @return The typed answer text, cleaned up.
     */
    protected String cleanTypedAnswer(String answer) {
        if (answer == null || "".equals(answer)) {
            return "";
        }
        return Utils.nfcNormalized(answer.trim());
    }


    protected void displayCardAnswer() {
        Timber.d("displayCardAnswer()");

        // prevent answering (by e.g. gestures) before card is loaded
        if (mCurrentCard == null) {
            return;
        }

        // Explicitly hide the soft keyboard. It *should* be hiding itself automatically,
        // but sometimes failed to do so (e.g. if an OnKeyListener is attached).
        if (typeAnswer()) {
            InputMethodManager inputMethodManager = (InputMethodManager) getSystemService(Context.INPUT_METHOD_SERVICE);
            inputMethodManager.hideSoftInputFromWindow(mAnswerField.getWindowToken(), 0);
        }

        sDisplayAnswer = true;

        String answer = mCurrentCard.a();

        mSoundPlayer.stopSounds();
        answer = getCol().getMedia().escapeImages(answer);

        mAnswerField.setVisibility(View.GONE);
        // Clean up the user answer and the correct answer
        String userAnswer;
        if (mUseInputTag) {
            userAnswer = cleanTypedAnswer(mTypeInput);
        } else {
            userAnswer = cleanTypedAnswer(mAnswerField.getText().toString());
        }
        String correctAnswer = cleanCorrectAnswer(mTypeCorrect);
        Timber.d("correct answer = %s", correctAnswer);
        Timber.d("user answer = %s", userAnswer);

        answer = typeAnsAnswerFilter(answer, userAnswer, correctAnswer);

        mIsSelecting = false;
        updateCard(CardAppearance.enrichWithQADiv(answer, true));
        displayAnswerBottomBar();
        // If the user wants to show the next question automatically
        if (mUseTimer) {
            long delay = mWaitQuestionSecond * 1000 + mUseTimerDynamicMS;
            if (delay > 0) {
                mTimeoutHandler.removeCallbacks(mShowQuestionTask);
                if (!mSpeakText) {
                    mTimeoutHandler.postDelayed(mShowQuestionTask, delay);
                }
            }
        }
    }


    /** Scroll the currently shown flashcard vertically
     *
     * @param dy amount to be scrolled
     */
    public void scrollCurrentCardBy(int dy) {
        processCardAction(card -> {
            if (dy != 0 && card.canScrollVertically(dy)) {
                card.scrollBy(0, dy);
            }
        });
    }


    /** Tap onto the currently shown flashcard at position x and y
     *
     * @param x horizontal position of the event
     * @param y vertical position of the event
     */
    public void tapOnCurrentCard(int x, int y) {
        // assemble suitable ACTION_DOWN and ACTION_UP events and forward them to the card's handler
        MotionEvent eDown = MotionEvent.obtain(SystemClock.uptimeMillis(),
                SystemClock.uptimeMillis(), MotionEvent.ACTION_DOWN, x, y,
                1, 1, 0, 1, 1, 0, 0);
        processCardAction(card -> card.dispatchTouchEvent(eDown));

        MotionEvent eUp = MotionEvent.obtain(eDown.getDownTime(),
                SystemClock.uptimeMillis(), MotionEvent.ACTION_UP, x, y,
                1, 1, 0, 1, 1, 0, 0);
        processCardAction(card -> card.dispatchTouchEvent(eUp));

    }


    /**
     * getAnswerFormat returns the answer part of this card's template as entered by user, without any parsing
     */
    public String getAnswerFormat() {
        JSONObject model = mCurrentCard.model();
        JSONObject template;
        if (model.getInt("type") == Consts.MODEL_STD) {
            template = model.getJSONArray("tmpls").getJSONObject(mCurrentCard.getOrd());
        } else {
            template = model.getJSONArray("tmpls").getJSONObject(0);
        }

        return template.getString("afmt");
    }

    private void addAnswerSounds(String answer) {
        // don't add answer sounds multiple times, such as when reshowing card after exiting editor
        // additionally, this condition reduces computation time
        if (!mAnswerSoundsAdded) {
            String answerSoundSource = removeFrontSideAudio(answer);
            mSoundPlayer.addSounds(mBaseUrl, answerSoundSource, Sound.SOUNDS_ANSWER);
            mAnswerSoundsAdded = true;
        }
    }

    protected boolean isInNightMode() {
        return mCardAppearance.isNightMode();
    }


    private void updateCard(final String newContent) {
        Timber.d("updateCard()");

        mUseTimerDynamicMS = 0;

        // Add CSS for font color and font size
        if (mCurrentCard == null) {
            processCardAction(card -> card.getSettings().setDefaultFontSize(calculateDynamicFontSize(newContent)));
        }

        if (sDisplayAnswer) {
            addAnswerSounds(newContent);
        } else {
            // reset sounds each time first side of card is displayed, which may happen repeatedly without ever
            // leaving the card (such as when edited)
            mSoundPlayer.resetSounds();
            mAnswerSoundsAdded = false;
            mSoundPlayer.addSounds(mBaseUrl, newContent, Sound.SOUNDS_QUESTION);
            if (mUseTimer && !mAnswerSoundsAdded && getConfigForCurrentCard().optBoolean("autoplay", false)) {
                addAnswerSounds(mCurrentCard.a());
            }
        }

        String content = Sound.expandSounds(mBaseUrl, newContent);

        content = CardAppearance.fixBoldStyle(content);

        Timber.v("content card = \n %s", content);

        String style = mCardAppearance.getStyle();
        Timber.v("::style:: / %s", style);

        // CSS class for card-specific styling
        String cardClass = mCardAppearance.getCardClass(mCurrentCard.getOrd() + 1, Themes.getCurrentTheme(this));
        if (Template.textContainsMathjax(content)) {
            cardClass += " mathjax-needs-to-render";
        }

        if (isInNightMode()) {
            if (!mCardAppearance.hasUserDefinedNightMode(mCurrentCard)) {
                content = HtmlColors.invertColors(content);
            }
        }


        content = CardAppearance.convertSmpToHtmlEntity(content);
        mCardContent = new SpannedString(mCardTemplate.replace("::content::", content)
                .replace("::style::", style).replace("::class::", cardClass));
        Timber.d("base url = %s", mBaseUrl);

        if (AnkiDroidApp.getSharedPrefs(this).getBoolean("html_javascript_debugging", false)) {
            try {
                try (FileOutputStream f = new FileOutputStream(new File(CollectionHelper.getCurrentAnkiDroidDirectory(this),
                        "card.html"))) {
                    f.write(mCardContent.toString().getBytes());
                }
            } catch (IOException e) {
                Timber.d(e, "failed to save card");
            }
        }
        fillFlashcard();

        if (!mConfigurationChanged) {
            playSounds(false); // Play sounds if appropriate
        }
    }

    /**
     * Plays sounds (or TTS, if configured) for currently shown side of card.
     *
     * @param doAudioReplay indicates an anki desktop-like replay call is desired, whose behavior is identical to
     *            pressing the keyboard shortcut R on the desktop
     */
    protected void playSounds(boolean doAudioReplay) {
        boolean replayQuestion = getConfigForCurrentCard().optBoolean("replayq", true);

        if (getConfigForCurrentCard().optBoolean("autoplay", false) || doAudioReplay) {
            // Use TTS if TTS preference enabled and no other sound source
            boolean useTTS = mSpeakText &&
                    !(sDisplayAnswer && mSoundPlayer.hasAnswer()) && !(!sDisplayAnswer && mSoundPlayer.hasQuestion());
            // We need to play the sounds from the proper side of the card
            if (!useTTS) { // Text to speech not in effect here
                if (doAudioReplay && replayQuestion && sDisplayAnswer) {
                    // only when all of the above are true will question be played with answer, to match desktop
                    mSoundPlayer.playSounds(Sound.SOUNDS_QUESTION_AND_ANSWER);
                } else if (sDisplayAnswer) {
                    mSoundPlayer.playSounds(Sound.SOUNDS_ANSWER);
                    if (mUseTimer) {
                        mUseTimerDynamicMS = mSoundPlayer.getSoundsLength(Sound.SOUNDS_ANSWER);
                    }
                } else { // question is displayed
                    mSoundPlayer.playSounds(Sound.SOUNDS_QUESTION);
                    // If the user wants to show the answer automatically
                    if (mUseTimer) {
                        mUseTimerDynamicMS = mSoundPlayer.getSoundsLength(Sound.SOUNDS_QUESTION_AND_ANSWER);
                    }
                }
            } else { // Text to speech is in effect here
                // If the question is displayed or if the question should be replayed, read the question
                if (mTtsInitialized) {
                    if (!sDisplayAnswer || doAudioReplay && replayQuestion) {
                        readCardText(mCurrentCard, Sound.SOUNDS_QUESTION);
                    }
                    if (sDisplayAnswer) {
                        readCardText(mCurrentCard, Sound.SOUNDS_ANSWER);
                    }
                } else {
                    mReplayOnTtsInit = true;
                }
            }
        }
    }

    /**
     * Reads the text (using TTS) for the given side of a card.
     *
     * @param card     The card to play TTS for
     * @param cardSide The side of the current card to play TTS for
     */
    private void readCardText(final Card card, final int cardSide) {
        final String cardSideContent;
        if (Sound.SOUNDS_QUESTION == cardSide) {
            cardSideContent = card.q(true);
        } else if (Sound.SOUNDS_ANSWER == cardSide) {
            cardSideContent = card.getPureAnswer();
        } else {
            Timber.w("Unrecognised cardSide");
            return;
        }
        String clozeReplacement = this.getString(R.string.reviewer_tts_cloze_spoken_replacement);
        ReadText.readCardSide(cardSide, cardSideContent, getDeckIdForCard(card), card.getOrd(), clozeReplacement);
    }

    /**
     * Shows the dialogue for selecting TTS for the current card and cardside.
     */
    protected void showSelectTtsDialogue() {
        if (mTtsInitialized) {
            if (!sDisplayAnswer) {
                ReadText.selectTts(getTextForTts(mCurrentCard.q(true)), getDeckIdForCard(mCurrentCard), mCurrentCard.getOrd(),
                        Sound.SOUNDS_QUESTION);
            } else {
                ReadText.selectTts(getTextForTts(mCurrentCard.getPureAnswer()), getDeckIdForCard(mCurrentCard),
                        mCurrentCard.getOrd(), Sound.SOUNDS_ANSWER);
            }
        }
    }


    private String getTextForTts(String text) {
        String clozeReplacement = this.getString(R.string.reviewer_tts_cloze_spoken_replacement);
        String clozeReplaced = text.replace(Template.CLOZE_DELETION_REPLACEMENT, clozeReplacement);
        return Utils.stripHTML(clozeReplaced);
    }


    /**
     * Returns the configuration for the current {@link Card}.
     *
     * @return The configuration for the current {@link Card}
     */
    private JSONObject getConfigForCurrentCard() {
        return getCol().getDecks().confForDid(getDeckIdForCard(mCurrentCard));
    }


    /**
     * Returns the deck ID of the given {@link Card}.
     *
     * @param card The {@link Card} to get the deck ID
     * @return The deck ID of the {@link Card}
     */
    private static long getDeckIdForCard(final Card card) {
        // Try to get the configuration by the original deck ID (available in case of a cram deck),
        // else use the direct deck ID (in case of a 'normal' deck.
        return card.getODid() == 0 ? card.getDid() : card.getODid();
    }


    public void fillFlashcard() {
        Timber.d("fillFlashcard()");
        Timber.d("base url = %s", mBaseUrl);
        if (mCardContent == null) {
            Timber.w("fillFlashCard() called with no card content");
            return;
        }
        final String cardContent = mCardContent.toString();
        processCardAction(card -> loadContentIntoCard(card, cardContent));
        mGestureDetectorImpl.onFillFlashcard();
        if (mShowTimer && mCardTimer.getVisibility() == View.INVISIBLE) {
            switchTopBarVisibility(View.VISIBLE);
        }
        if (!sDisplayAnswer) {
            updateForNewCard();
        }
    }


    private void loadContentIntoCard(WebView card, String content) {
        if (card != null) {
            CompatHelper.getCompat().setHTML5MediaAutoPlay(card.getSettings(), getConfigForCurrentCard().optBoolean("autoplay"));
            card.loadDataWithBaseURL(mBaseUrl + "__viewer__.html", content, "text/html", "utf-8", null);
        }
    }


    public static Card getEditorCard() {
        return sEditorCard;
    }


    /**
     * @return true if the AnkiDroid preference for writing answer is true and if the Anki Deck CardLayout specifies a
     *         field to query
     */
    private boolean typeAnswer() {
        return !mUseInputTag && null != mTypeCorrect;
    }


    private void unblockControls() {
        mControlBlocked = ControlBlock.UNBLOCKED;
        mCardFrame.setEnabled(true);
        mFlipCardLayout.setEnabled(true);

        switch (mCurrentEase) {
            case EASE_1:
                mEase1Layout.setClickable(true);
                mEase2Layout.setEnabled(true);
                mEase3Layout.setEnabled(true);
                mEase4Layout.setEnabled(true);
                break;

            case EASE_2:
                mEase1Layout.setEnabled(true);
                mEase2Layout.setClickable(true);
                mEase3Layout.setEnabled(true);
                mEase4Layout.setEnabled(true);
                break;

            case EASE_3:
                mEase1Layout.setEnabled(true);
                mEase2Layout.setEnabled(true);
                mEase3Layout.setClickable(true);
                mEase4Layout.setEnabled(true);
                break;

            case EASE_4:
                mEase1Layout.setEnabled(true);
                mEase2Layout.setEnabled(true);
                mEase3Layout.setEnabled(true);
                mEase4Layout.setClickable(true);
                break;

            default:
                mEase1Layout.setEnabled(true);
                mEase2Layout.setEnabled(true);
                mEase3Layout.setEnabled(true);
                mEase4Layout.setEnabled(true);
                break;
        }

        if (mPrefWhiteboard && mWhiteboard != null) {
            mWhiteboard.setEnabled(true);
        }

        if (typeAnswer()) {
            mAnswerField.setEnabled(true);
        }
        mTouchLayer.setVisibility(View.VISIBLE);
        mInAnswer = false;
        invalidateOptionsMenu();
    }


    @VisibleForTesting
    /** *
     * @param quick Whether we expect the control to come back quickly
     */
    protected void blockControls(boolean quick) {
        if (quick) {
            mControlBlocked = ControlBlock.QUICK;
        } else {
            mControlBlocked = ControlBlock.SLOW;
        }
        mCardFrame.setEnabled(false);
        mFlipCardLayout.setEnabled(false);
        mTouchLayer.setVisibility(View.INVISIBLE);
        mInAnswer = true;

        switch (mCurrentEase) {
            case EASE_1:
                mEase1Layout.setClickable(false);
                mEase2Layout.setEnabled(false);
                mEase3Layout.setEnabled(false);
                mEase4Layout.setEnabled(false);
                break;

            case EASE_2:
                mEase1Layout.setEnabled(false);
                mEase2Layout.setClickable(false);
                mEase3Layout.setEnabled(false);
                mEase4Layout.setEnabled(false);
                break;

            case EASE_3:
                mEase1Layout.setEnabled(false);
                mEase2Layout.setEnabled(false);
                mEase3Layout.setClickable(false);
                mEase4Layout.setEnabled(false);
                break;

            case EASE_4:
                mEase1Layout.setEnabled(false);
                mEase2Layout.setEnabled(false);
                mEase3Layout.setEnabled(false);
                mEase4Layout.setClickable(false);
                break;

            default:
                mEase1Layout.setEnabled(false);
                mEase2Layout.setEnabled(false);
                mEase3Layout.setEnabled(false);
                mEase4Layout.setEnabled(false);
                break;
        }

        if (mPrefWhiteboard && mWhiteboard != null) {
            mWhiteboard.setEnabled(false);
        }

        if (typeAnswer()) {
            mAnswerField.setEnabled(false);
        }
        invalidateOptionsMenu();
    }


    /**
     * Select Text in the webview and automatically sends the selected text to the clipboard. From
     * http://cosmez.blogspot.com/2010/04/webview-emulateshiftheld-on-android.html
     */
    @SuppressWarnings("deprecation") // Tracked separately in Github as #5024
    private void selectAndCopyText() {
        try {
            KeyEvent shiftPressEvent = new KeyEvent(0, 0, KeyEvent.ACTION_DOWN, KeyEvent.KEYCODE_SHIFT_LEFT, 0, 0);
            processCardAction(shiftPressEvent::dispatch);
            shiftPressEvent.isShiftPressed();
            mIsSelecting = true;
        } catch (Exception e) {
            throw new AssertionError(e);
        }
    }

    public boolean executeCommand(@ViewerCommandDef int which) {
        if (isControlBlocked() && which != COMMAND_EXIT) {
            return false;
        }
        switch (which) {
            case COMMAND_NOTHING:
                return true;
            case COMMAND_SHOW_ANSWER:
                if (sDisplayAnswer) {
                    return false;
                }
                displayCardAnswer();
                return true;
            case COMMAND_FLIP_OR_ANSWER_EASE1:
                flipOrAnswerCard(EASE_1);
                return true;
            case COMMAND_FLIP_OR_ANSWER_EASE2:
                flipOrAnswerCard(EASE_2);
                return true;
            case COMMAND_FLIP_OR_ANSWER_EASE3:
                flipOrAnswerCard(EASE_3);
                return true;
            case COMMAND_FLIP_OR_ANSWER_EASE4:
                flipOrAnswerCard(EASE_4);
                return true;
            case COMMAND_FLIP_OR_ANSWER_RECOMMENDED:
                flipOrAnswerCard(getRecommendedEase(false));
                return true;
            case COMMAND_FLIP_OR_ANSWER_BETTER_THAN_RECOMMENDED:
                flipOrAnswerCard(getRecommendedEase(true));
                return true;
            case COMMAND_EXIT:
                closeReviewer(RESULT_DEFAULT, false);
                return true;
            case COMMAND_UNDO:
                if (!isUndoAvailable()) {
                    return false;
                }
                undo();
                return true;
            case COMMAND_EDIT:
                editCard();
                return true;
            case COMMAND_MARK:
                onMark(mCurrentCard);
                return true;
            case COMMAND_LOOKUP:
                lookUpOrSelectText();
                return true;
            case COMMAND_BURY_CARD:
                dismiss(Collection.DismissType.BURY_CARD);
                return true;
            case COMMAND_BURY_NOTE:
                dismiss(Collection.DismissType.BURY_NOTE);
                return true;
            case COMMAND_SUSPEND_CARD:
                dismiss(Collection.DismissType.SUSPEND_CARD);
                return true;
            case COMMAND_SUSPEND_NOTE:
                dismiss(Collection.DismissType.SUSPEND_NOTE);
                return true;
            case COMMAND_DELETE:
                showDeleteNoteDialog();
                return true;
            case COMMAND_PLAY_MEDIA:
                playSounds(true);
                return true;
            case COMMAND_TOGGLE_FLAG_RED:
                toggleFlag(FLAG_RED);
                return true;
            case COMMAND_TOGGLE_FLAG_ORANGE:
                toggleFlag(FLAG_ORANGE);
                return true;
            case COMMAND_TOGGLE_FLAG_GREEN:
                toggleFlag(FLAG_GREEN);
                return true;
            case COMMAND_TOGGLE_FLAG_BLUE:
                toggleFlag(FLAG_BLUE);
                return true;
            case COMMAND_UNSET_FLAG:
                onFlag(mCurrentCard, FLAG_NONE);
                return true;
            case COMMAND_ANSWER_FIRST_BUTTON:
                return answerCardIfVisible(EASE_1);
            case COMMAND_ANSWER_SECOND_BUTTON:
                return answerCardIfVisible(EASE_2);
            case COMMAND_ANSWER_THIRD_BUTTON:
                return answerCardIfVisible(EASE_3);
            case COMMAND_ANSWER_FOURTH_BUTTON:
                return answerCardIfVisible(EASE_4);
            case COMMAND_ANSWER_RECOMMENDED:
                return answerCardIfVisible(getRecommendedEase(false));
            case COMMAND_PAGE_UP:
                onPageUp();
                return true;
            case COMMAND_PAGE_DOWN:
                onPageDown();
                return true;
            default:
                Timber.w("Unknown command requested: %s", which);
                return false;
        }
    }


    private void onPageUp() {
        //pageUp performs a half scroll, we want a full page
        processCardAction(card -> {
            card.pageUp(false);
            card.pageUp(false);
        });
    }

    private void onPageDown() {
        processCardAction(card -> {
            card.pageDown(false);
            card.pageDown(false);
        });
    }


    private void toggleFlag(@FlagDef int flag) {
        if (mCurrentCard.getUserFlag() == flag) {
            Timber.i("Toggle flag: unsetting flag");
            onFlag(mCurrentCard, FLAG_NONE);
        } else {
            Timber.i("Toggle flag: Setting flag to %d", flag);
            onFlag(mCurrentCard, flag);
        }
    }

    private boolean answerCardIfVisible(int ease) {
        if (!sDisplayAnswer) {
            return false;
        }
        answerCard(ease);
        return true;
    }


    @VisibleForTesting
    protected boolean isUndoAvailable() {
        return getCol().undoAvailable();
    }

    // ----------------------------------------------------------------------------
    // INNER CLASSES
    // ----------------------------------------------------------------------------

    /**
     * Provides a hook for calling "alert" from javascript. Useful for debugging your javascript.
     */
    public final class AnkiDroidWebChromeClient extends WebChromeClient {
        @Override
        public boolean onJsAlert(WebView view, String url, String message, JsResult result) {
            Timber.i("AbstractFlashcardViewer:: onJsAlert: %s", message);
            result.confirm();
            return true;
        }
    }


    protected void closeReviewer(int result, boolean saveDeck) {
        // Stop the mic recording if still pending
        if (mMicToolBar != null) {
            mMicToolBar.notifyStopRecord();
        }
        // Remove the temporary audio file
        if (mTempAudioPath != null) {
            File tempAudioPathToDelete = new File(mTempAudioPath);
            if (tempAudioPathToDelete.exists()) {
                tempAudioPathToDelete.delete();
            }
        }

        mTimeoutHandler.removeCallbacks(mShowAnswerTask);
        mTimeoutHandler.removeCallbacks(mShowQuestionTask);
        mTimerHandler.removeCallbacks(removeChosenAnswerText);
        longClickHandler.removeCallbacks(longClickTestRunnable);
        longClickHandler.removeCallbacks(startLongClickAction);

        AbstractFlashcardViewer.this.setResult(result);

        if (saveDeck) {
            UIUtils.saveCollectionInBackground();
        }
        finishWithAnimation(ActivityTransitionAnimation.RIGHT);
    }


    protected void refreshActionBar() {
        supportInvalidateOptionsMenu();
    }

    /** Fixing bug 720: <input> focus, thanks to pablomouzo on android issue 7189 */
    class MyWebView extends WebView {

        public MyWebView(Context context) {
            super(context);
        }


        @Override
        public void loadDataWithBaseURL(@Nullable String baseUrl, String data, @Nullable String mimeType, @Nullable String encoding, @Nullable String historyUrl) {
            if (!AbstractFlashcardViewer.this.wasDestroyed()) {
                super.loadDataWithBaseURL(baseUrl, data, mimeType, encoding, historyUrl);
            } else {
                Timber.w("Not loading card - Activity is in the process of being destroyed.");
            }
        }


        @Override
        protected void onScrollChanged(int horiz, int vert, int oldHoriz, int oldVert) {
            super.onScrollChanged(horiz, vert, oldHoriz, oldVert);
            if (Math.abs(horiz - oldHoriz) > Math.abs(vert - oldVert)) {
                mIsXScrolling = true;
                scrollHandler.removeCallbacks(scrollXRunnable);
                scrollHandler.postDelayed(scrollXRunnable, 300);
            } else {
                mIsYScrolling = true;
                scrollHandler.removeCallbacks(scrollYRunnable);
                scrollHandler.postDelayed(scrollYRunnable, 300);
            }
        }

        private final Handler scrollHandler = new Handler();
        private final Runnable scrollXRunnable = new Runnable() {
            @Override
            public void run() {
                mIsXScrolling = false;
            }
        };
        private final Runnable scrollYRunnable = new Runnable() {
            @Override
            public void run() {
                mIsYScrolling = false;
            }
        };

    }

    class MyGestureDetector extends SimpleOnGestureListener {
        //Android design spec for the size of the status bar.
        private final int NO_GESTURE_BORDER_DIP = 24;

        @Override
        public boolean onFling(MotionEvent e1, MotionEvent e2, float velocityX, float velocityY) {
            Timber.d("onFling");

            //#5741 - A swipe from the top caused delayedHide to be triggered,
            //accepting a gesture and quickly disabling the status bar, which wasn't ideal.
            //it would be lovely to use e1.getEdgeFlags(), but alas, it doesn't work.
            if (isTouchingEdge(e1)) {
                Timber.d("ignoring edge fling");
                return false;
            }

            // Go back to immersive mode if the user had temporarily exited it (and then execute swipe gesture)
            if (mPrefFullscreenReview > 0 &&
                    CompatHelper.getCompat().isImmersiveSystemUiVisible(AbstractFlashcardViewer.this)) {
                delayedHide(INITIAL_HIDE_DELAY);
            }
            if (mGesturesEnabled) {
                try {
                    float dy = e2.getY() - e1.getY();
                    float dx = e2.getX() - e1.getX();

                    if (Math.abs(dx) > Math.abs(dy)) {
                        // horizontal swipe if moved further in x direction than y direction
                        if (dx > AnkiDroidApp.sSwipeMinDistance
                                && Math.abs(velocityX) > AnkiDroidApp.sSwipeThresholdVelocity
                                && !mIsXScrolling && !mIsSelecting) {
                            // right
                            executeCommand(mGestureSwipeRight);
                        } else if (dx < -AnkiDroidApp.sSwipeMinDistance
                                && Math.abs(velocityX) > AnkiDroidApp.sSwipeThresholdVelocity
                                && !mIsXScrolling && !mIsSelecting) {
                            // left
                            executeCommand(mGestureSwipeLeft);
                        }
                    } else {
                        // otherwise vertical swipe
                        if (dy > AnkiDroidApp.sSwipeMinDistance
                                && Math.abs(velocityY) > AnkiDroidApp.sSwipeThresholdVelocity
                                && !mIsYScrolling) {
                            // down
                            executeCommand(mGestureSwipeDown);
                        } else if (dy < -AnkiDroidApp.sSwipeMinDistance
                                && Math.abs(velocityY) > AnkiDroidApp.sSwipeThresholdVelocity
                                && !mIsYScrolling) {
                            // up
                            executeCommand(mGestureSwipeUp);
                        }
                    }
                } catch (Exception e) {
                    Timber.e(e, "onFling Exception");
                }
            }
            return false;
        }


        private boolean isTouchingEdge(MotionEvent e1) {
            int height = mTouchLayer.getHeight();
            int width = mTouchLayer.getWidth();
            float margin = NO_GESTURE_BORDER_DIP * getResources().getDisplayMetrics().density + 0.5f;
            return e1.getX() < margin || e1.getY() < margin || height - e1.getY() < margin || width - e1.getX() < margin;
        }



        @Override
        public boolean onDoubleTap(MotionEvent e) {
            if (mGesturesEnabled) {
                executeCommand(mGestureDoubleTap);
            }
            return true;
        }


        @Override
        public boolean onSingleTapUp(MotionEvent e) {
            if (mTouchStarted) {
                longClickHandler.removeCallbacks(longClickTestRunnable);
                mTouchStarted = false;
            }
            return false;
        }


        @Override
        public boolean onSingleTapConfirmed(MotionEvent e) {
            // Go back to immersive mode if the user had temporarily exited it (and ignore the tap gesture)
            if (mPrefFullscreenReview > 0 &&
                    CompatHelper.getCompat().isImmersiveSystemUiVisible(AbstractFlashcardViewer.this)) {
                delayedHide(INITIAL_HIDE_DELAY);
                return true;
            }
            return executeTouchCommand(e);
        }


        protected boolean executeTouchCommand(@NonNull MotionEvent e) {
            if (mGesturesEnabled && !mIsSelecting) {
                int height = mTouchLayer.getHeight();
                int width = mTouchLayer.getWidth();
                float posX = e.getX();
                float posY = e.getY();
                if (posX > posY / height * width) {
                    if (posY > height * (1 - posX / width)) {
                        executeCommand(mGestureTapRight);
                    } else {
                        executeCommand(mGestureTapTop);
                    }
                } else {
                    if (posY > height * (1 - posX / width)) {
                        executeCommand(mGestureTapBottom);
                    } else {
                        executeCommand(mGestureTapLeft);
                    }
                }
            }
            mIsSelecting = false;
            showLookupButtonIfNeeded();
            return false;
        }

        public void onWebViewCreated(@NonNull WebView webView) {
            //intentionally blank
        }

        public void onFillFlashcard() {
            //intentionally blank
        }

        public boolean eventCanBeSentToWebView(@NonNull MotionEvent event) {
            return true;
        }
    }

    /** #6141 - blocks clicking links from executing "touch" gestures.
     * COULD_BE_BETTER: Make base class static and move this out of the CardViewer */
    class LinkDetectingGestureDetector extends AbstractFlashcardViewer.MyGestureDetector {
        /** A list of events to process when listening to WebView touches  */
        private HashSet<MotionEvent> mDesiredTouchEvents = new HashSet<>();
        /** A list of events we sent to the WebView (to block double-processing) */
        private HashSet<MotionEvent> mDispatchedTouchEvents = new HashSet<>();

        @Override
        public void onFillFlashcard() {
            Timber.d("Removing pending touch events for gestures");
            mDesiredTouchEvents.clear();
            mDispatchedTouchEvents.clear();
        }

        @Override
        public boolean eventCanBeSentToWebView(@NonNull MotionEvent event) {
            //if we processed the event, we don't want to perform it again
            return !mDispatchedTouchEvents.remove(event);
        }


        @Override
        protected boolean executeTouchCommand(@NonNull MotionEvent downEvent) {
            downEvent.setAction(MotionEvent.ACTION_DOWN);
            MotionEvent upEvent = MotionEvent.obtainNoHistory(downEvent);
            upEvent.setAction(MotionEvent.ACTION_UP);

            //mark the events we want to process
            mDesiredTouchEvents.add(downEvent);
            mDesiredTouchEvents.add(upEvent);

            //mark the events to can guard against double-processing
            mDispatchedTouchEvents.add(downEvent);
            mDispatchedTouchEvents.add(upEvent);

            Timber.d("Dispatching touch events");
            processCardAction(card -> {
                card.dispatchTouchEvent(downEvent);
                card.dispatchTouchEvent(upEvent);
            });
            return false;
        }


        @SuppressLint("ClickableViewAccessibility")
        @Override
        public void onWebViewCreated(@NonNull WebView webView) {
            Timber.d("Initializing WebView touch handler");
            webView.setOnTouchListener((webViewAsView, motionEvent) -> {
                if (!mDesiredTouchEvents.remove(motionEvent)) {
                    return false;
                }

                //We need an associated up event so the WebView doesn't keep a selection
                //But we don't want to handle this as a touch event.
                if (motionEvent.getAction() == MotionEvent.ACTION_UP) {
                    return true;
                }

                WebView card = (WebView) webViewAsView;
                HitTestResult result = card.getHitTestResult();

                if (isLinkClick(result)) {
                    Timber.v("Detected link click - ignoring gesture dispatch");
                    return true;
                }

                Timber.v("Executing continuation for click type: %d", result == null ? -178 : result.getType());
                super.executeTouchCommand(motionEvent);
                return true;
            });
        }


        private boolean isLinkClick(HitTestResult result) {
            if (result == null) {
                return false;
            }
            int type = result.getType();
            return type == HitTestResult.SRC_ANCHOR_TYPE
                    || type == HitTestResult.SRC_IMAGE_ANCHOR_TYPE;
        }
    }

    protected final Handler mFullScreenHandler = new Handler() {
        @Override
        public void handleMessage(Message msg) {
            if (mPrefFullscreenReview > 0) {
                CompatHelper.getCompat().setFullScreen(AbstractFlashcardViewer.this);
            }
        }
    };

    protected void delayedHide(int delayMillis) {
        Timber.d("Fullscreen delayed hide in %dms", delayMillis);
        mFullScreenHandler.removeMessages(0);
        mFullScreenHandler.sendEmptyMessageDelayed(0, delayMillis);
    }

    /**
     * Removes first occurrence in answerContent of any audio that is present due to use of
     * {{FrontSide}} on the answer.
     * @param answerContent     The content from which to remove front side audio.
     * @return                  The content stripped of audio due to {{FrontSide}} inclusion.
     */
    private String removeFrontSideAudio(String answerContent) {
        String answerFormat = getAnswerFormat();
        String newAnswerContent = answerContent;
        if (answerFormat.contains("{{FrontSide}}")) { // possible audio removal necessary
            String frontSideFormat = mCurrentCard._getQA(false).get("q");
            Matcher audioReferences = Sound.sSoundPattern.matcher(frontSideFormat);
            // remove the first instance of audio contained in "{{FrontSide}}"
            while (audioReferences.find()) {
                newAnswerContent = newAnswerContent.replaceFirst(Pattern.quote(audioReferences.group()), "");
            }
        }
        return newAnswerContent;
    }

    /**
     * Public method to start new video player activity
     */
    public void playVideo(String path) {
        Timber.i("Launching Video: %s", path);
        Intent videoPlayer = new Intent(this, VideoPlayer.class);
        videoPlayer.putExtra("path", path);
        startActivityWithoutAnimation(videoPlayer);
    }

    /** Callback for when TTS has been initialized. */
    public void ttsInitialized() {
        mTtsInitialized = true;
        if (mReplayOnTtsInit) {
            playSounds(true);
        }
    }

    private void drawMark() {
        if (mCurrentCard == null) {
            return;
        }

        mCardMarker.displayMark(shouldDisplayMark());
    }


    protected boolean shouldDisplayMark() {
        return mCurrentCard.note().hasTag("marked");
    }


    protected void onMark(Card card) {
        if (card == null) {
            return;
        }
        Note note = card.note();
        if (note.hasTag("marked")) {
            note.delTag("marked");
        } else {
            note.addTag("marked");
        }
        note.flush();
        refreshActionBar();
        drawMark();
    }

    private void drawFlag() {
        if (mCurrentCard == null) {
            return;
        }
        mCardMarker.displayFlag(getFlagToDisplay());
    }


    protected @FlagDef int getFlagToDisplay() {
        return mCurrentCard.getUserFlag();
    }


    protected void onFlag(Card card, @FlagDef int flag) {
        if (card == null) {
            return;
        }
        card.setUserFlag(flag);
        card.flush();
        refreshActionBar();
        drawFlag();
        /* Following code would allow to update value of {{cardFlag}}.
           Anki does not update this value when a flag is changed, so
           currently this code would do something that anki itself
           does not do. I hope in the future Anki will correct that
           and this code may becomes useful.

        card._getQA(true); //force reload. Useful iff {{cardFlag}} occurs in the template
        if (sDisplayAnswer) {
            displayCardAnswer();
        } else {
            displayCardQuestion();
            } */
    }

    protected void dismiss(Collection.DismissType type) {
        blockControls(false);
        CollectionTask.launchCollectionTask(CollectionTask.TASK_TYPE_DISMISS, mDismissCardHandler,
                new CollectionTask.TaskData(new Object[]{mCurrentCard, type}));
    }

    /** Signals from a WebView represent actions with no parameters */
    @VisibleForTesting
    static class WebViewSignalParserUtils {
        /** A signal which we did not know how to handle */
        public static final int SIGNAL_UNHANDLED = 0;
        /** A known signal which should perform a noop */
        public static final int SIGNAL_NOOP = 1;

        public static final int TYPE_FOCUS = 2;
        /** Tell the app that we no longer want to focus the WebView and should instead return keyboard focus to a
         * native answer input method. */
        public static final int RELINQUISH_FOCUS = 3;

        public static final int SHOW_ANSWER = 4;
        public static final int ANSWER_ORDINAL_1 = 5;
        public static final int ANSWER_ORDINAL_2 = 6;
        public static final int ANSWER_ORDINAL_3 = 7;
        public static final int ANSWER_ORDINAL_4 = 8;

        public static int getSignalFromUrl(String url) {
            switch (url) {
                case "signal:typefocus": return TYPE_FOCUS;
                case "signal:relinquishFocus": return RELINQUISH_FOCUS;
                case "signal:show_answer": return SHOW_ANSWER;
                case "signal:answer_ease1": return ANSWER_ORDINAL_1;
                case "signal:answer_ease2": return ANSWER_ORDINAL_2;
                case "signal:answer_ease3": return ANSWER_ORDINAL_3;
                case "signal:answer_ease4": return ANSWER_ORDINAL_4;
                default: break;
            }

            if (url.startsWith("signal:answer_ease")) {
                Timber.w("Unhandled signal: ease value: %s", url);
                return SIGNAL_NOOP;
            }

            return SIGNAL_UNHANDLED; //unknown, or not a signal.
        }
    }

    protected class CardViewerWebClient extends WebViewClient {
        @Override
        @TargetApi(Build.VERSION_CODES.N)
        public boolean shouldOverrideUrlLoading(WebView view, WebResourceRequest request) {
            String url = request.getUrl().toString();
            Timber.d("Obtained URL from card: '%s'", url);
            return filterUrl(url);
        }


        @Override
        @TargetApi(Build.VERSION_CODES.N)
        public WebResourceResponse shouldInterceptRequest(WebView view, WebResourceRequest request) {
            WebResourceResponse webResourceResponse = null;
            if (!AdaptionUtil.hasWebBrowser(getBaseContext())) {
                String scheme = request.getUrl().getScheme().trim();
                if ("http".equalsIgnoreCase(scheme) || "https".equalsIgnoreCase(scheme)) {
                    String response = getResources().getString(R.string.no_outgoing_link_in_cardbrowser);
                    webResourceResponse = new WebResourceResponse("text/html", "utf-8", new ByteArrayInputStream(response.getBytes()));
                }
            }
            return webResourceResponse;
        }


        @Override
        @SuppressWarnings("deprecation") // tracked as #5017 in github
        public boolean shouldOverrideUrlLoading(WebView view, String url) {
            return filterUrl(url);
        }


        // Filter any links using the custom "playsound" protocol defined in Sound.java.
        // We play sounds through these links when a user taps the sound icon.
        private boolean filterUrl(String url) {
            if (url.startsWith("playsound:")) {
                // Send a message that will be handled on the UI thread.
                Message msg = Message.obtain();
                String soundPath = url.replaceFirst("playsound:", "");
                msg.obj = soundPath;
                mHandler.sendMessage(msg);
                return true;
            }
            if (url.startsWith("file") || url.startsWith("data:")) {
                return false; // Let the webview load files, i.e. local images.
            }
            if (url.startsWith("typeblurtext:")) {
                // Store the text the javascript has send us…
                mTypeInput = decodeUrl(url.replaceFirst("typeblurtext:", ""));
                // … and show the “SHOW ANSWER” button again.
                mFlipCardLayout.setVisibility(View.VISIBLE);
                return true;
            }
            if (url.startsWith("typeentertext:")) {
                // Store the text the javascript has send us…
                mTypeInput = decodeUrl(url.replaceFirst("typeentertext:", ""));
                // … and show the answer.
                mFlipCardLayout.performClick();
                return true;
            }
            // Show options menu from WebView
            if (url.startsWith("signal:anki_show_options_menu")) {
                isInFullscreen = !getSupportActionBar().isShowing();
                if (isInFullscreen) {
                    openOptionsMenu();
                } else {
                    UIUtils.showThemedToast(AbstractFlashcardViewer.this, getString(R.string.ankidroid_turn_on_fullscreen_options_menu), true);
                }
                return true;
            }

            // Show Navigation Drawer from WebView
            if (url.startsWith("signal:anki_show_navigation_drawer")) {
                isInFullscreen = !getSupportActionBar().isShowing();
                if (isInFullscreen) {
                    AbstractFlashcardViewer.this.onNavigationPressed();
                } else {
                    UIUtils.showThemedToast(AbstractFlashcardViewer.this, getString(R.string.ankidroid_turn_on_fullscreen_nav_drawer), true);
                }
                return true;
            }

            // card.html reload
            if (url.startsWith("signal:reload_card_html")) {
                redrawCard();
                return true;
            }
            // mark card using javascript
            if (url.startsWith("signal:mark_current_card")) {
                if (jsApiListMap.get("markCard")) {
                    executeCommand(COMMAND_MARK);
                } else {
                    showDeveloperContact();
                }
                return true;
            }
            // flag card (blue, green, orange, red) using javascript from AnkiDroid webview
            if (url.startsWith("signal:flag_")) {
                if (jsApiListMap.get("toggleFlag")) {
                    String mFlag = url.replaceFirst("signal:flag_","");
                    switch (mFlag) {
                        case "none": executeCommand(COMMAND_UNSET_FLAG);
                            return true;
                        case "red": executeCommand(COMMAND_TOGGLE_FLAG_RED);
                            return true;
                        case "orange": executeCommand(COMMAND_TOGGLE_FLAG_ORANGE);
                            return true;
                        case "green": executeCommand(COMMAND_TOGGLE_FLAG_GREEN);
                            return true;
                        case "blue": executeCommand(COMMAND_TOGGLE_FLAG_BLUE);
                            return true;
                        default:
                            Timber.d("No such Flag found.");
                            return true;
                    }
                }
                showDeveloperContact();
                return true;
            }

            int signalOrdinal = WebViewSignalParserUtils.getSignalFromUrl(url);
            switch (signalOrdinal) {
                case WebViewSignalParserUtils.SIGNAL_UNHANDLED:
                    break; //continue parsing
                case WebViewSignalParserUtils.SIGNAL_NOOP:
                    return true;
                case WebViewSignalParserUtils.TYPE_FOCUS:
                    // Hide the “SHOW ANSWER” button when the input has focus. The soft keyboard takes up enough
                    // space by itself.
                    mFlipCardLayout.setVisibility(View.GONE);
                    return true;
                case WebViewSignalParserUtils.RELINQUISH_FOCUS:
                    //#5811 - The WebView could be focused via mouse. Allow components to return focus to Android.
                    focusAnswerCompletionField();
                    return true;
                /**
                 *  Call displayCardAnswer() and answerCard() from anki deck template using javascript
                 *  See card.js in assets/scripts folder
                 */
                case WebViewSignalParserUtils.SHOW_ANSWER:
                    // display answer when showAnswer() called from card.js
                    if (!sDisplayAnswer) {
                        displayCardAnswer();
                    }
                    return true;
                case WebViewSignalParserUtils.ANSWER_ORDINAL_1:
                    flipOrAnswerCard(EASE_1);
                    return true;
                case WebViewSignalParserUtils.ANSWER_ORDINAL_2:
                    flipOrAnswerCard(EASE_2);
                    return true;
                case WebViewSignalParserUtils.ANSWER_ORDINAL_3:
                    flipOrAnswerCard(EASE_3);
                    return true;
                case WebViewSignalParserUtils.ANSWER_ORDINAL_4:
                    flipOrAnswerCard(EASE_4);
                    return true;
                default:
                    //We know it was a signal, but forgot a case in the case statement.
                    //This is not the same as SIGNAL_UNHANDLED, where it isn't a known signal.
                    Timber.w("Unhandled signal case: %d", signalOrdinal);
                    return true;
            }
            Intent intent = null;
            try {
                if (url.startsWith("intent:")) {
                    intent = Intent.parseUri(url, Intent.URI_INTENT_SCHEME);
                } else if (url.startsWith("android-app:")) {
                    if (Build.VERSION.SDK_INT < Build.VERSION_CODES.LOLLIPOP_MR1) {
                        intent = Intent.parseUri(url, 0);
                        intent.setData(null);
                        intent.setPackage(Uri.parse(url).getHost());
                    } else {
                        intent = Intent.parseUri(url, Intent.URI_ANDROID_APP_SCHEME);
                    }
                }
                if (intent != null) {
                    if (getPackageManager().resolveActivity(intent, 0) == null) {
                        String packageName = intent.getPackage();
                        if (packageName == null) {
                            Timber.d("Not using resolved intent uri because not available: %s", intent);
                            intent = null;
                        } else {
                            Timber.d("Resolving intent uri to market uri because not available: %s", intent);
                            intent = new Intent(Intent.ACTION_VIEW,
                                    Uri.parse("market://details?id=" + packageName));
                            if (getPackageManager().resolveActivity(intent, 0) == null) {
                                intent = null;
                            }
                        }
                    } else {
                        // https://developer.chrome.com/multidevice/android/intents says that we should remove this
                        intent.addCategory(Intent.CATEGORY_BROWSABLE);
                    }
                }
            } catch (Throwable t) {
                Timber.w("Unable to parse intent uri: %s because: %s", url, t.getMessage());
            }
            if (intent == null) {
                Timber.d("Opening external link \"%s\" with an Intent", url);
                intent = new Intent(Intent.ACTION_VIEW, Uri.parse(url));
            } else {
                Timber.d("Opening resolved external link \"%s\" with an Intent: %s", url, intent);
            }
            try {
                startActivityWithoutAnimation(intent);
            } catch (ActivityNotFoundException e) {
                e.printStackTrace(); // Don't crash if the intent is not handled
            }
            return true;
        }


        private String decodeUrl(String url) {
            try {
                return URLDecoder.decode(url, "UTF-8");
            } catch (UnsupportedEncodingException e) {
                Timber.e(e, "UTF-8 isn't supported as an encoding?");
            } catch (Exception e) {
                Timber.e(e, "Exception decoding: '%s'", url);
                UIUtils.showThemedToast(AbstractFlashcardViewer.this, getString(R.string.card_viewer_url_decode_error), true);
            }
            return "";
        }


        // Run any post-load events in javascript that rely on the window being completely loaded.
        @Override
        public void onPageFinished(WebView view, String url) {
            Timber.d("onPageFinished triggered");
            drawFlag();
            drawMark();
            view.loadUrl("javascript:onPageFinished();");
        }


        /** Fix: #5780 - WebView Renderer OOM crashes reviewer */
        @Override
        @TargetApi(Build.VERSION_CODES.O)
        public boolean onRenderProcessGone(WebView view, RenderProcessGoneDetail detail) {
            Timber.i("Obtaining write lock for card");
            Lock writeLock = mCardLock.writeLock();
            Timber.i("Obtained write lock for card");
            try {
                writeLock.lock();
                if (mCard == null || !mCard.equals(view)) {
                    //A view crashed that wasn't ours.
                    //We have nothing to handle. Returning false is a desire to crash, so return true.
                    Timber.i("Unrelated WebView Renderer terminated. Crashed: %b",  detail.didCrash());
                    return true;
                }

                Timber.e("WebView Renderer process terminated. Crashed: %b",  detail.didCrash());

                //Destroy the current WebView (to ensure WebView is GCed).
                //Otherwise, we get the following error:
                //"crash wasn't handled by all associated webviews, triggering application crash"
                mCardFrame.removeAllViews();
                mCardFrameParent.removeView(mCardFrame);
                //destroy after removal from the view - produces logcat warnings otherwise
                destroyWebView(mCard);
                mCard = null;
                //inflate a new instance of mCardFrame
                mCardFrame = inflateNewView(R.id.flashcard);
                //Even with the above, I occasionally saw the above error. Manually trigger the GC.
                //I'll keep this line unless I see another crash, which would point to another underlying issue.
                System.gc();

                //We only want to show one message per branch.

                //It's not necessarily an OOM crash, false implies a general code which is for "system terminated".
                int errorCauseId = detail.didCrash() ? R.string.webview_crash_unknown : R.string.webview_crash_oom;
                String errorCauseString = getResources().getString(errorCauseId);

                if (!canRecoverFromWebViewRendererCrash()) {
                    Timber.e("Unrecoverable WebView Render crash");
                    String errorMessage = getResources().getString(R.string.webview_crash_fatal, errorCauseString);
                    UIUtils.showThemedToast(AbstractFlashcardViewer.this, errorMessage, false);
                    finishWithoutAnimation();
                    return true;
                }

                if (webViewRendererLastCrashedOnCard(mCurrentCard.getId())) {
                    Timber.e("Web Renderer crash loop on card: %d", mCurrentCard.getId());
                    displayRenderLoopDialog(mCurrentCard, detail);
                    return true;
                }

                // If we get here, the error is non-fatal and we should re-render the WebView
                // This logic may need to be better defined. The card could have changed by the time we get here.
                lastCrashingCardId = mCurrentCard.getId();


                String nonFatalError = getResources().getString(R.string.webview_crash_nonfatal, errorCauseString);
                UIUtils.showThemedToast(AbstractFlashcardViewer.this, nonFatalError, false);

                //we need to add at index 0 so gestures still go through.
                mCardFrameParent.addView(mCardFrame, 0);

                recreateWebView();
            } finally {
                writeLock.unlock();
                Timber.d("Relinquished writeLock");
            }
            displayCardQuestion();

            //We handled the crash and can continue.
            return true;
        }


        @TargetApi(Build.VERSION_CODES.O)
        private void displayRenderLoopDialog(Card mCurrentCard, RenderProcessGoneDetail detail) {
            String cardInformation = Long.toString(mCurrentCard.getId());
            Resources res = getResources();

            String errorDetails = detail.didCrash()
                    ? res.getString(R.string.webview_crash_unknwon_detailed)
                    : res.getString(R.string.webview_crash_oom_details);
            new MaterialDialog.Builder(AbstractFlashcardViewer.this)
                    .title(res.getString(R.string.webview_crash_loop_dialog_title))
                    .content(res.getString(R.string.webview_crash_loop_dialog_content, cardInformation, errorDetails))
                    .positiveText(R.string.dialog_ok)
                    .cancelable(false)
                    .canceledOnTouchOutside(false)
                    .onPositive((materialDialog, dialogAction) -> finishWithoutAnimation())
                    .show();
        }
    }

    // show developer contact if js api used in card is deprecated
    private void showDeveloperContact() {
        View parentLayout = findViewById(android.R.id.content);
        String snackbarMsg;
        if (TextUtils.isEmpty(mCardSuppliedDeveloperContact)) {
            snackbarMsg = getString(R.string.api_version_no_developer_contact);
        } else {
            snackbarMsg = getString(R.string.api_version_developer_contact, mCardSuppliedDeveloperContact );
        }

        Snackbar snackbar = Snackbar.make(parentLayout, snackbarMsg, Snackbar.LENGTH_LONG);
        View snackbarView = snackbar.getView();
        TextView snackTextView = snackbarView.findViewById(com.google.android.material.R.id.snackbar_text);
        snackTextView.setTextColor(Color.WHITE);
        snackTextView.setMaxLines(3);

        snackbar.setActionTextColor(Color.MAGENTA)
                .setAction(getString(R.string.reviewer_invalid_api_version_visit_documentation), view -> {
                    openUrl(Uri.parse("https://github.com/ankidroid/Anki-Android/wiki"));
        });

        snackbar.show();
    }

    // api version if 1.0.0
    private boolean requireApiVersion(String apiVer) {
        String[] versionSupplied = apiVer.split("\\.");
        String[] currentApiVersion = sCurrentJsApiVersion.split("\\.");

        int majorCurrentApiVersion = Integer.parseInt(currentApiVersion[0]);
        int minorCurrentApiVersion = Integer.parseInt(currentApiVersion[1]);
        int patchCurrentApiVersion = Integer.parseInt(currentApiVersion[2]);

        if (versionSupplied.length <= 2) {
            UIUtils.showThemedToast(AbstractFlashcardViewer.this, getString(R.string.valid_js_api_version, sCurrentJsApiVersion), false);
            return false;
        }

        if (versionSupplied.length == 3) {
            int majorVersionSupplied = Integer.parseInt(versionSupplied[0]);
            int minorVersionSupplied = Integer.parseInt(versionSupplied[1]);
            int patchVersionSupplied = Integer.parseInt(versionSupplied[2]);

            if (majorVersionSupplied == majorCurrentApiVersion && minorVersionSupplied == minorCurrentApiVersion && patchVersionSupplied == patchCurrentApiVersion) {
                return true;
            } else if (majorVersionSupplied == majorCurrentApiVersion && minorVersionSupplied < minorCurrentApiVersion && patchVersionSupplied < patchCurrentApiVersion) {
                UIUtils.showThemedToast(AbstractFlashcardViewer.this, getString(R.string.update_js_api_version, sCurrentJsApiVersion), false);
                return false;
            } else {
                UIUtils.showThemedToast(AbstractFlashcardViewer.this, getString(R.string.valid_js_api_version, sCurrentJsApiVersion), false);
                return false;
            }
        }
        return false;
    }


    @VisibleForTesting(otherwise = VisibleForTesting.NONE)
    protected String getTypedInputText() {
        return mTypeInput;
    }

    @SuppressLint("WebViewApiAvailability")
    @VisibleForTesting(otherwise = VisibleForTesting.NONE)
    void handleUrlFromJavascript(String url) {
        if (Build.VERSION.SDK_INT >= Build.VERSION_CODES.O) {
            //WebViewCompat recommended here, but I'll avoid the dependency as it's test code
            CardViewerWebClient c = ((CardViewerWebClient) this.mCard.getWebViewClient());
            if (c == null) {
                throw new IllegalStateException("Couldn't obtain WebView - maybe it wasn't created yet");
            }
            c.filterUrl(url);
        } else {
            throw new IllegalStateException("Can't get WebViewClient due to Android API");
        }
    }

    @VisibleForTesting
    void loadInitialCard() {
        CollectionTask.launchCollectionTask(CollectionTask.TASK_TYPE_ANSWER_CARD, mAnswerCardHandler(false),
                new CollectionTask.TaskData(null, 0));
    }

    public ReviewerUi.ControlBlock getControlBlocked() {
        return mControlBlocked;
    }

    public boolean isDisplayingAnswer() {
        return sDisplayAnswer;
    }

    public boolean isControlBlocked() {
        return getControlBlocked() != ControlBlock.UNBLOCKED;
    }

    @VisibleForTesting(otherwise = VisibleForTesting.NONE)
    static void setEditorCard(Card card) {
        //I don't see why we don't do this by intent.
        sEditorCard = card;
    }

 /*
 Javascript Interface class for calling Java function from AnkiDroid WebView
see card.js for available functions
 */
    public class JavaScriptFunction {

        Gson gson = new Gson();
        // list of api that can be accessed
        String[] apiList = {"toggleFlag", "markCard"};

        // initialize all api with disabled status
        private void preInit() {
            for (int i = 0; i < apiList.length; i++) {
                jsApiListMap.put(apiList[i], false);
            }
        }

        // if supplied api version match then enable api
        private void enableJsApi() {
            for (int i = 0; i < apiList.length; i++) {
                jsApiListMap.put(apiList[i], true);
            }
        }

        @JavascriptInterface
        public String init(String jsonData) {
            preInit();

            JSONObject data;
            try {
                data = new JSONObject(jsonData);
                if (!(data == JSONObject.NULL)) {
                     mCardSuppliedApiVersion = data.optString("version", "");
                     mCardSuppliedDeveloperContact  = data.optString("developer", "");
                 }

            } catch (JSONException j) {
                UIUtils.showThemedToast(AbstractFlashcardViewer.this, getString(R.string.invalid_json_data, j.getLocalizedMessage()), false);
            }

            String apiStatusJson = "";
            if (TextUtils.isEmpty(mCardSuppliedApiVersion) && TextUtils.isEmpty(mCardSuppliedDeveloperContact)) {
                apiStatusJson = gson.toJson(jsApiListMap);
                return String.valueOf(apiStatusJson);
            } else if (requireApiVersion(mCardSuppliedApiVersion)) {
                enableJsApi();
                apiStatusJson = gson.toJson(jsApiListMap);
            }
            return String.valueOf(apiStatusJson);
        }

        @JavascriptInterface
        public String ankiGetNewCardCount() {
            return newCount.toString();
        }

        @JavascriptInterface
        public String ankiGetLrnCardCount() {
            return lrnCount.toString();
        }

        @JavascriptInterface
        public String ankiGetRevCardCount() {
            return revCount.toString();
        }

        @JavascriptInterface
        public int ankiGetETA() {
            return eta;
        }

        @JavascriptInterface
        public boolean ankiGetCardMark() {
            return shouldDisplayMark();
        }

        
        @JavascriptInterface
        public int ankiGetCardFlag() {
            return mCurrentCard.getUserFlag();
        }

        @JavascriptInterface
        public String ankiGetNextTime1() { return (String) mNext1.getText(); }

        @JavascriptInterface
        public String ankiGetNextTime2() { return (String) mNext2.getText(); }

        @JavascriptInterface
        public String ankiGetNextTime3() { return (String) mNext3.getText(); }

        @JavascriptInterface
        public String ankiGetNextTime4() { return (String) mNext4.getText(); }
        
        @JavascriptInterface
        public int ankiGetCardReps() {
            return mCurrentCard.getReps();
        }

        @JavascriptInterface
        public int ankiGetCardInterval() {
            return mCurrentCard.getIvl();
        }

        @JavascriptInterface
        public int ankiGetCardQueue() {
            return mCurrentCard.getQueue();
        }

        @JavascriptInterface
        public int ankiGetCardLapses() {
             return mCurrentCard.getLapses();
         }

        @JavascriptInterface
        public long ankiGetCardDue() {
            return mCurrentCard.getDue();
         }
    }
}<|MERGE_RESOLUTION|>--- conflicted
+++ resolved
@@ -191,7 +191,6 @@
     // ETA
     private int eta;
 
-<<<<<<< HEAD
     // JavaScript Versioning
     protected String mCardSuppliedApiVersion = "";
     protected String mCardSuppliedDeveloperContact  = "";
@@ -199,9 +198,8 @@
     private static final String sCurrentJsApiVersion = "1.0.0";
 
     private HashMap<String, Boolean> jsApiListMap = new HashMap<String, Boolean>();
-=======
+
     private boolean isInFullscreen;
->>>>>>> 4de77954
 
     /**
      * Broadcast that informs us when the sd card is about to be unmounted
