--- conflicted
+++ resolved
@@ -71,13 +71,9 @@
 import com.ichi2.anki.reviewer.FullScreenMode.Companion.fromPreference
 import com.ichi2.anki.reviewer.ReviewerUi.ControlBlock
 import com.ichi2.anki.servicelayer.LanguageHintService.applyLanguageHint
-<<<<<<< HEAD
+import com.ichi2.anki.servicelayer.NoteService.isMarked
 import com.ichi2.anki.servicelayer.SchedulerService.*
 import com.ichi2.anki.servicelayer.TaskListenerBuilder
-import com.ichi2.anki.servicelayer.Undo
-=======
-import com.ichi2.anki.servicelayer.NoteService.isMarked
->>>>>>> 10af5423
 import com.ichi2.anki.services.migrationServiceWhileStartedOrNull
 import com.ichi2.anki.snackbar.BaseSnackbarBuilderProvider
 import com.ichi2.anki.snackbar.SnackbarBuilder
@@ -2087,7 +2083,10 @@
         }
     }
 
-<<<<<<< HEAD
+    protected open fun shouldDisplayMark(): Boolean {
+        return isMarked(currentCard!!.note())
+    }
+
     protected fun <TResult : Computation<NextCard<*>>?> nextCardHandler(): TaskListenerBuilder<Unit, TResult> {
         return TaskListenerBuilder(NextCardHandler())
     }
@@ -2100,10 +2099,6 @@
         blockControls(false)
         dismiss.runWithHandler(nextCardHandler<Computation<NextCard<*>>?>().alsoExecuteAfter { executeAfter.run() })
         return true
-=======
-    protected open fun shouldDisplayMark(): Boolean {
-        return isMarked(currentCard!!.note())
->>>>>>> 10af5423
     }
 
     val writeLock: Lock
