--- conflicted
+++ resolved
@@ -631,16 +631,7 @@
                 showThemedToast(this, getString(R.string.back_pressed_once_reviewer), true)
             }
             mBackButtonPressedToReturn = true
-<<<<<<< HEAD
-            Handler(Looper.getMainLooper()).postDelayed(
-                Runnable {
-                    mBackButtonPressedToReturn = false
-                },
-                Consts.SHORT_TOAST_DURATION
-            )
-=======
             executeFunctionWithDelay(Consts.SHORT_TOAST_DURATION) { mBackButtonPressedToReturn = false }
->>>>>>> 908884f1
         }
     }
 
