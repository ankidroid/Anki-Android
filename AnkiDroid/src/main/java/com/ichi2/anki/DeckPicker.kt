--- conflicted
+++ resolved
@@ -1738,7 +1738,6 @@
                 // highlighted correctly.
                 updateDeckList()
             }
-<<<<<<< HEAD
         } else if (getColUnsafe.decks.isDyn(did)) {
             // Go to the study options screen if filtered deck with no cards to study
             openStudyOptions(false)
@@ -1749,9 +1748,6 @@
                 shownSnackbar = this
                 setAction(R.string.menu_add) { addNote() }
             }
-=======
-        }
->>>>>>> e4ca43b8
 
         if (withCol { ((config.get("schedVer") ?: 1L) == 1L) }) {
             promptUserToUpdateScheduler()
@@ -1773,7 +1769,6 @@
                 // If there are cards due that can't be studied yet (due to the learn ahead limit) then go to study options
                 openStudyOptions(withDeckOptions = false)
             }
-<<<<<<< HEAD
         } else {
             // Otherwise say there are no cards scheduled to study, and give option to do custom study
             showSnackbar(R.string.studyoptions_empty_schedule) {
@@ -1787,12 +1782,7 @@
                     )
                     showDialogFragment(d)
                 }
-=======
-            CompletedDeckStatus.DAILY_STUDY_LIMIT_REACHED -> {
-                // If there are no cards to review because of the daily study limit then give "Study more" option
-                showStudyMoreSnackbar(did)
-                updateUi()
->>>>>>> e4ca43b8
+
             }
             CompletedDeckStatus.DYNAMIC_DECK_NO_LIMITS_REACHED -> {
                 // Go to the study options screen if filtered deck with no cards to study
