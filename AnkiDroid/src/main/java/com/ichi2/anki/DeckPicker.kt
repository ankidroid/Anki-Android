/****************************************************************************************
 * Copyright (c) 2009 Andrew Dubya <andrewdubya@gmail.com>                              *
 * Copyright (c) 2009 Nicolas Raoul <nicolas.raoul@gmail.com>                           *
 * Copyright (c) 2009 Edu Zamora <edu.zasu@gmail.com>                                   *
 * Copyright (c) 2009 Daniel Svard <daniel.svard@gmail.com>                             *
 * Copyright (c) 2010 Norbert Nagold <norbert.nagold@gmail.com>                         *
 * Copyright (c) 2014 Timothy Rae <perceptualchaos2@gmail.com>
 *                                                                                      *
 * This program is free software; you can redistribute it and/or modify it under        *
 * the terms of the GNU General Public License as published by the Free Software        *
 * Foundation; either version 3 of the License, or (at your option) any later           *
 * version.                                                                             *
 *                                                                                      *
 * This program is distributed in the hope that it will be useful, but WITHOUT ANY      *
 * WARRANTY; without even the implied warranty of MERCHANTABILITY or FITNESS FOR A      *
 * PARTICULAR PURPOSE. See the GNU General Public License for more details.             *
 *                                                                                      *
 * You should have received a copy of the GNU General Public License along with         *
 * this program.  If not, see <http://www.gnu.org/licenses/>.                           *
 ****************************************************************************************/

// usage of 'this' in constructors when class is non-final - weak warning
// should be OK as this is only non-final for tests
@file:Suppress("LeakingThis")

package com.ichi2.anki

import android.Manifest
import android.content.*
import android.database.SQLException
import android.graphics.PixelFormat
import android.graphics.drawable.Drawable
import android.net.Uri
import android.os.*
import android.util.TypedValue
import android.view.*
import android.view.View.OnLongClickListener
import android.widget.*
import androidx.annotation.VisibleForTesting
import androidx.appcompat.app.AlertDialog
import androidx.appcompat.widget.SearchView
import androidx.core.app.ActivityCompat.OnRequestPermissionsResultCallback
import androidx.core.content.ContextCompat
import androidx.core.content.edit
import androidx.core.content.pm.ShortcutInfoCompat
import androidx.core.content.pm.ShortcutManagerCompat
import androidx.core.graphics.drawable.IconCompat
import androidx.core.os.bundleOf
import androidx.fragment.app.commit
import androidx.lifecycle.lifecycleScope
import androidx.recyclerview.widget.DividerItemDecoration
import androidx.recyclerview.widget.LinearLayoutManager
import androidx.recyclerview.widget.RecyclerView
import androidx.swiperefreshlayout.widget.SwipeRefreshLayout
import anki.collection.OpChanges
import com.google.android.material.snackbar.Snackbar
import com.ichi2.anim.ActivityTransitionAnimation.Direction.*
import com.ichi2.anki.AnkiDroidApp.Companion.getSharedPrefs
import com.ichi2.anki.CollectionHelper.CollectionIntegrityStorageCheck
import com.ichi2.anki.CollectionManager.TR
import com.ichi2.anki.CollectionManager.withCol
import com.ichi2.anki.CollectionManager.withOpenColOrNull
import com.ichi2.anki.InitialActivity.StartupFailure
import com.ichi2.anki.InitialActivity.StartupFailure.*
import com.ichi2.anki.StudyOptionsFragment.StudyOptionsListener
import com.ichi2.anki.UIUtils.showThemedToast
import com.ichi2.anki.analytics.UsageAnalytics
import com.ichi2.anki.dialogs.*
import com.ichi2.anki.dialogs.DatabaseErrorDialog.DatabaseErrorDialogType
import com.ichi2.anki.dialogs.ImportDialog.ImportDialogListener
import com.ichi2.anki.dialogs.MediaCheckDialog.MediaCheckDialogListener
import com.ichi2.anki.dialogs.SyncErrorDialog.Companion.newInstance
import com.ichi2.anki.dialogs.SyncErrorDialog.SyncErrorDialogListener
import com.ichi2.anki.dialogs.customstudy.CustomStudyDialog
import com.ichi2.anki.dialogs.customstudy.CustomStudyDialog.CustomStudyListener
import com.ichi2.anki.dialogs.customstudy.CustomStudyDialogFactory
import com.ichi2.anki.exception.ConfirmModSchemaException
import com.ichi2.anki.export.ActivityExportingDelegate
import com.ichi2.anki.export.ExportType
import com.ichi2.anki.notetype.ManageNotetypes
import com.ichi2.anki.permissions.PermissionManager
import com.ichi2.anki.permissions.PermissionsRequestRawResults
import com.ichi2.anki.permissions.PermissionsRequestResults
import com.ichi2.anki.preferences.AdvancedSettingsFragment
import com.ichi2.anki.receiver.SdCardReceiver
import com.ichi2.anki.servicelayer.*
import com.ichi2.anki.servicelayer.SchedulerService.NextCard
import com.ichi2.anki.servicelayer.ScopedStorageService.isLegacyStorage
import com.ichi2.anki.servicelayer.ScopedStorageService.userMigrationIsInProgress
import com.ichi2.anki.servicelayer.scopedstorage.migrateuserdata.toMB
import com.ichi2.anki.services.MigrationService
import com.ichi2.anki.services.ServiceConnection
import com.ichi2.anki.snackbar.showSnackbar
import com.ichi2.anki.stats.AnkiStatsTaskHandler
import com.ichi2.anki.web.HostNumFactory
import com.ichi2.anki.widgets.DeckAdapter
import com.ichi2.annotations.NeedsTest
import com.ichi2.async.*
import com.ichi2.async.CollectionTask.*
import com.ichi2.async.Connection.ConflictResolution
import com.ichi2.compat.CompatHelper.Companion.sdkVersion
import com.ichi2.libanki.*
import com.ichi2.libanki.Collection
import com.ichi2.libanki.Collection.CheckDatabaseResult
import com.ichi2.libanki.sched.AbstractDeckTreeNode
import com.ichi2.libanki.sched.DeckDueTreeNode
import com.ichi2.libanki.sched.TreeNode
import com.ichi2.libanki.sched.findInDeckTree
import com.ichi2.libanki.utils.TimeManager
import com.ichi2.themes.StyledProgressDialog
import com.ichi2.ui.BadgeDrawableBuilder
import com.ichi2.utils.*
import com.ichi2.utils.NetworkUtils.isActiveNetworkMetered
import com.ichi2.utils.Permissions.hasStorageAccessPermission
import com.ichi2.widget.WidgetStatus
import kotlinx.coroutines.*
import net.ankiweb.rsdroid.BackendFactory
import net.ankiweb.rsdroid.RustCleanup
import org.json.JSONException
import timber.log.Timber
import java.io.File
import java.lang.Runnable
import java.lang.ref.WeakReference
import kotlin.math.roundToLong
import kotlin.system.measureTimeMillis

const val MIGRATION_WAS_LAST_POSTPONED_AT_SECONDS = "secondWhenMigrationWasPostponedLast"
const val TIMES_STORAGE_MIGRATION_POSTPONED_KEY = "timesStorageMigrationPostponed"

/**
 * The current entry point for AnkiDroid. Displays decks, allowing users to study. Many other functions.
 *
 * On a tablet, this is a fragmented view, with [StudyOptionsFragment] to the right: [loadStudyOptionsFragment]
 *
 * Often used as navigation to: [Reviewer], [NoteEditor] (adding notes), [StudyOptionsFragment] [SharedDecksDownloadFragment]
 *
 * Responsibilities:
 * * Setup/upgrades of the application: [handleStartup]
 * * Error handling [handleDbError] [handleDbLocked]
 * * Displaying a tree of decks, some of which may be collapsible: [mDeckListAdapter]
 *   * Allows users to study the decks
 *   * Displays deck progress
 *   * A long press opens a menu allowing modification of the deck
 *   * Filtering decks (if more than 10) [mToolbarSearchView]
 * * Controlling syncs
 *   * A user may [pull down][mPullToSyncWrapper] on the 'tree view' to sync
 *   * A [button][updateSyncIconFromState] which relies on [SyncStatus] to display whether a sync is needed
 *   * Blocks the UI and displays sync progress when syncing
 * * Displaying 'General' AnkiDroid options: backups, import, 'check media' etc...
 *   * General handler for error/global dialogs (search for 'as DeckPicker')
 *   * Such as import: [ImportDialogListener]
 * * A Floating Action Button [mFloatingActionMenu] allowing the user to quickly add notes/cards.
 * * A custom image as a background can be added: [applyDeckPickerBackground]
 */
@KotlinCleanup("lots to do")
@NeedsTest("On a new startup, the App Intro is displayed")
@NeedsTest("If the collection has been created, the app intro is not displayed")
@NeedsTest("If the user selects 'Sync Profile' in the app intro, a sync starts immediately")
open class DeckPicker :
    NavigationDrawerActivity(),
    StudyOptionsListener,
    SyncErrorDialogListener,
    ImportDialogListener,
    MediaCheckDialogListener,
    OnRequestPermissionsResultCallback,
    CustomStudyListener,
    ChangeManager.Subscriber,
    SyncCompletionListener,
    ImportColpkgListener {
    // Short animation duration from system
    private var mShortAnimDuration = 0
    private var mBackButtonPressedToExit = false
    private lateinit var mDeckPickerContent: RelativeLayout

    @Suppress("Deprecation") // TODO: Encapsulate ProgressDialog within a class to limit the use of deprecated functionality
    var mProgressDialog: android.app.ProgressDialog? = null
    private var mStudyoptionsFrame: View? = null // not lateInit - can be null
    @VisibleForTesting(otherwise = VisibleForTesting.PRIVATE)
    lateinit var recyclerView: RecyclerView
    private lateinit var mRecyclerViewLayoutManager: LinearLayoutManager
    private lateinit var mDeckListAdapter: DeckAdapter
    private val mSnackbarShowHideCallback = Snackbar.Callback()
    private lateinit var mExportingDelegate: ActivityExportingDelegate
    private lateinit var mNoDecksPlaceholder: LinearLayout
    lateinit var mPullToSyncWrapper: SwipeRefreshLayout
        private set

    private lateinit var mReviewSummaryTextView: TextView

    @KotlinCleanup("make lateinit, but needs more changes")
    private var mUnmountReceiver: BroadcastReceiver? = null
    private lateinit var mFloatingActionMenu: DeckPickerFloatingActionMenu

    // flag asking user to do a full sync which is used in upgrade path
    private var mRecommendFullSync = false

    // flag keeping track of when the app has been paused
    var mActivityPaused = false
        private set

    // Flag to keep track of startup error
    private var mStartupError = false
    private var mEmptyCardTask: Cancellable? = null

    /** See [OptionsMenuState]. */
    @VisibleForTesting
    var optionsMenuState: OptionsMenuState? = null

    @VisibleForTesting
    var dueTree: List<TreeNode<AbstractDeckTreeNode>>? = null

    @VisibleForTesting(otherwise = VisibleForTesting.PRIVATE)
    var searchDecksIcon: MenuItem? = null

    /**
     * Flag to indicate whether the activity will perform a sync in its onResume.
     * Since syncing closes the database, this flag allows us to avoid doing any
     * work in onResume that might use the database and go straight to syncing.
     */
    private var mSyncOnResume = false

    /**
     * Keep track of which deck was last given focus in the deck list. If we find that this value
     * has changed between deck list refreshes, we need to recenter the deck list to the new current
     * deck.
     */
    private var mFocusedDeck: Long = 0

    var importColpkgListener: ImportColpkgListener? = null

    private var mToolbarSearchView: SearchView? = null
    private lateinit var mCustomStudyDialogFactory: CustomStudyDialogFactory
    private lateinit var mContextMenuFactory: DeckPickerContextMenu.Factory

    private lateinit var startupStoragePermissionManager: StartupStoragePermissionManager

    // used for check media
    private val checkMediaStoragePermissionCheck = PermissionManager.register(
        this,
        arrayOf(Manifest.permission.READ_EXTERNAL_STORAGE, Manifest.permission.WRITE_EXTERNAL_STORAGE),
        useCallbackIfActivityRecreated = true,
        callback = handleStoragePermissionsCheckForCheckMedia(WeakReference(this))
    )

    private var migrateStorageAfterMediaSyncCompleted = false

    // stored for testing purposes
    @VisibleForTesting
    var createMenuJob: Job? = null
    private var loadDeckCounts: Job? = null

    private val migrationService: ServiceConnection<MigrationService> = object : ServiceConnection<MigrationService>() {
        override fun onServiceConnected(service: MigrationService) {
            service.migrationCompletedListener = { onStorageMigrationCompleted() }
        }
        override fun onServiceDisconnected(service: MigrationService) {
            service.migrationCompletedListener = null
        }
    }

    init {
        ChangeManager.subscribe(this)
    }

    // ----------------------------------------------------------------------------
    // LISTENERS
    // ----------------------------------------------------------------------------
    private val mDeckExpanderClickListener = View.OnClickListener { view: View ->
        toggleDeckExpand(view.tag as Long)
    }
    private val mDeckClickListener = View.OnClickListener { v: View -> onDeckClick(v, DeckSelectionType.DEFAULT) }
    private val mCountsClickListener = View.OnClickListener { v: View -> onDeckClick(v, DeckSelectionType.SHOW_STUDY_OPTIONS) }
    private fun onDeckClick(v: View, selectionType: DeckSelectionType) {
        val deckId = v.tag as Long
        Timber.i("DeckPicker:: Selected deck with id %d", deckId)
        var collectionIsOpen = false
        try {
            collectionIsOpen = colIsOpen()
            handleDeckSelection(deckId, selectionType)
            if (fragmented) {
                // Calling notifyDataSetChanged() will update the color of the selected deck.
                // This interferes with the ripple effect, so we don't do it if lollipop and not tablet view
                mDeckListAdapter.notifyDataSetChanged()
            }
        } catch (e: Exception) {
            // Maybe later don't report if collectionIsOpen is false?
            Timber.w(e)
            val info = "$deckId colOpen:$collectionIsOpen"
            CrashReportService.sendExceptionReport(e, "deckPicker::onDeckClick", info)
            displayFailedToOpenDeck(deckId)
        }
    }

    private fun displayFailedToOpenDeck(deckId: DeckId) {
        // #6208 - if the click is accepted before the sync completes, we get a failure.
        // We use the Deck ID as the deck likely doesn't exist any more.
        val message = getString(R.string.deck_picker_failed_deck_load, deckId.toString())
        showThemedToast(this, message, false)
        Timber.w(message)
    }

    private val mDeckLongClickListener = OnLongClickListener { v ->
        val deckId = v.tag as Long
        Timber.i("DeckPicker:: Long tapped on deck with id %d", deckId)
        showDialogFragment(mContextMenuFactory.newDeckPickerContextMenu(deckId))
        true
    }

    // ----------------------------------------------------------------------------
    // ANDROID ACTIVITY METHODS
    // ----------------------------------------------------------------------------
    /** Called when the activity is first created.  */
    @Throws(SQLException::class)
    override fun onCreate(savedInstanceState: Bundle?) {
        if (showedActivityFailedScreen(savedInstanceState)) {
            return
        }
        Timber.d("onCreate()")
        mExportingDelegate = ActivityExportingDelegate(this) { col }
        mCustomStudyDialogFactory = CustomStudyDialogFactory({ col }, this).attachToActivity(this)
        mContextMenuFactory = DeckPickerContextMenu.Factory { col }.attachToActivity(this)

        // Then set theme and content view
        super.onCreate(savedInstanceState)

        startupStoragePermissionManager = StartupStoragePermissionManager.register(this, useCallbackIfActivityRecreated = false)

        asyncMessageContent = resources.getString(R.string.import_interrupted)
        asyncMessageTitle = resources.getString(R.string.import_title)

        // handle the first load: display the app introduction
        if (!hasShownAppIntro()) {
            val appIntro = Intent(this, IntroductionActivity::class.java)
            appIntro.addFlags(Intent.FLAG_ACTIVITY_CLEAR_TOP or Intent.FLAG_ACTIVITY_NEW_TASK)
            startActivityWithoutAnimation(appIntro)
            finish() // calls onDestroy() immediately
            return
        }
        if (intent.hasExtra(INTENT_SYNC_FROM_LOGIN)) {
            mSyncOnResume = true
        }

        setContentView(R.layout.homescreen)
        handleStartup()
        val mainView = findViewById<View>(android.R.id.content)

        // check, if tablet layout
        mStudyoptionsFrame = findViewById(R.id.studyoptions_fragment)
        // set protected variable from NavigationDrawerActivity
        fragmented = mStudyoptionsFrame != null && mStudyoptionsFrame!!.visibility == View.VISIBLE

        // Open StudyOptionsFragment if in fragmented mode
        if (fragmented && !mStartupError) {
            loadStudyOptionsFragment(false)
        }
        registerExternalStorageListener()

        // create inherited navigation drawer layout here so that it can be used by parent class
        initNavigationDrawer(mainView)
        title = resources.getString(R.string.app_name)

        mDeckPickerContent = findViewById(R.id.deck_picker_content)
        recyclerView = findViewById(R.id.files)
        mNoDecksPlaceholder = findViewById(R.id.no_decks_placeholder)

        mDeckPickerContent.visibility = View.GONE
        mNoDecksPlaceholder.visibility = View.GONE

        // specify a LinearLayoutManager and set up item dividers for the RecyclerView
        mRecyclerViewLayoutManager = LinearLayoutManager(this)
        recyclerView.layoutManager = mRecyclerViewLayoutManager
        val ta = this.obtainStyledAttributes(intArrayOf(R.attr.deckDivider))
        val divider = ta.getDrawable(0)
        ta.recycle()
        val dividerDecorator = DividerItemDecoration(this, mRecyclerViewLayoutManager.orientation)
        dividerDecorator.setDrawable(divider!!)
        recyclerView.addItemDecoration(dividerDecorator)

        // Add background to Deckpicker activity
        val view = if (fragmented) findViewById(R.id.deckpicker_xl_view) else findViewById<View>(R.id.root_layout)

        var hasDeckPickerBackground = false
        try {
            hasDeckPickerBackground = applyDeckPickerBackground(view)
        } catch (e: OutOfMemoryError) { // 6608 - OOM should be catchable here.
            Timber.w(e, "Failed to apply background - OOM")
            showThemedToast(this, getString(R.string.background_image_too_large), false)
        } catch (e: Exception) {
            Timber.w(e, "Failed to apply background")
            showThemedToast(this, getString(R.string.failed_to_apply_background_image, e.localizedMessage), false)
        }

        // create and set an adapter for the RecyclerView
        mDeckListAdapter = DeckAdapter(layoutInflater, this).apply {
            setDeckClickListener(mDeckClickListener)
            setCountsClickListener(mCountsClickListener)
            setDeckExpanderClickListener(mDeckExpanderClickListener)
            setDeckLongClickListener(mDeckLongClickListener)
            enablePartialTransparencyForBackground(hasDeckPickerBackground)
        }
        recyclerView.adapter = mDeckListAdapter

        mPullToSyncWrapper = findViewById<SwipeRefreshLayout?>(R.id.pull_to_sync_wrapper).apply {
            setDistanceToTriggerSync(SWIPE_TO_SYNC_TRIGGER_DISTANCE)
            setOnRefreshListener {
                Timber.i("Pull to Sync: Syncing")
                mPullToSyncWrapper.isRefreshing = false
                sync()
            }
            viewTreeObserver.addOnScrollChangedListener {
                mPullToSyncWrapper.isEnabled = mRecyclerViewLayoutManager.findFirstCompletelyVisibleItemPosition() == 0
            }
        }
        // Setup the FloatingActionButtons, should work everywhere with min API >= 15
        mFloatingActionMenu = DeckPickerFloatingActionMenu(this, view, this)

        mReviewSummaryTextView = findViewById(R.id.today_stats_text_view)

        mShortAnimDuration = resources.getInteger(android.R.integer.config_shortAnimTime)

        Onboarding.DeckPicker(this, mRecyclerViewLayoutManager).onCreate()
    }

    private fun hasShownAppIntro(): Boolean {
        val prefs = getSharedPrefs(this)

        // if moving from 2.15 to 2.16 then we do not want to show the intro
        // remove this after ~2.17 and default to 'false' if the pref is not set
        if (!prefs.contains(IntroductionActivity.INTRODUCTION_SLIDES_SHOWN)) {
            return if (!InitialActivity.wasFreshInstall(prefs)) {
                prefs.edit { putBoolean(IntroductionActivity.INTRODUCTION_SLIDES_SHOWN, true) }
                true
            } else {
                false
            }
        }

        return prefs.getBoolean(IntroductionActivity.INTRODUCTION_SLIDES_SHOWN, false)
    }

    /**
     * The first call in showing dialogs for startup
     *
     * Attempts startup if storage permission has been acquired, else, it requests the permission
     *
     * If the migration is in progress, it starts the service if not running
     *
     * See: #5304
     * @return true: Interrupt startup. `false`: continue as normal
     */
    open fun startingStorageMigrationInterruptsStartup(): Boolean {
        val migrationStatus = ScopedStorageService.migrationStatus(this)
        Timber.i("migration status: %s", migrationStatus)
        when (migrationStatus) {
            ScopedStorageService.Status.NEEDS_MIGRATION -> {
                // TODO: we should propose a migration, but not yet (alpha users should opt in)
                // If the migration was proposed too soon, don't show it again and startup normally.
                // TODO: This logic needs thought
                // showDialogThatOffersToMigrateStorage(onPostpone = {
                //     // Unblocks the UI if opened from changing the deck path
                //     updateDeckList()
                //     invalidateOptionsMenu()
                //     handleStartup(skipStorageMigration = true)
                // })
                return false // TODO: Allow startup normally
            }
            ScopedStorageService.Status.IN_PROGRESS -> {
                startMigrateUserDataService()
                return false
            }
            // App is already using Scoped Storage Directory for user data, no need to migrate & can proceed with startup
            ScopedStorageService.Status.COMPLETED, ScopedStorageService.Status.NOT_NEEDED -> return false
        }
    }

    /**
     * The first call in showing dialogs for startup - error or success.
     * Attempts startup if storage permission has been acquired, else, it requests the permission
     */
    fun handleStartup() {
        val storagePermissionsResult = startupStoragePermissionManager.checkPermissions()
        if (storagePermissionsResult.requiresPermissionDialog) {
            Timber.i("postponing startup code - dialog shown")
            startupStoragePermissionManager.displayStoragePermissionDialog()
            return
        }

        if (startingStorageMigrationInterruptsStartup()) return

        Timber.d("handleStartup: Continuing. unaffected by storage migration")
        val failure = InitialActivity.getStartupFailureType(this)
        mStartupError = if (failure == null) {
            // Show any necessary dialogs (e.g. changelog, special messages, etc)
            val sharedPrefs = getSharedPrefs(this)
            showStartupScreensAndDialogs(sharedPrefs, 0)
            false
        } else {
            // Show error dialogs
            handleStartupFailure(failure)
            true
        }
    }

    @VisibleForTesting
    fun handleStartupFailure(failure: StartupFailure?) {
        when (failure) {
            SD_CARD_NOT_MOUNTED -> {
                Timber.i("SD card not mounted")
                onSdCardNotMounted()
            }
            DIRECTORY_NOT_ACCESSIBLE -> {
                Timber.i("AnkiDroid directory inaccessible")
                if (ScopedStorageService.collectionInaccessibleAfterUninstall(this)) {
                    showDatabaseErrorDialog(DatabaseErrorDialogType.DIALOG_STORAGE_UNAVAILABLE_AFTER_UNINSTALL)
                } else {
                    val i = AdvancedSettingsFragment.getSubscreenIntent(this)
                    startActivityForResultWithoutAnimation(i, REQUEST_PATH_UPDATE)
                    showThemedToast(this, R.string.directory_inaccessible, false)
                }
            }
            FUTURE_ANKIDROID_VERSION -> {
                Timber.i("Displaying database versioning")
                showDatabaseErrorDialog(DatabaseErrorDialogType.INCOMPATIBLE_DB_VERSION)
            }
            DATABASE_LOCKED -> {
                Timber.i("Displaying database locked error")
                showDatabaseErrorDialog(DatabaseErrorDialogType.DIALOG_DB_LOCKED)
            }
            WEBVIEW_FAILED -> AlertDialog.Builder(this).show {
                title(R.string.ankidroid_init_failed_webview_title)
                message(
                    text = getString(
                        R.string.ankidroid_init_failed_webview,
                        AnkiDroidApp.webViewErrorMessage
                    )
                )
                positiveButton(R.string.close) {
                    exit()
                }
                cancelable(false)
            }
            DISK_FULL -> displayNoStorageError()
            DB_ERROR -> displayDatabaseFailure()
            else -> displayDatabaseFailure()
        }
    }

    private fun displayDatabaseFailure() {
        Timber.i("Displaying database failure")
        showDatabaseErrorDialog(DatabaseErrorDialogType.DIALOG_LOAD_FAILED)
    }
    private fun displayNoStorageError() {
        Timber.i("Displaying no storage error")
        showDatabaseErrorDialog(DatabaseErrorDialogType.DIALOG_DISK_FULL)
    }

    // throws doesn't seem to be checked by the compiler - consider it to be documentation
    @Throws(OutOfMemoryError::class)
    private fun applyDeckPickerBackground(view: View): Boolean {
        // Allow the user to clear data and get back to a good state if they provide an invalid background.
        if (!getSharedPrefs(this).getBoolean("deckPickerBackground", false)) {
            Timber.d("No DeckPicker background preference")
            view.setBackgroundResource(0)
            return false
        }
        val currentAnkiDroidDirectory = CollectionHelper.getCurrentAnkiDroidDirectory(this)
        val imgFile = File(currentAnkiDroidDirectory, "DeckPickerBackground.png")
        return if (!imgFile.exists()) {
            Timber.d("No DeckPicker background image")
            view.setBackgroundResource(0)
            false
        } else {
            Timber.i("Applying background")
            val drawable = Drawable.createFromPath(imgFile.absolutePath)
            view.background = drawable
            true
        }
    }

    override fun onCreateOptionsMenu(menu: Menu): Boolean {
        Timber.d("onCreateOptionsMenu()")
        mFloatingActionMenu.closeFloatingActionMenu()
        menuInflater.inflate(R.menu.deck_picker, menu)
        setupSearchIcon(menu.findItem(R.id.deck_picker_action_filter))
        mToolbarSearchView = menu.findItem(R.id.deck_picker_action_filter).actionView as SearchView
        // redraw menu synchronously to avoid flicker
        updateMenuFromState(menu)
        // ...then launch a task to possibly update the visible icons.
        // Store the job so that tests can easily await it. In the future
        // this may be better done by injecting a custom test scheduler
        // into CollectionManager, and awaiting that.
        createMenuJob = launchCatchingTask {
            updateMenuState()
            updateMenuFromState(menu)
        }
        return super.onCreateOptionsMenu(menu)
    }

    private fun updateMigrationState(menu: Menu, migrationInProgress: Boolean) {
        val menuProgressIcon: MenuItem = menu.findItem(R.id.action_migration_progress)
        menuProgressIcon.isVisible = migrationInProgress
        val progressBar: ProgressBar =
            menuProgressIcon.actionView!!.findViewById(R.id.ic_progressDonut)
        if (migrationInProgress) {
            migrationService.instance?.let { service ->
                service.totalToTransfer?.let { totalToTransfer ->
                    val total = totalToTransfer.toDouble().toInt()
                    progressBar.max = total
                    lifecycleScope.launch {
                        while (service.currentProgress < total) {
                            progressBar.progress = service.currentProgress.toInt()
                            delay(50)
                        }
                        progressBar.progress = total
                    }
                }
            }
            progressBar.setOnClickListener {
                warnNoSyncDuringMigration()
            }
        }
    }

    private fun setupSearchIcon(menuItem: MenuItem) {
        menuItem.setOnActionExpandListener(object : MenuItem.OnActionExpandListener {
            // When SearchItem is expanded
            override fun onMenuItemActionExpand(item: MenuItem): Boolean {
                Timber.i("DeckPicker:: SearchItem opened")
                // Hide the floating action button if it is visible
                mFloatingActionMenu.hideFloatingActionButton()
                return true
            }

            // When SearchItem is collapsed
            override fun onMenuItemActionCollapse(item: MenuItem): Boolean {
                Timber.i("DeckPicker:: SearchItem closed")
                // Show the floating action button if it is hidden
                mFloatingActionMenu.showFloatingActionButton()
                return true
            }
        })

        (menuItem.actionView as SearchView).run {
            queryHint = getString(R.string.search_decks)
            setOnQueryTextListener(object : SearchView.OnQueryTextListener {
                override fun onQueryTextSubmit(query: String): Boolean {
                    clearFocus()
                    return true
                }

                override fun onQueryTextChange(newText: String): Boolean {
                    val adapter = recyclerView.adapter as Filterable?
                    adapter!!.filter.filter(newText)
                    return true
                }
            })
        }
        searchDecksIcon = menuItem
    }

    private fun updateMenuFromState(menu: Menu) {
        menu.setGroupVisible(R.id.allItems, optionsMenuState != null)
        optionsMenuState?.run {
            menu.findItem(R.id.deck_picker_action_filter).isVisible = searchIcon
            updateUndoIconFromState(menu.findItem(R.id.action_undo), undoIcon)
            updateSyncIconFromState(menu.findItem(R.id.action_sync), syncIcon)
            menu.findItem(R.id.action_scoped_storage_migrate).isVisible = offerToMigrate
            updateMigrationState(menu, migrationInProgress)
        }
    }

    private fun updateUndoIconFromState(menuItem: MenuItem, undoTitle: String?) {
        menuItem.run {
            if (undoTitle != null) {
                isVisible = true
                title = resources.getString(R.string.studyoptions_congrats_undo, undoTitle)
            } else {
                isVisible = false
            }
        }
    }

    private fun updateSyncIconFromState(menuItem: MenuItem, syncIcon: SyncIconState) {
        menuItem.setTitle(
            when (syncIcon) {
                SyncIconState.Normal -> R.string.button_sync
                SyncIconState.PendingChanges -> R.string.button_sync
                SyncIconState.FullSync -> R.string.sync_menu_title_full_sync
                SyncIconState.NotLoggedIn -> R.string.sync_menu_title_no_account
                SyncIconState.Disabled -> R.string.button_sync_disabled
            }
        )
        when (syncIcon) {
            SyncIconState.Normal -> {
                BadgeDrawableBuilder.removeBadge(menuItem)
            }
            SyncIconState.PendingChanges -> {
                BadgeDrawableBuilder(this)
                    .withColor(ContextCompat.getColor(this@DeckPicker, R.color.badge_warning))
                    .replaceBadge(menuItem)
            }
            SyncIconState.FullSync, SyncIconState.NotLoggedIn -> {
                BadgeDrawableBuilder(this)
                    .withText('!')
                    .withColor(ContextCompat.getColor(this@DeckPicker, R.color.badge_error))
                    .replaceBadge(menuItem)
            }
            SyncIconState.Disabled -> {
                BadgeDrawableBuilder.removeBadge(menuItem)
                menuItem.isVisible = false
            }
        }
    }

    @VisibleForTesting
    suspend fun updateMenuState() {
        optionsMenuState = withOpenColOrNull {
            val searchIcon = decks.count() >= 10
            val undoIcon = undoName(resources).ifEmpty { null }
            val syncIcon = fetchSyncStatus(col)
            val offerToUpgrade = shouldOfferToUpgrade(context)
            val migrationInProgress = userMigrationIsInProgress(context)
            OptionsMenuState(searchIcon, undoIcon, syncIcon, offerToUpgrade, migrationInProgress)
        }
    }

    private fun shouldOfferToUpgrade(context: Context): Boolean {
        if (!BuildConfig.ALLOW_UNSAFE_MIGRATION && !isLoggedIn()) {
            return false
        }
        return isLegacyStorage(context) && !userMigrationIsInProgress(context) && !Permissions.allFileAccessPermissionGranted(context)
    }

    private fun fetchSyncStatus(col: Collection): SyncIconState {
        val auth = syncAuth()
        return when (SyncStatus.getSyncStatus(col, this, auth)) {
            SyncStatus.BADGE_DISABLED, SyncStatus.NO_CHANGES -> {
                SyncIconState.Normal
            }
            SyncStatus.ONGOING_MIGRATION -> {
                SyncIconState.Disabled
            }
            SyncStatus.HAS_CHANGES -> {
                SyncIconState.PendingChanges
            }
            SyncStatus.NO_ACCOUNT -> SyncIconState.NotLoggedIn
            SyncStatus.FULL_SYNC -> SyncIconState.FullSync
        }
    }

    override fun onOptionsItemSelected(item: MenuItem): Boolean {
        mFloatingActionMenu.closeFloatingActionMenu()

        if (drawerToggle.onOptionsItemSelected(item)) {
            return true
        }
        when (item.itemId) {
            R.id.action_undo -> {
                Timber.i("DeckPicker:: Undo button pressed")
                undo()
                return true
            }
            R.id.deck_picker_action_filter -> {
                Timber.i("DeckPicker:: Search button pressed")
                return true
            }
            R.id.action_sync -> {
                Timber.i("DeckPicker:: Sync button pressed")
                sync()
                return true
            }
            R.id.action_scoped_storage_migrate -> {
                Timber.i("DeckPicker:: migrate button pressed")
                showDialogThatOffersToMigrateStorage(shownAutomatically = false)
                return true
            }
            R.id.action_import -> {
                Timber.i("DeckPicker:: Import button pressed")
                showImportDialog()
                return true
            }
            R.id.action_new_filtered_deck -> {
                val createFilteredDeckDialog = CreateDeckDialog(this@DeckPicker, R.string.new_deck, CreateDeckDialog.DeckDialogType.FILTERED_DECK, null)
                createFilteredDeckDialog.setOnNewDeckCreated {
                    // a filtered deck was created
                    openFilteredDeckOptions()
                }
                launchCatchingTask {
                    withProgress {
                        createFilteredDeckDialog.showFilteredDeckDialog()
                    }
                }
                return true
            }
            R.id.action_check_database -> {
                Timber.i("DeckPicker:: Check database button pressed")
                showDatabaseErrorDialog(DatabaseErrorDialogType.DIALOG_CONFIRM_DATABASE_CHECK)
                return true
            }
            R.id.action_check_media -> {
                Timber.i("DeckPicker:: Check media button pressed")
                showMediaCheckDialog(MediaCheckDialog.DIALOG_CONFIRM_MEDIA_CHECK)
                return true
            }
            R.id.action_empty_cards -> {
                Timber.i("DeckPicker:: Empty cards button pressed")
                handleEmptyCards()
                return true
            }
            R.id.action_model_browser_open -> {
                Timber.i("DeckPicker:: Model browser button pressed")
                val manageNoteTypesTarget = if (!BackendFactory.defaultLegacySchema) {
                    ManageNotetypes::class.java
                } else {
                    ModelBrowser::class.java
                }
                val noteTypeBrowser = Intent(this, manageNoteTypesTarget)
                startActivityForResultWithAnimation(noteTypeBrowser, 0, START)
                return true
            }
            R.id.action_restore_backup -> {
                Timber.i("DeckPicker:: Restore from backup button pressed")
                showDatabaseErrorDialog(DatabaseErrorDialogType.DIALOG_CONFIRM_RESTORE_BACKUP)
                return true
            }
            R.id.action_export -> {
                Timber.i("DeckPicker:: Export collection button pressed")
                exportCollection(includeMedia = false)
                return true
            }
            else -> return super.onOptionsItemSelected(item)
        }
    }

    fun exportCollection(includeMedia: Boolean) {
        mExportingDelegate.showExportDialog(
            ExportDialogParams(
                message = resources.getString(R.string.confirm_apkg_export),
                exportType = ExportType.ExportCollection,
                includeMedia = includeMedia
            )
        )
    }

    @Deprecated("Deprecated in Java")
    @Suppress("deprecation") // onActivityResult
    override fun onActivityResult(requestCode: Int, resultCode: Int, data: Intent?) {
        super.onActivityResult(requestCode, resultCode, data)
        if (resultCode == RESULT_MEDIA_EJECTED) {
            onSdCardNotMounted()
            return
        } else if (resultCode == RESULT_DB_ERROR) {
            handleDbError()
            return
        }
        if (requestCode == SHOW_INFO_NEW_VERSION) {
            showStartupScreensAndDialogs(getSharedPrefs(baseContext), 3)
        } else if (requestCode == LOG_IN_FOR_SYNC && resultCode == RESULT_OK) {
            mSyncOnResume = true
        } else if (requestCode == REQUEST_REVIEW || requestCode == SHOW_STUDYOPTIONS) {
            if (resultCode == AbstractFlashcardViewer.RESULT_NO_MORE_CARDS) {
                // Show a message when reviewing has finished
                if (col.sched.count() == 0) {
                    showSnackbar(R.string.studyoptions_congrats_finished)
                } else {
                    showSnackbar(R.string.studyoptions_no_cards_due)
                }
            } else if (resultCode == AbstractFlashcardViewer.RESULT_ABORT_AND_SYNC) {
                Timber.i("Obtained Abort and Sync result")
                TaskManager.waitForAllToFinish(4)
                sync()
            }
        } else if (requestCode == REQUEST_PATH_UPDATE) {
            // The collection path was inaccessible on startup so just close the activity and let user restart
            finishWithoutAnimation()
        } else if (requestCode == PICK_APKG_FILE && resultCode == RESULT_OK) {
            onSelectedPackageToImport(data!!)
        } else if (requestCode == PICK_CSV_FILE && resultCode == RESULT_OK) {
            onSelectedCsvForImport(data!!)
        }
    }

    override fun onResume() {
        Timber.d("onResume()")
        // stop onResume() processing the message.
        // we need to process the message after `loadDeckCounts` is added in refreshState
        // As `loadDeckCounts` is cancelled in `migrate()`
        val message = dialogHandler.popMessage()
        super.onResume()
        refreshState()
<<<<<<< HEAD
=======
        message?.let { dialogHandler.sendStoredMessage(it) }
>>>>>>> 8f1984d6
    }

    fun refreshState() {
        mActivityPaused = false
        // Due to the App Introduction, this may be called before permission has been granted.
        if (mSyncOnResume && hasStorageAccessPermission(this)) {
            Timber.i("Performing Sync on Resume")
            sync()
            mSyncOnResume = false
        } else if (colIsOpen()) {
            selectNavigationItem(R.id.nav_decks)
            if (dueTree == null) {
                updateDeckList(true)
            }
            updateDeckList()
            title = resources.getString(R.string.app_name)
        }
        /* Complete task and enqueue fetching nonessential data for
          startup. */
        if (colIsOpen()) {
            launchCatchingTask { withCol { CollectionHelper.loadCollectionComplete(col) } }
        }
        // Update sync status (if we've come back from a screen)
        invalidateOptionsMenu()
    }

    public override fun onSaveInstanceState(savedInstanceState: Bundle) {
        super.onSaveInstanceState(savedInstanceState)
        savedInstanceState.putBoolean("mIsFABOpen", mFloatingActionMenu.isFABOpen)
        savedInstanceState.putBoolean("migrateStorageAfterMediaSyncCompleted", migrateStorageAfterMediaSyncCompleted)
        importColpkgListener?.let {
            if (it is DatabaseRestorationListener) {
                savedInstanceState.getString("dbRestorationPath", it.newAnkiDroidDirectory)
            }
        }
    }

    public override fun onRestoreInstanceState(savedInstanceState: Bundle) {
        super.onRestoreInstanceState(savedInstanceState)
        mFloatingActionMenu.isFABOpen = savedInstanceState.getBoolean("mIsFABOpen")
        migrateStorageAfterMediaSyncCompleted = savedInstanceState.getBoolean("migrateStorageAfterMediaSyncCompleted")
        savedInstanceState.getString("dbRestorationPath")?.let { path ->
            CollectionHelper.ankiDroidDirectoryOverride = path
            importColpkgListener = DatabaseRestorationListener(this, path)
        }
    }

    fun onStorageMigrationCompleted() {
        migrationService.unbind(this)
        invalidateOptionsMenu() // reapply the sync icon
        showAsyncDialogFragment(MigrationSuccessDialog(resources.getString(R.string.migration_completed), resources.getString(R.string.migration_successful_message)), Channel.SCOPED_STORAGE_MIGRATION)
    }

    override fun onStart() {
        super.onStart()
        if (userMigrationIsInProgress(this)) {
            migrationService.bind(this, MigrationService::class.java)
        }
    }

    override fun onPause() {
        Timber.d("onPause()")
        mActivityPaused = true
        // The deck count will be computed on resume. No need to compute it now
        loadDeckCounts?.cancel()
        super.onPause()
    }

    override fun onStop() {
        Timber.d("onStop()")
        super.onStop()
        migrationService.unbind(this)
        if (colIsOpen()) {
            WidgetStatus.update(this)
            // Ignore the modification - a change in deck shouldn't trigger the icon for "pending changes".
            saveCollectionInBackground(true)
        }
    }

    override fun onDestroy() {
        super.onDestroy()
        if (mUnmountReceiver != null) {
            unregisterReceiver(mUnmountReceiver)
        }
        if (mProgressDialog != null && mProgressDialog!!.isShowing) {
            mProgressDialog!!.dismiss()
        }
        Timber.d("onDestroy()")
    }

    private fun automaticSync() {
        val preferences = getSharedPrefs(baseContext)

        // Check whether the option is selected, the user is signed in, last sync was AUTOMATIC_SYNC_TIME ago
        // (currently 10 minutes), and is not under a metered connection (if not allowed by preference)
        val lastSyncTime = preferences.getLong("lastSyncTime", 0)
        val autoSyncIsEnabled = preferences.getBoolean("automaticSyncMode", false)
        val syncIntervalPassed = TimeManager.time.intTimeMS() - lastSyncTime > AUTOMATIC_SYNC_MIN_INTERVAL
        val isNotBlockedByMeteredConnection = preferences.getBoolean(getString(R.string.metered_sync_key), false) || !isActiveNetworkMetered()
        val isMigratingStorage = userMigrationIsInProgress(this)
        if (isLoggedIn() && autoSyncIsEnabled && NetworkUtils.isOnline && syncIntervalPassed && isNotBlockedByMeteredConnection && !isMigratingStorage) {
            Timber.i("Triggering Automatic Sync")
            sync()
        }
    }

    @Suppress("DEPRECATION") // onBackPressed
    @Deprecated("Deprecated in Java")
    override fun onBackPressed() {
        val preferences = getSharedPrefs(baseContext)
        if (isDrawerOpen) {
            super.onBackPressed()
        } else {
            Timber.i("Back key pressed")
            if (mFloatingActionMenu.isFABOpen) {
                mFloatingActionMenu.closeFloatingActionMenu()
            } else {
                if (!preferences.getBoolean("exitViaDoubleTapBack", false) || mBackButtonPressedToExit) {
                    automaticSync()
                    finishWithAnimation()
                } else {
                    showSnackbar(R.string.back_pressed_once, Snackbar.LENGTH_SHORT)
                }
                mBackButtonPressedToExit = true
                HandlerUtils.executeFunctionWithDelay(Consts.SHORT_TOAST_DURATION) { mBackButtonPressedToExit = false }
            }
        }
    }

    private fun finishWithAnimation() {
        super.finishWithAnimation(DEFAULT)
    }

    override fun onKeyUp(keyCode: Int, event: KeyEvent): Boolean {
        if (mToolbarSearchView != null && mToolbarSearchView!!.hasFocus()) {
            Timber.d("Skipping keypress: search action bar is focused")
            return true
        }
        when (keyCode) {
            KeyEvent.KEYCODE_A -> {
                Timber.i("Adding Note from keypress")
                addNote()
            }
            KeyEvent.KEYCODE_B -> {
                Timber.i("Open Browser from keypress")
                openCardBrowser()
            }
            KeyEvent.KEYCODE_Y -> {
                Timber.i("Sync from keypress")
                sync()
            }
            KeyEvent.KEYCODE_SLASH, KeyEvent.KEYCODE_S -> {
                Timber.i("Study from keypress")
                handleDeckSelection(col.decks.selected(), DeckSelectionType.SKIP_STUDY_OPTIONS)
            }
            else -> {}
        }
        return super.onKeyUp(keyCode, event)
    }

    /**
     * Perform the following tasks:
     * Automatic backup
     * loadStudyOptionsFragment() if tablet
     * Automatic sync
     */
    private fun onFinishedStartup() {
        // create backup in background if needed
        if (BackendFactory.defaultLegacySchema) {
            BackupManager.performBackupInBackground(col.path, TimeManager.time)
        } else {
            // new code triggers backup in updateDeckList()
        }

        launchCatchingTask {
            val shownBackupDialog = BackupPromptDialog.showIfAvailable(this@DeckPicker)
            if (!shownBackupDialog && shouldOfferToUpgrade(this@DeckPicker) && timeToShowStorageMigrationDialog()) {
                showDialogThatOffersToMigrateStorage(shownAutomatically = true)
            }
        }

        // Force a full sync if flag was set in upgrade path, asking the user to confirm if necessary
        if (mRecommendFullSync) {
            mRecommendFullSync = false
            try {
                col.modSchema()
            } catch (e: ConfirmModSchemaException) {
                Timber.w("Forcing full sync")
                e.log()
                // If libanki determines it's necessary to confirm the full sync then show a confirmation dialog
                // We have to show the dialog via the DialogHandler since this method is called via an async task
                val res = resources
                val message = """
     ${res.getString(R.string.full_sync_confirmation_upgrade)}
     
     ${res.getString(R.string.full_sync_confirmation)}
                """.trimIndent()

                dialogHandler.sendMessage(ForceFullSyncDialog(message).toMessage())
            }
        }
        automaticSync()
    }

    private fun showCollectionErrorDialog() {
        dialogHandler.sendMessage(CollectionLoadingErrorDialog().toMessage())
    }

    @VisibleForTesting(otherwise = VisibleForTesting.PRIVATE)
    @RustCleanup("make mDueTree a concrete DeckDueTreeNode")
    @Suppress("UNCHECKED_CAST")
    fun toggleDeckExpand(did: DeckId) {
        if (!col.decks.children(did).isEmpty()) {
            // update DB
            col.decks.collapse(did)
            // update stored state
            findInDeckTree(dueTree!! as List<TreeNode<DeckDueTreeNode>>, did)?.run {
                collapsed = !collapsed
            }
            renderPage(col.isEmpty)
            dismissAllDialogFragments()
        }
    }

    fun addNote() {
        val intent = Intent(this@DeckPicker, NoteEditor::class.java)
        intent.putExtra(NoteEditor.EXTRA_CALLER, NoteEditor.CALLER_DECKPICKER)
        startActivityForResultWithAnimation(intent, ADD_NOTE, START)
    }

    private fun showStartupScreensAndDialogs(preferences: SharedPreferences, skip: Int) {
        // For Android 8/8.1 we want to use software rendering by default or the Reviewer UI is broken #7369
        if (sdkVersion == Build.VERSION_CODES.O ||
            sdkVersion == Build.VERSION_CODES.O_MR1
        ) {
            if (!preferences.contains("softwareRender")) {
                Timber.i("Android 8/8.1 detected with no render preference. Turning on software render.")
                preferences.edit { putBoolean("softwareRender", true) }
            } else {
                Timber.i("Android 8/8.1 detected, software render preference already exists.")
            }
        }
        if (!BackupManager.enoughDiscSpace(CollectionHelper.getCurrentAnkiDroidDirectory(this))) {
            Timber.i("Not enough space to do backup")
            showDialogFragment(DeckPickerNoSpaceLeftDialog.newInstance())
        } else if (preferences.getBoolean("noSpaceLeft", false)) {
            Timber.i("No space left")
            showDialogFragment(DeckPickerBackupNoSpaceLeftDialog.newInstance())
            preferences.edit { remove("noSpaceLeft") }
        } else if (InitialActivity.performSetupFromFreshInstallOrClearedPreferences(preferences)) {
            onFinishedStartup()
        } else if (skip < 2 && !InitialActivity.isLatestVersion(preferences)) {
            Timber.i("AnkiDroid is being updated and a collection already exists.")
            // The user might appreciate us now, see if they will help us get better?
            if (!preferences.contains(UsageAnalytics.ANALYTICS_OPTIN_KEY)) {
                displayAnalyticsOptInDialog()
            }

            // For upgrades, we check if we are upgrading
            // to a version that contains additions to the database integrity check routine that we would
            // like to run on all collections. A missing version number is assumed to be a fresh
            // installation of AnkiDroid and we don't run the check.
            val current = VersionUtils.pkgVersionCode
            Timber.i("Current AnkiDroid version: %s", current)
            val previous: Long = if (preferences.contains(UPGRADE_VERSION_KEY)) {
                // Upgrading currently installed app
                getPreviousVersion(preferences, current)
            } else {
                // Fresh install
                current
            }
            preferences.edit { putLong(UPGRADE_VERSION_KEY, current) }
            // Delete the media database made by any version before 2.3 beta due to upgrade errors.
            // It is rebuilt on the next sync or media check
            if (previous < 20300200) {
                Timber.i("Deleting media database")
                val mediaDb = File(CollectionHelper.getCurrentAnkiDroidDirectory(this), "collection.media.ad.db2")
                if (mediaDb.exists()) {
                    mediaDb.delete()
                }
            }
            // Recommend the user to do a full-sync if they're upgrading from before 2.3.1beta8
            if (previous < 20301208) {
                Timber.i("Recommend the user to do a full-sync")
                mRecommendFullSync = true
            }

            // Fix "font-family" definition in templates created by AnkiDroid before 2.6alpha23
            if (previous < 20600123) {
                Timber.i("Fixing font-family definition in templates")
                try {
                    val models = col.models
                    for (m in models.all()) {
                        val css = m.getString("css")
                        @Suppress("SpellCheckingInspection")
                        if (css.contains("font-familiy")) {
                            m.put("css", css.replace("font-familiy", "font-family"))
                            models.save(m)
                        }
                    }
                    models.flush()
                } catch (e: JSONException) {
                    Timber.e(e, "Failed to upgrade css definitions.")
                }
            }

            // Check if preference upgrade or database check required, otherwise go to new feature screen
            val upgradeDbVersion = AnkiDroidApp.CHECK_DB_AT_VERSION

            // Specifying a checkpoint in the future is not supported, please don't do it!
            if (current < upgradeDbVersion) {
                Timber.e("Invalid value for CHECK_DB_AT_VERSION")
                showSnackbar("Invalid value for CHECK_DB_AT_VERSION")
                onFinishedStartup()
                return
            }

            // Skip full DB check if the basic check is OK
            // TODO: remove this variable if we really want to do the full db check on every user
            val skipDbCheck = false
            // if (previous < upgradeDbVersion && getCol().basicCheck()) {
            //    skipDbCheck = true;
            // }
            val upgradedPreferences = InitialActivity.upgradePreferences(this, previous)
            // Integrity check loads asynchronously and then restart deck picker when finished
            if (!skipDbCheck && previous < upgradeDbVersion) {
                Timber.i("showStartupScreensAndDialogs() running integrityCheck()")
                // #5852 - since we may have a warning about disk space, we don't want to force a check database
                // and show a warning before the user knows what is happening.
                AlertDialog.Builder(this).show {
                    title(R.string.integrity_check_startup_title)
                    message(R.string.integrity_check_startup_content)
                    positiveButton(R.string.check_db) {
                        integrityCheck()
                    }
                    negativeButton(R.string.close) {
                        recreate()
                    }
                    cancelable(false)
                }
                return
            }
            if (upgradedPreferences) {
                Timber.i("Updated preferences with no integrity check - restarting activity")
                // If integrityCheck() doesn't occur, but we did update preferences we should restart DeckPicker to
                // proceed
                recreate()
                return
            }

            // If no changes are required we go to the new features activity
            // There the "lastVersion" is set, so that this code is not reached again
            if (VersionUtils.isReleaseVersion) {
                Timber.i("Displaying new features")
                val infoIntent = Intent(this, Info::class.java)
                infoIntent.putExtra(Info.TYPE_EXTRA, Info.TYPE_NEW_VERSION)
                if (skip != 0) {
                    startActivityForResultWithAnimation(infoIntent, SHOW_INFO_NEW_VERSION, START)
                } else {
                    startActivityForResultWithoutAnimation(infoIntent, SHOW_INFO_NEW_VERSION)
                }
            } else {
                Timber.i("Dev Build - not showing 'new features'")
                // Don't show new features dialog for development builds
                InitialActivity.setUpgradedToLatestVersion(preferences)
                val ver = resources.getString(R.string.updated_version, VersionUtils.pkgVersionName)
                showSnackbar(ver, Snackbar.LENGTH_SHORT)
                showStartupScreensAndDialogs(preferences, 2)
            }
        } else {
            // This is the main call when there is nothing special required
            Timber.i("No startup screens required")
            onFinishedStartup()
        }
    }

    @VisibleForTesting
    protected open fun displayAnalyticsOptInDialog() {
        showDialogFragment(DeckPickerAnalyticsOptInDialog.newInstance())
    }

    fun getPreviousVersion(preferences: SharedPreferences, current: Long): Long {
        var previous: Long
        try {
            previous = preferences.getLong(UPGRADE_VERSION_KEY, current)
        } catch (e: ClassCastException) {
            Timber.w(e)
            previous = try {
                // set 20900203 to default value, as it's the latest version that stores integer in shared prefs
                preferences.getInt(UPGRADE_VERSION_KEY, 20900203).toLong()
            } catch (cce: ClassCastException) {
                Timber.w(cce)
                // Previous versions stored this as a string.
                val s = preferences.getString(UPGRADE_VERSION_KEY, "")
                // The last version of AnkiDroid that stored this as a string was 2.0.2.
                // We manually set the version here, but anything older will force a DB check.
                if ("2.0.2" == s) {
                    40
                } else {
                    0
                }
            }
            Timber.d("Updating shared preferences stored key %s type to long", UPGRADE_VERSION_KEY)
            // Expected Editor.putLong to be called later to update the value in shared prefs
            preferences.edit().remove(UPGRADE_VERSION_KEY).apply()
        }
        Timber.i("Previous AnkiDroid version: %s", previous)
        return previous
    }

    private fun undoTaskListener(isReview: Boolean): UndoTaskListener {
        return UndoTaskListener(isReview, this)
    }

    private class UndoTaskListener(private val isReview: Boolean, deckPicker: DeckPicker) : TaskListenerWithContext<DeckPicker, Unit, Computation<NextCard<*>>?>(deckPicker) {
        override fun actualOnCancelled(context: DeckPicker) {
            context.hideProgressBar()
        }

        override fun actualOnPreExecute(context: DeckPicker) {
            context.showProgressBar()
        }

        override fun actualOnPostExecute(context: DeckPicker, result: Computation<NextCard<*>>?) {
            context.hideProgressBar()
            Timber.i("Undo completed")
            if (isReview) {
                Timber.i("Review undone - opening reviewer.")
                context.openReviewer()
            }
        }
    }

    private fun undo() {
        Timber.i("undo()")
        fun legacyUndo() {
            val undoReviewString = resources.getString(R.string.undo_action_review)
            val isReview = undoReviewString == col.undoName(resources)
            Undo().runWithHandler(undoTaskListener(isReview))
        }
        if (BackendFactory.defaultLegacySchema) {
            legacyUndo()
        } else {
            launchCatchingTask {
                if (!backendUndoAndShowPopup()) {
                    legacyUndo()
                }
            }
        }
    }

    // Show dialogs to deal with database loading issues etc
    open fun showDatabaseErrorDialog(errorDialogType: DatabaseErrorDialogType) {
        if (errorDialogType == DatabaseErrorDialogType.DIALOG_CONFIRM_DATABASE_CHECK && userMigrationIsInProgress(this)) {
            showSnackbar(R.string.functionality_disabled_during_storage_migration, Snackbar.LENGTH_SHORT)
            return
        }
        val newFragment: AsyncDialogFragment = DatabaseErrorDialog.newInstance(errorDialogType)
        showAsyncDialogFragment(newFragment)
    }

    override fun showMediaCheckDialog(dialogType: Int) {
        if (dialogType == MediaCheckDialog.DIALOG_CONFIRM_MEDIA_CHECK && userMigrationIsInProgress(this)) {
            showSnackbar(R.string.functionality_disabled_during_storage_migration, Snackbar.LENGTH_SHORT)
            return
        }
        showAsyncDialogFragment(MediaCheckDialog.newInstance(dialogType))
    }

    override fun showMediaCheckDialog(dialogType: Int, checkList: MediaCheckResult) {
        showAsyncDialogFragment(MediaCheckDialog.newInstance(dialogType, checkList))
    }

    /**
     * Show a specific sync error dialog
     * @param dialogType id of dialog to show
     */
    override fun showSyncErrorDialog(dialogType: Int) {
        showSyncErrorDialog(dialogType, "")
    }

    /**
     * Show a specific sync error dialog
     * @param dialogType id of dialog to show
     * @param message text to show
     */
    override fun showSyncErrorDialog(dialogType: Int, message: String?) {
        val newFragment: AsyncDialogFragment = newInstance(dialogType, message)
        showAsyncDialogFragment(newFragment, Channel.SYNC)
    }

    fun onSdCardNotMounted() {
        showThemedToast(this, resources.getString(R.string.sd_card_not_mounted), false)
        finishWithoutAnimation()
    }

    // Callback method to submit error report
    fun sendErrorReport() {
        CrashReportService.sendExceptionReport(RuntimeException(), "DeckPicker.sendErrorReport")
    }

    // Callback method to handle repairing deck
    fun repairCollection() {
        Timber.i("Repairing the Collection")
        // TODO: doesn't work on null collection-only on non-openable(is this still relevant with withCol?)
        launchCatchingTask(resources.getString(R.string.deck_repair_error)) {
            Timber.d("doInBackgroundRepairCollection")
            val result = withProgress(resources.getString(R.string.backup_repair_deck_progress)) {
                withCol {
                    Timber.i("RepairCollection: Closing collection")
                    close(false)
                    BackupManager.repairCollection(this)
                }
            }
            if (!result) {
                showThemedToast(this@DeckPicker, resources.getString(R.string.deck_repair_error), true)
                showCollectionErrorDialog()
            }
        }
    }

    // Callback method to handle database integrity check
    override fun integrityCheck() {
        if (userMigrationIsInProgress(this)) {
            // The only path which can still display this is a sync error, which shouldn't be possible
            showSnackbar(R.string.functionality_disabled_during_storage_migration, Snackbar.LENGTH_SHORT)
            return
        }

        // #5852 - We were having issues with integrity checks where the users had run out of space.
        // display a dialog box if we don't have the space
        val status = CollectionIntegrityStorageCheck.createInstance(this)
        if (status.shouldWarnOnIntegrityCheck()) {
            Timber.d("Displaying File Size confirmation")
            AlertDialog.Builder(this).show {
                title(R.string.check_db_title)
                message(text = status.getWarningDetails(this@DeckPicker))
                positiveButton(R.string.integrity_check_continue_anyway) {
                    performIntegrityCheck()
                }
                negativeButton(R.string.dialog_cancel)
            }
        } else {
            performIntegrityCheck()
        }
    }

    private fun performIntegrityCheck() {
        Timber.i("performIntegrityCheck()")
        if (BackendFactory.defaultLegacySchema) {
            TaskManager.launchCollectionTask(CheckDatabase(), CheckDatabaseListener())
        } else {
            handleDatabaseCheck()
        }
    }

    /**
     * Schedules a background job to find missing, unused and invalid media files.
     * Shows a progress dialog while operation is running.
     * When check is finished a dialog box shows number of missing, unused and invalid media files.
     *
     * If has the storage permission, job is scheduled, otherwise storage permission is asked first.
     */
    override fun mediaCheck() {
        checkMediaStoragePermissionCheck.launchDialogOrExecuteCallbackNow()
    }

    override fun deleteUnused(unused: List<String>) {
        launchCatchingTask {
            // Number of deleted files
            val noOfDeletedFiles = withProgress(resources.getString(R.string.delete_media_message)) {
                withCol { deleteMedia(this, unused) }
            }
            showSimpleMessageDialog(
                title = resources.getString(R.string.delete_media_result_title),
                message = resources.getQuantityString(R.plurals.delete_media_result_message, noOfDeletedFiles, noOfDeletedFiles)
            )
        }
    }

    fun exit() {
        Timber.i("exit()")
        CollectionHelper.instance.closeCollection(false, "DeckPicker:exit()")
        finishWithoutAnimation()
    }

    open fun handleDbError() {
        Timber.i("Displaying Database Error")
        showDatabaseErrorDialog(DatabaseErrorDialogType.DIALOG_LOAD_FAILED)
    }

    open fun handleDbLocked() {
        Timber.i("Displaying Database Locked")
        showDatabaseErrorDialog(DatabaseErrorDialogType.DIALOG_DB_LOCKED)
    }

    fun restoreFromBackup(path: String) {
        if (BackendFactory.defaultLegacySchema) {
            importReplace(listOf(path))
        } else {
            importColpkg(path)
        }
    }

    // Helper function to check if there are any saved stacktraces
    fun hasErrorFiles(): Boolean {
        for (file in fileList()) {
            if (file.endsWith(".stacktrace")) {
                return true
            }
        }
        return false
    }

    /**
     * The mother of all syncing attempts. This might be called from sync() as first attempt to sync a collection OR
     * from the mSyncConflictResolutionListener if the first attempt determines that a full-sync is required.
     */
    override fun sync(conflict: ConflictResolution?) {
        val preferences = getSharedPrefs(baseContext)

        if (!canSync(this)) {
            warnNoSyncDuringMigration()
            return
        }

        val hkey = preferences.getString("hkey", "")
        if (hkey!!.isEmpty()) {
            Timber.w("User not logged in")
            mPullToSyncWrapper.isRefreshing = false
            showSyncErrorDialog(SyncErrorDialog.DIALOG_USER_NOT_LOGGED_IN_SYNC)
            return
        }

        /** Nested function that makes the connection to
         * the sync server and starts syncing the data */
        fun doSync() {
            if (!BackendFactory.defaultLegacySchema) {
                handleNewSync(conflict, shouldFetchMedia(preferences))
            } else {
                val fetchMedia = shouldFetchMedia(preferences)
                val data = arrayOf(hkey, fetchMedia, conflict, HostNumFactory.getInstance(baseContext))
                Connection.sync(createSyncListener(isFetchingMedia = fetchMedia), Connection.Payload(data))
            }
        }
        // Warn the user in case the connection is metered
        val meteredSyncIsAllowed = preferences.getBoolean(getString(R.string.metered_sync_key), false)
        if (!meteredSyncIsAllowed && isActiveNetworkMetered()) {
            AlertDialog.Builder(this).show {
                message(R.string.metered_sync_warning)
                positiveButton(R.string.dialog_continue) { doSync() }
                negativeButton(R.string.dialog_cancel)
            }
        } else {
            doSync()
        }
    }

    override fun loginToSyncServer() {
        val myAccount = Intent(this, MyAccount::class.java)
        myAccount.putExtra("notLoggedIn", true)
        startActivityForResultWithAnimation(myAccount, LOG_IN_FOR_SYNC, FADE)
    }

    // Callback to import a file -- adding it to existing collection
    @NeedsTest("Test 2 successful files & test 1 failure & 1 successful file")
    override fun importAdd(importPath: List<String>) {
        Timber.d("importAdd() for file %s", importPath)
        if (BackendFactory.defaultLegacySchema) {
            TaskManager.launchCollectionTask(ImportAdd(importPath), importAddListener())
        } else {
            importApkgs(importPath)
        }
    }

    // Callback to import a file -- replacing the existing collection
    @NeedsTest("Test 2 successful files & test 1 failure & 1 successful file")
    override fun importReplace(importPath: List<String>) {
        if (BackendFactory.defaultLegacySchema) {
            TaskManager.launchCollectionTask(ImportReplace(importPath), importReplaceListener())
        } else {
            // multiple colpkg files is nonsensical
            importColpkg(importPath[0])
        }
    }

    /**
     * Load a new studyOptionsFragment. If withDeckOptions is true, the deck options activity will
     * be loaded on top of it. Use this flag when creating a new filtered deck to allow the user to
     * modify the filter settings before being shown the fragment. The fragment itself will handle
     * rebuilding the deck if the settings change.
     */
    fun loadStudyOptionsFragment(withDeckOptions: Boolean) {
        val details = StudyOptionsFragment.newInstance(withDeckOptions)
        supportFragmentManager.commit {
            replace(R.id.studyoptions_fragment, details)
        }
    }

    val fragment: StudyOptionsFragment?
        get() {
            val frag = supportFragmentManager.findFragmentById(R.id.studyoptions_fragment)
            return if (frag is StudyOptionsFragment) {
                frag
            } else {
                null
            }
        }

    /**
     * Show a message when the SD card is ejected
     */
    private fun registerExternalStorageListener() {
        if (mUnmountReceiver == null) {
            mUnmountReceiver = object : BroadcastReceiver() {
                override fun onReceive(context: Context, intent: Intent) {
                    if (intent.action == SdCardReceiver.MEDIA_EJECT) {
                        onSdCardNotMounted()
                    } else if (intent.action == SdCardReceiver.MEDIA_MOUNT) {
                        recreate()
                    }
                }
            }
            val iFilter = IntentFilter()
            iFilter.addAction(SdCardReceiver.MEDIA_EJECT)
            iFilter.addAction(SdCardReceiver.MEDIA_MOUNT)
            registerReceiver(mUnmountReceiver, iFilter)
        }
    }

    fun openAnkiWebSharedDecks() {
        val intent = Intent(this, SharedDecksActivity::class.java)
        startActivityWithoutAnimation(intent)
    }

    private fun openFilteredDeckOptions() {
        val intent = Intent()
        intent.setClass(this, FilteredDeckOptions::class.java)
        startActivityWithAnimation(intent, START)
    }

    private fun openStudyOptions(@Suppress("SameParameterValue") withDeckOptions: Boolean) {
        if (fragmented) {
            // The fragment will show the study options screen instead of launching a new activity.
            loadStudyOptionsFragment(withDeckOptions)
        } else {
            val intent = Intent()
            intent.putExtra("withDeckOptions", withDeckOptions)
            intent.setClass(this, StudyOptionsActivity::class.java)
            startActivityForResultWithAnimation(intent, SHOW_STUDYOPTIONS, START)
        }
    }

    private fun openReviewerOrStudyOptions(selectionType: DeckSelectionType) {
        when (selectionType) {
            DeckSelectionType.DEFAULT -> {
                if (fragmented) {
                    openStudyOptions(false)
                } else {
                    openReviewer()
                }
                return
            }
            DeckSelectionType.SHOW_STUDY_OPTIONS -> {
                openStudyOptions(false)
                return
            }
            DeckSelectionType.SKIP_STUDY_OPTIONS -> {
                openReviewer()
                return
            }
        }
    }

    private fun promptUserToUpdateScheduler() {
        AlertDialog.Builder(this).show {
            message(text = col.tr.schedulingUpdateRequired())
            positiveButton(R.string.dialog_ok) {
                launchCatchingTask {
                    if (!userAcceptsSchemaChange(col)) {
                        return@launchCatchingTask
                    }
                    withProgress { CollectionManager.updateScheduler() }
                    showThemedToast(this@DeckPicker, col.tr.schedulingUpdateDone(), false)
                    refreshState()
                }
            }
            negativeButton(R.string.dialog_cancel)
            if (AdaptionUtil.hasWebBrowser(this@DeckPicker)) {
                @Suppress("DEPRECATION")
                neutralButton(text = col.tr.schedulingUpdateMoreInfoButton()) {
                    this@DeckPicker.openUrl(Uri.parse("https://faqs.ankiweb.net/the-anki-2.1-scheduler.html#updating"))
                }
            }
        }
    }

    private fun handleDeckSelection(did: DeckId, selectionType: DeckSelectionType) {
        // Clear the undo history when selecting a new deck
        if (col.decks.selected() != did) {
            col.clearUndo()
        }
        if (col.get_config_int("schedVer") == 1) {
            promptUserToUpdateScheduler()
            return
        }
        // Select the deck
        col.decks.select(did)
        // Also forget the last deck used by the Browser
        CardBrowser.clearLastDeckId()
        // Reset the schedule so that we get the counts for the currently selected deck
        mFocusedDeck = did
        // Get some info about the deck to handle special cases
        val deckDueTreeNode = mDeckListAdapter.getNodeByDid(did)
        if (!deckDueTreeNode.value.shouldDisplayCounts() || deckDueTreeNode.value.knownToHaveRep()) {
            // If we don't yet have numbers, we trust the user that they knows what they opens, tries to open it.
            // If there is nothing to review, it'll come back to deck picker.
            openReviewerOrStudyOptions(selectionType)
            return
        }
        // There are numbers
        // Figure out what action to take
        if (col.sched.hasCardsTodayAfterStudyAheadLimit()) {
            // If there are cards due that can't be studied yet (due to the learn ahead limit) then go to study options
            openStudyOptions(false)
        } else if (col.sched.newDue() || col.sched.revDue()) {
            // If there are no cards to review because of the daily study limit then give "Study more" option
            showSnackbar(R.string.studyoptions_limit_reached) {
                addCallback(mSnackbarShowHideCallback)
                setAction(R.string.study_more) {
                    val d = mCustomStudyDialogFactory.newCustomStudyDialog().withArguments(
                        CustomStudyDialog.ContextMenuConfiguration.LIMITS,
                        col.decks.selected(),
                        true
                    )
                    showDialogFragment(d)
                }
            }

            // Check if we need to update the fragment or update the deck list. The same checks
            // are required for all snackbars below.
            if (fragmented) {
                // Tablets must always show the study options that corresponds to the current deck,
                // regardless of whether the deck is currently reviewable or not.
                openStudyOptions(false)
            } else {
                // On phones, we update the deck list to ensure the currently selected deck is
                // highlighted correctly.
                updateDeckList()
            }
        } else if (col.decks.isDyn(did)) {
            // Go to the study options screen if filtered deck with no cards to study
            openStudyOptions(false)
        } else if (!deckDueTreeNode.hasChildren() && col.isEmptyDeck(did)) {
            // If the deck is empty and has no children then show a message saying it's empty
            showSnackbar(R.string.empty_deck) {
                addCallback(mSnackbarShowHideCallback)
                setAction(R.string.menu_add) { addNote() }
            }

            if (fragmented) {
                openStudyOptions(false)
            } else {
                updateDeckList()
            }
        } else {
            // Otherwise say there are no cards scheduled to study, and give option to do custom study
            showSnackbar(R.string.studyoptions_empty_schedule) {
                addCallback(mSnackbarShowHideCallback)
                setAction(R.string.custom_study) {
                    val d = mCustomStudyDialogFactory.newCustomStudyDialog().withArguments(
                        CustomStudyDialog.ContextMenuConfiguration.EMPTY_SCHEDULE,
                        col.decks.selected(),
                        true
                    )
                    showDialogFragment(d)
                }
            }

            if (fragmented) {
                openStudyOptions(false)
            } else {
                updateDeckList()
            }
        }
    }

    /**
     * Scroll the deck list so that it is centered on the current deck.
     *
     * @param did The deck ID of the deck to select.
     */
    private fun scrollDecklistToDeck(did: DeckId) {
        val position = mDeckListAdapter.findDeckPosition(did)
        mRecyclerViewLayoutManager.scrollToPositionWithOffset(position, recyclerView.height / 2)
    }

    /**
     * Launch an asynchronous task to rebuild the deck list and recalculate the deck counts. Use this
     * after any change to a deck (e.g., rename, importing, add/delete) that needs to be reflected
     * in the deck list.
     *
     * This method also triggers an update for the widget to reflect the newly calculated counts.
     */
    @VisibleForTesting(otherwise = VisibleForTesting.PACKAGE_PRIVATE)
    fun updateDeckList() {
        updateDeckList(false)
    }

    @RustCleanup("backup with 5 minute timer, instead of deck list refresh")
    private fun updateDeckList(quick: Boolean) {
        if (!BackendFactory.defaultLegacySchema && Build.FINGERPRINT != "robolectric") {
            // uses user's desktop settings to determine whether a backup
            // actually happens
            performBackupInBackground()
        }
        if (quick) {
            launchCatchingTask {
                withProgress {
                    val deckData = withCol {
                        val decks: List<TreeNode<com.ichi2.libanki.sched.DeckTreeNode>> = sched.quickDeckDueTree()
                        Pair(decks, isEmpty)
                    }
                    onDecksLoaded(deckData.first, deckData.second)
                }
            }
        } else {
            loadDeckCounts?.cancel()
            loadDeckCounts = launchCatchingTask {
                Timber.d("Refreshing deck list")
                withProgress {
                    Timber.d("doInBackgroundLoadDeckCounts")
                    val deckData = withCol {
                        Pair(sched.deckDueTree(null), this.isEmpty)
                    }
                    onDecksLoaded(deckData.first, deckData.second)
                }
            }
        }
    }

    private fun <T : AbstractDeckTreeNode> onDecksLoaded(result: List<TreeNode<T>>?, collectionIsEmpty: Boolean) {
        Timber.i("Updating deck list UI")
        hideProgressBar()
        // Make sure the fragment is visible
        if (fragmented) {
            mStudyoptionsFrame!!.visibility = View.VISIBLE
        }
        if (result == null) {
            Timber.e("null result loading deck counts")
            showCollectionErrorDialog()
            return
        }
        @Suppress("UNCHECKED_CAST")
        dueTree = result as List<TreeNode<AbstractDeckTreeNode>>?
        renderPage(collectionIsEmpty)
        // Update the mini statistics bar as well
        launchCatchingTask {
            val reviewSummaryStatsSting = AnkiStatsTaskHandler.getReviewSummaryStatisticsString(this@DeckPicker)
            mReviewSummaryTextView.apply {
                text = reviewSummaryStatsSting ?: ""
                visibility = View.VISIBLE
                invalidate()
            }
        }
        Timber.d("Startup - Deck List UI Completed")
    }

    private fun renderPage(collectionIsEmpty: Boolean) {
        if (dueTree == null) {
            // mDueTree may be set back to null when the activity restart.
            // We may need to recompute it.
            updateDeckList()
            return
        }

        // Check if default deck is the only available and there are no cards
        val isEmpty = dueTree!!.size == 1 && dueTree!![0].value.did == 1L && collectionIsEmpty
        if (animationDisabled()) {
            mDeckPickerContent.visibility = if (isEmpty) View.GONE else View.VISIBLE
            mNoDecksPlaceholder.visibility = if (isEmpty) View.VISIBLE else View.GONE
        } else {
            val translation = TypedValue.applyDimension(
                TypedValue.COMPLEX_UNIT_DIP,
                8f,
                resources.displayMetrics
            )
            val decksListShown = mDeckPickerContent.visibility == View.VISIBLE
            val placeholderShown = mNoDecksPlaceholder.visibility == View.VISIBLE
            if (isEmpty) {
                if (decksListShown) {
                    fadeOut(mDeckPickerContent, mShortAnimDuration, translation)
                }
                if (!placeholderShown) {
                    fadeIn(mNoDecksPlaceholder, mShortAnimDuration, translation).startDelay = if (decksListShown) mShortAnimDuration * 2.toLong() else 0.toLong()
                }
            } else {
                if (!decksListShown) {
                    fadeIn(mDeckPickerContent, mShortAnimDuration, translation).startDelay = if (placeholderShown) mShortAnimDuration * 2.toLong() else 0.toLong()
                }
                if (placeholderShown) {
                    fadeOut(mNoDecksPlaceholder, mShortAnimDuration, translation)
                }
            }
        }
        val currentFilter = if (mToolbarSearchView != null) mToolbarSearchView!!.query else null

        if (isEmpty) {
            if (supportActionBar != null) {
                supportActionBar!!.subtitle = null
            }
            if (mToolbarSearchView != null) {
                mDeckListAdapter.filter.filter(currentFilter)
            }
            // We're done here
            return
        }
        mDeckListAdapter.buildDeckList(dueTree!!, col, currentFilter)

        // Set the "x due in y minutes" subtitle
        try {
            val eta = mDeckListAdapter.eta
            val due = mDeckListAdapter.due
            val res = resources
            if (col.cardCount() != -1) {
                val time: String = if (eta != -1 && eta != null) {
                    Utils.timeQuantityTopDeckPicker(this, (eta * 60).toLong())
                } else {
                    "-"
                }
                if (due != null && supportActionBar != null) {
                    val subTitle: String = if (due == 0) {
                        res.getQuantityString(R.plurals.deckpicker_title_zero_due, col.cardCount(), col.cardCount())
                    } else {
                        res.getQuantityString(R.plurals.deckpicker_title, due, due, time)
                    }
                    supportActionBar!!.subtitle = subTitle
                }
            }
        } catch (e: RuntimeException) {
            Timber.e(e, "RuntimeException setting time remaining")
        }
        val current = col.decks.current().optLong("id")
        if (mFocusedDeck != current) {
            scrollDecklistToDeck(current)
            mFocusedDeck = current
        }
    }

    // Callback to show study options for currently selected deck
    fun showContextMenuDeckOptions(did: DeckId) {
        // open deck options
        if (col.decks.isDyn(did)) {
            // open cram options if filtered deck
            val i = Intent(this@DeckPicker, FilteredDeckOptions::class.java)
            i.putExtra("did", did)
            startActivityWithAnimation(i, FADE)
        } else {
            // otherwise open regular options
            val intent = if (BackendFactory.defaultLegacySchema) {
                Intent(this@DeckPicker, DeckOptionsActivity::class.java).apply {
                    putExtra("did", did)
                }
            } else {
                com.ichi2.anki.pages.DeckOptions.getIntent(this, did)
            }
            startActivityWithAnimation(intent, FADE)
        }
    }

    fun exportDeck(did: DeckId) {
        mExportingDelegate.showExportDialog(
            ExportDialogParams(
                message = resources.getString(R.string.confirm_apkg_export_deck, col.decks.get(did).getString("name")),
                exportType = ExportType.ExportDeck(did)
            )
        )
    }

    fun createIcon(context: Context, did: DeckId) {
        // This code should not be reachable with lower versions
        val shortcut = ShortcutInfoCompat.Builder(this, did.toString())
            .setIntent(
                Intent(context, Reviewer::class.java)
                    .setAction(Intent.ACTION_VIEW)
                    .putExtra("deckId", did)
            )
            .setIcon(IconCompat.createWithResource(context, R.mipmap.ic_launcher))
            .setShortLabel(Decks.basename(col.decks.name(did)))
            .setLongLabel(col.decks.name(did))
            .build()
        try {
            val success = ShortcutManagerCompat.requestPinShortcut(this, shortcut, null)

            // User report: "success" is true even if Vivo does not have permission
            if (AdaptionUtil.isVivo) {
                showThemedToast(this, getString(R.string.create_shortcut_error_vivo), false)
            }
            if (!success) {
                showThemedToast(this, getString(R.string.create_shortcut_failed), false)
            }
        } catch (e: Exception) {
            Timber.w(e)
            showThemedToast(this, getString(R.string.create_shortcut_error, e.localizedMessage), false)
        }
    }

    /** Disables the shortcut of the deck and the children belonging to it.*/
    fun disableDeckAndChildrenShortcuts(did: DeckId) {
        val childDids = col.decks.childDids(did, col.decks.childMap()).map { it.toString() }
        val deckTreeDids = listOf(did.toString(), *childDids.toTypedArray())
        val errorMessage: CharSequence = getString(R.string.deck_shortcut_doesnt_exist)
        ShortcutManagerCompat.disableShortcuts(this, deckTreeDids, errorMessage)
    }

    fun renameDeckDialog(did: DeckId) {
        val currentName = col.decks.name(did)
        val createDeckDialog = CreateDeckDialog(this@DeckPicker, R.string.rename_deck, CreateDeckDialog.DeckDialogType.RENAME_DECK, null)
        createDeckDialog.deckName = currentName
        createDeckDialog.setOnNewDeckCreated {
            dismissAllDialogFragments()
            mDeckListAdapter.notifyDataSetChanged()
            updateDeckList()
            if (fragmented) {
                loadStudyOptionsFragment(false)
            }
        }
        createDeckDialog.showDialog()
    }

    fun confirmDeckDeletion(did: DeckId): Job? {
        if (!BackendFactory.defaultLegacySchema) {
            dismissAllDialogFragments()
            // No confirmation required, as undoable
            return launchCatchingTask {
                val changes = withProgress {
                    undoableOp {
                        newDecks.removeDecks(listOf(did))
                    }
                }
                showSnackbar(TR.browsingCardsDeleted(changes.count))
            }
        }

        val res = resources
        if (!colIsOpen()) {
            return null
        }
        if (did == 1L) {
            showSnackbar(R.string.delete_deck_default_deck)
            dismissAllDialogFragments()
            return null
        }
        // Get the number of cards contained in this deck and its subdecks
        val cnt = DeckService.countCardsInDeckTree(col, did)
        val isDyn = col.decks.isDyn(did)
        // Delete empty decks without warning. Filtered decks save filters in the deck data, so require confirmation.
        if (cnt == 0 && !isDyn) {
            deleteDeck(did)
            dismissAllDialogFragments()
            return null
        }
        // Otherwise we show a warning and require confirmation
        val msg: String
        val deckName = "'" + col.decks.name(did) + "'"
        msg = if (isDyn) {
            res.getString(R.string.delete_cram_deck_message, deckName)
        } else {
            res.getQuantityString(R.plurals.delete_deck_message, cnt, deckName, cnt)
        }
        showDialogFragment(DeckPickerConfirmDeleteDeckDialog.newInstance(msg, did))
        return null
    }

    /**
     * Deletes the provided deck, child decks. and all cards inside.
     * Use [.confirmDeckDeletion] for a confirmation dialog
     * @param did the deck to delete
     */
    fun deleteDeck(did: DeckId) {
        launchCatchingTask {
            // Flag to indicate if the deck being deleted is the current deck.
            val isRemovingCurrent = (did == col.decks.current().optLong("id"))
            withProgress(resources.getString(R.string.delete_deck)) {
                withCol {
                    Timber.d("doInBackgroundDeleteDeck")
                    col.decks.rem(did, true)
                    // TODO: if we had "undo delete note" like desktop client then we won't need this.
                    col.clearUndo()
                }
            }

            // After deleting a deck there is no more undo stack
            // Rebuild options menu with side effect of resetting undo button state
            invalidateOptionsMenu()

            // In fragmented mode, if the deleted deck was the current deck, we need to reload
            // the study options fragment with a valid deck and re-center the deck list to the
            // new current deck. Otherwise we just update the list normally.
            if (fragmented && isRemovingCurrent) {
                updateDeckList()
                openStudyOptions(false)
            } else {
                updateDeckList()
            }
        }
    }

    suspend fun rebuildFiltered(did: DeckId) {
        withProgress(resources.getString(R.string.rebuild_filtered_deck)) {
            withCol {
                Timber.d("rebuildFiltered: doInBackground - RebuildCram")
                decks.select(did)
                sched.rebuildDyn(decks.selected())
                updateValuesFromDeck(this, true)
            }
            updateDeckList()
            if (fragmented) loadStudyOptionsFragment(false)
        }
    }

    fun emptyFiltered(did: DeckId) {
        col.decks.select(did)
        launchCatchingTask {
            withProgress {
                withCol {
                    Timber.d("doInBackgroundEmptyCram")
                    sched.emptyDyn(decks.selected())
                    updateValuesFromDeck(this, true)
                }
            }
            updateDeckList()
            if (fragmented) loadStudyOptionsFragment(false)
        }
    }

    override fun onAttachedToWindow() {
        if (!fragmented) {
            val window = window
            window.setFormat(PixelFormat.RGBA_8888)
        }
    }

    override fun onRequireDeckListUpdate() {
        updateDeckList()
    }

    private fun openReviewer() {
        val reviewer = Intent(this, Reviewer::class.java)
        startActivityForResultWithAnimation(reviewer, REQUEST_REVIEW, START)
    }

    override fun onCreateCustomStudySession() {
        updateDeckList()
        openStudyOptions(false)
    }

    override fun onExtendStudyLimits() {
        if (fragmented) {
            fragment!!.refreshInterface(true)
        }
        updateDeckList()
    }

    private fun handleEmptyCards() {
        mEmptyCardTask = TaskManager.launchCollectionTask(FindEmptyCards(), handlerEmptyCardListener())
    }

    private fun handlerEmptyCardListener(): HandleEmptyCardListener {
        return HandleEmptyCardListener(this)
    }

    private class HandleEmptyCardListener(deckPicker: DeckPicker) : TaskListenerWithContext<DeckPicker, Int, List<Long?>?>(deckPicker) {
        private val mNumberOfCards: Int = deckPicker.col.cardCount()
        private val mOnePercent: Int = mNumberOfCards / 100
        private var mIncreaseSinceLastUpdate = 0
        private fun confirmCancel(deckPicker: DeckPicker, task: Cancellable) {
            AlertDialog.Builder(deckPicker).show {
                message(R.string.confirm_cancel)
                positiveButton(R.string.dialog_yes) {
                    task.safeCancel()
                }
                negativeButton(R.string.dialog_no) {
                    actualOnPreExecute(deckPicker)
                }
            }
        }

        @KotlinCleanup("Material Progress Dialog")
        override fun actualOnPreExecute(context: DeckPicker) {
            val onCancel = DialogInterface.OnCancelListener { _: DialogInterface? ->
                val emptyCardTask = context.mEmptyCardTask
                emptyCardTask?.let { confirmCancel(context, it) }
            }
            @Suppress("Deprecation")
            context.mProgressDialog = android.app.ProgressDialog(context).apply {
                progress = mNumberOfCards
                setTitle(R.string.emtpy_cards_finding)
                setCancelable(true)
                show()
                setOnCancelListener(onCancel)
                setCanceledOnTouchOutside(false)
            }
        }

        override fun actualOnProgressUpdate(context: DeckPicker, value: Int) {
            mIncreaseSinceLastUpdate += value
            // Increase each time at least a percent of card has been processed since last update
            if (mIncreaseSinceLastUpdate > mOnePercent) {
                @Suppress("Deprecation")
                context.mProgressDialog!!.incrementProgressBy(mIncreaseSinceLastUpdate)
                mIncreaseSinceLastUpdate = 0
            }
        }

        override fun actualOnCancelled(context: DeckPicker) {
            context.mEmptyCardTask = null
        }

        /**
         * @param context
         * @param result Null if it is cancelled (in this case we should not have called this method) or a list of cids
         */
        override fun actualOnPostExecute(context: DeckPicker, result: List<Long?>?) {
            context.mEmptyCardTask = null
            if (result == null) {
                return
            }
            if (result.isEmpty()) {
                context.showSimpleMessageDialog(context.resources.getString(R.string.empty_cards_none))
            } else {
                val msg = String.format(context.resources.getString(R.string.empty_cards_count), result.size)
                val dialog = ConfirmationDialog()
                dialog.setArgs(msg)
                dialog.setConfirm {
                    context.col.remCards(result.requireNoNulls())
                    val message = context.resources.getString(R.string.empty_cards_deleted, result.size)
                    context.showSnackbar(message)
                }
                context.showDialogFragment(dialog)
            }
            if (context.mProgressDialog != null && context.mProgressDialog!!.isShowing) {
                context.mProgressDialog!!.dismiss()
            }
        }
    }

    fun createSubDeckDialog(did: DeckId) {
        val createDeckDialog = CreateDeckDialog(this@DeckPicker, R.string.create_subdeck, CreateDeckDialog.DeckDialogType.SUB_DECK, did)
        createDeckDialog.setOnNewDeckCreated {
            // a deck was created
            dismissAllDialogFragments()
            mDeckListAdapter.notifyDataSetChanged()
            updateDeckList()
            if (fragmented) {
                loadStudyOptionsFragment(false)
            }
        }
        createDeckDialog.showDialog()
    }

    /**
     * The number of decks which are visible to the user (excluding decks if the parent is collapsed).
     * Not the total number of decks
     */
    @get:VisibleForTesting(otherwise = VisibleForTesting.NONE)
    val visibleDeckCount: Int
        get() = mDeckListAdapter.itemCount

    @VisibleForTesting
    internal inner class CheckDatabaseListener : TaskListener<String, Pair<Boolean, CheckDatabaseResult?>?>() {
        override fun onPreExecute() {
            mProgressDialog = StyledProgressDialog.show(
                this@DeckPicker,
                AnkiDroidApp.appResources.getString(R.string.app_name),
                resources.getString(R.string.check_db_message),
                false
            )
        }

        override fun onPostExecute(result: Pair<Boolean, CheckDatabaseResult?>?) {
            if (mProgressDialog != null && mProgressDialog!!.isShowing) {
                mProgressDialog!!.dismiss()
            }
            val databaseResult = result!!.second
            if (databaseResult == null) {
                if (result.first) {
                    Timber.w("Expected result data, got nothing")
                } else {
                    handleDbError()
                }
                return
            }
            if (!result.first || databaseResult.failed) {
                if (databaseResult.databaseLocked) {
                    handleDbLocked()
                } else {
                    handleDbError()
                }
                return
            }
            val count = databaseResult.cardsWithFixedHomeDeckCount
            if (count != 0) {
                val message = resources.getString(R.string.integrity_check_fixed_no_home_deck, count)
                showThemedToast(this@DeckPicker, message, false)
            }
            val msg: String
            val shrunkInMb = (databaseResult.sizeChangeInKb / 1024.0).roundToLong()
            msg = if (shrunkInMb > 0.0) {
                resources.getString(R.string.check_db_acknowledge_shrunk, shrunkInMb.toInt())
            } else {
                resources.getString(R.string.check_db_acknowledge)
            }
            // Show result of database check and restart the app
            showSimpleMessageDialog(msg, reload = true)
        }

        /**
         * @param value message
         */
        override fun onProgressUpdate(value: String) {
            @Suppress("Deprecation")
            mProgressDialog!!.setMessage(value)
        }
    }

    /**
     * Check if at least one deck is being displayed.
     */
    fun hasAtLeastOneDeckBeingDisplayed(): Boolean {
        return mDeckListAdapter.itemCount > 0 && mRecyclerViewLayoutManager.getChildAt(0) != null
    }

    private enum class DeckSelectionType {
        /** Show study options if fragmented, otherwise, review  */
        DEFAULT,

        /** Always show study options (if the deck counts are clicked)  */
        SHOW_STUDY_OPTIONS,

        /** Always open reviewer (keyboard shortcut)  */
        SKIP_STUDY_OPTIONS
    }

    companion object {

        private const val ONE_DAY_IN_SECONDS: Int = 60 * 60 * 24

        /** Import Error variable so to access the resource directory without
         * causing a crash
         */
        lateinit var asyncMessageContent: String
        lateinit var asyncMessageTitle: String

        /**
         * Result codes from other activities
         */
        const val RESULT_MEDIA_EJECTED = 202
        const val RESULT_DB_ERROR = 203
        const val UPGRADE_VERSION_KEY = "lastUpgradeVersion"

        /**
         * If passed into the intent, the user should have been logged in and DeckPicker
         * should sync immediately.
         *
         * This is for the 'download existing collection from AnkiWeb' use case
         */
        const val INTENT_SYNC_FROM_LOGIN = "syncFromLogin"

        /**
         * Available options performed by other activities (request codes for onActivityResult())
         */
        @VisibleForTesting
        const val REQUEST_STORAGE_PERMISSION = 0
        private const val REQUEST_PATH_UPDATE = 1
        private const val LOG_IN_FOR_SYNC = 6
        private const val SHOW_INFO_NEW_VERSION = 9
        const val SHOW_STUDYOPTIONS = 11
        private const val ADD_NOTE = 12
        const val PICK_APKG_FILE = 13
        const val PICK_CSV_FILE = 14

        // For automatic syncing
        // 10 minutes in milliseconds.
        const val AUTOMATIC_SYNC_MIN_INTERVAL: Long = 600000
        private const val SWIPE_TO_SYNC_TRIGGER_DISTANCE = 400

        /**
         * Handles a [PermissionsRequestResults] for storage permissions to launch 'checkMedia'
         * Static to avoid a context leak
         */
        fun handleStoragePermissionsCheckForCheckMedia(deckPickerRef: WeakReference<DeckPicker>): (permissionResultRaw: PermissionsRequestRawResults) -> Unit {
            fun inner(permissionResultRaw: PermissionsRequestRawResults) {
                val deckPicker = deckPickerRef.get() ?: return
                val permissionResult = PermissionsRequestResults.from(deckPicker, permissionResultRaw)
                if (permissionResult.allGranted) {
                    deckPicker.launchCatchingTask {
                        val mediaCheckResult = deckPicker.checkMedia() ?: return@launchCatchingTask
                        deckPicker.showMediaCheckDialog(MediaCheckDialog.DIALOG_MEDIA_CHECK_RESULTS, mediaCheckResult)
                    }
                } else {
                    showThemedToast(deckPicker, R.string.check_media_failed, true)
                }
            }
            return ::inner
        }

        // Animation utility methods used by renderPage() method
        fun fadeIn(view: View?, duration: Int, translation: Float = 0f, startAction: Runnable? = Runnable { view!!.visibility = View.VISIBLE }): ViewPropertyAnimator {
            view!!.alpha = 0f
            view.translationY = translation
            return view.animate()
                .alpha(1f)
                .translationY(0f)
                .setDuration(duration.toLong())
                .withStartAction(startAction)
        }

        fun fadeOut(view: View?, duration: Int, translation: Float = 0f, endAction: Runnable? = Runnable { view!!.visibility = View.GONE }): ViewPropertyAnimator {
            view!!.alpha = 1f
            view.translationY = 0f
            return view.animate()
                .alpha(0f)
                .translationY(translation)
                .setDuration(duration.toLong())
                .withEndAction(endAction)
        }
    }

    override fun opExecuted(changes: OpChanges, handler: Any?) {
        if (changes.studyQueues && handler !== this) {
            invalidateOptionsMenu()
            updateDeckList()
        }
    }

    /**
     * Do the whole migration.
     * Blocks the UI until essential files are migrated.
     * Change the preferences related to storage
     * Migrate the user data in a service
     */
    fun migrate() {
        migrateStorageAfterMediaSyncCompleted = false

        if (userMigrationIsInProgress(this) || !isLegacyStorage(this)) {
            // This should not ever occurs.
            return
        }

        if (mActivityPaused) {
            sendNotificationForAsyncOperation(MigrateStorageOnSyncSuccess(this.resources), Channel.SYNC)
            return
        }

        launchCatchingTask {
            val elapsedMillisDuringEssentialFilesMigration = measureTimeMillis {
                withProgress(getString(R.string.start_migration_progress_message)) {
                    withContext(Dispatchers.IO) {
                        loadDeckCounts?.cancel()
                        CollectionHelper.instance.closeCollection(false, "migration to scoped storage")
                        ScopedStorageService.migrateEssentialFiles(baseContext)

                        updateDeckList()
                        handleStartup()
                        startMigrateUserDataService()
                    }
                }
            }
            if (elapsedMillisDuringEssentialFilesMigration > 800) {
                showSnackbar(R.string.migration_part_1_done_resume)
                refreshState()
            }
        }
    }

    /**
     * Start migrating the user data. Assumes that
     */
    private fun startMigrateUserDataService() {
        // TODO: Handle lack of disk space - most common error
        Timber.i("Starting Migrate User Data Service")
        migrationService.startForeground(this, MigrationService::class.java)
    }

    /**
     * Show a dialog that explains no sync can occur during migration.
     */
    private fun warnNoSyncDuringMigration() {
        // TODO: handle value updates
        // Note: migrationService shouldn't be null in normal operation
        val text = migrationService.instance?.let { service ->
            return@let service.totalToTransfer?.let { totalToTransfer ->
                "\n\n" + getString(R.string.migration_transferred_size, service.currentProgress.toMB().toFloat(), totalToTransfer.toMB().toFloat())
            }
        }
        // TODO: maybe handle onStorageMigrationCompleted()
        // TODO: sync_impossible_during_migration needs changing
        AlertDialog.Builder(this).show {
            message(text = resources.getString(R.string.sync_impossible_during_migration, 5) + text)
            positiveButton(R.string.dialog_ok)
            negativeButton(R.string.scoped_storage_learn_more) {
                openUrl(R.string.link_scoped_storage_faq)
            }
        }
    }

    /**
     * Last time the user had chosen to postpone migration. Or 0 if never.
     */
    private var migrationWasLastPostponedAt: Long
        get() = getSharedPrefs(baseContext).getLong(MIGRATION_WAS_LAST_POSTPONED_AT_SECONDS, 0L)
        set(timeInSecond) = getSharedPrefs(baseContext)
            .edit { putLong(MIGRATION_WAS_LAST_POSTPONED_AT_SECONDS, timeInSecond) }

    /**
     * The number of times the storage migration was postponed. -1 for 'disabled'
     */
    private var timesStorageMigrationPostponed: Int
        get() = getSharedPrefs(baseContext).getInt(TIMES_STORAGE_MIGRATION_POSTPONED_KEY, 0)
        set(value) = getSharedPrefs(baseContext)
            .edit { putInt(TIMES_STORAGE_MIGRATION_POSTPONED_KEY, value) }

    /** Whether the user has disabled the dialog from [showDialogThatOffersToMigrateStorage] */
    private val disabledScopedStorageReminder: Boolean
        get() = timesStorageMigrationPostponed == -1

    /**
     * Show a dialog offering to migrate, postpone or learn more.
     * @return shownAutomatically `true` if the dialog was shown automatically, `false` if the user
     * pressed a button to open the dialog
     */
    private fun showDialogThatOffersToMigrateStorage(shownAutomatically: Boolean) {
        Timber.i("Displaying dialog to migrate storage")
        if (userMigrationIsInProgress(baseContext)) {
            // This should not occur. We should have not called the function in this case.
            return
        }

        val message = getString(R.string.migration_update_request_requires_media_sync)

        fun onPostponeOnce() {
            if (shownAutomatically) {
                timesStorageMigrationPostponed += 1
            }
            setMigrationWasLastPostponedAtToNow()
        }

        fun onPostponePermanently() {
            BackupPromptDialog.showPermanentlyDismissDialog(
                this,
                onCancel = { onPostponeOnce() },
                onDisableReminder = {
                    getSharedPrefs(this).edit {
                        putInt(TIMES_STORAGE_MIGRATION_POSTPONED_KEY, -1)
                        remove(MIGRATION_WAS_LAST_POSTPONED_AT_SECONDS)
                    }
                }
            )
        }

        var userCheckedDoNotShowAgain = false
        var dialog = AlertDialog.Builder(this)
            .setTitle(R.string.scoped_storage_title)
            .setMessage(message)
            .setPositiveButton(
                getString(R.string.scoped_storage_migrate)
            ) { _, _ ->
                performMediaSyncBeforeStorageMigration()
            }
            .setNegativeButton(
                getString(R.string.scoped_storage_postpone)
            ) { _, _ ->
                if (userCheckedDoNotShowAgain) {
                    onPostponePermanently()
                } else {
                    onPostponeOnce()
                }
            }
        // allow the user to dismiss the automatic dialog after it's been seen twice
        if (shownAutomatically && timesStorageMigrationPostponed > 1) {
            dialog.checkBoxPrompt(R.string.button_do_not_show_again) { checked ->
                Timber.d("Don't show again checked: %b", checked)
                userCheckedDoNotShowAgain = checked
            }
        }
        dialog.addScopedStorageLearnMoreLinkAndShow(message)
    }

    private fun performMediaSyncBeforeStorageMigration() {
        // if we allow an unsafe migration, the 'sync required' dialog shows an unsafe migration confirmation dialog
        val showUnsafeSyncDialog = (BuildConfig.ALLOW_UNSAFE_MIGRATION && !isLoggedIn())

        if (shouldFetchMedia(getSharedPrefs(this)) && !showUnsafeSyncDialog) {
            Timber.i("Syncing before storage migration")
            migrateStorageAfterMediaSyncCompleted = true
            sync()
        } else {
            Timber.i("media sync disabled: displaying dialog")
            AlertDialog.Builder(this).show {
                setTitle(R.string.media_sync_required_title)
                iconAttr(R.attr.dialogErrorIcon)
                setMessage(R.string.media_sync_unavailable_message)
                setPositiveButton(getString(R.string.scoped_storage_migrate)) { _, _ ->
                    Timber.i("Performing unsafe storage migration")
                    migrate()
                }
                setNegativeButton(getString(R.string.scoped_storage_postpone)) { _, _ ->
                    setMigrationWasLastPostponedAtToNow()
                }
            }
        }
    }

    // Scoped Storage migration
    private fun setMigrationWasLastPostponedAtToNow() {
        migrationWasLastPostponedAt = TimeManager.time.intTime()
    }

    private fun timeToShowStorageMigrationDialog(): Boolean {
        return !disabledScopedStorageReminder &&
            // A reminder was shown more than 4 days ago
            migrationWasLastPostponedAt + ONE_DAY_IN_SECONDS * 4 <= TimeManager.time.intTime()
    }

    override fun onImportColpkg(colpkgPath: String?) {
        invalidateOptionsMenu()
        updateDeckList()
        importColpkgListener?.onImportColpkg(colpkgPath)
    }

    override fun onMediaSyncCompleted(data: SyncCompletion) {
        Timber.i("Media sync completed. Success: %b", data.isSuccess)
        if (migrateStorageAfterMediaSyncCompleted) {
            migrate()
        }
    }
}

/** Android's onCreateOptionsMenu does not play well with coroutines, as
 * it expects the menu to have been fully configured by the time the routine
 * returns. This results in flicker, as the menu gets blanked out, and then
 * configured a moment later when the coroutine runs. To work around this,
 * the current state is stored in the deck picker so that we can redraw the
 * menu immediately. */
data class OptionsMenuState(
    val searchIcon: Boolean,
    /** If undo is available, a string describing the action. */
    val undoIcon: String?,
    val syncIcon: SyncIconState,
    val offerToMigrate: Boolean,
    val migrationInProgress: Boolean
)

enum class SyncIconState {
    Normal,
    PendingChanges,
    FullSync,
    NotLoggedIn,

    /**
     * The icon should appear as disabled. Currently only occurs during scoped storage migration.
     */
    Disabled
}

class CollectionLoadingErrorDialog : DialogHandlerMessage(
    WhichDialogHandler.MSG_SHOW_COLLECTION_LOADING_ERROR_DIALOG,
    "CollectionLoadErrorDialog"
) {
    override fun handleAsyncMessage(deckPicker: DeckPicker) {
        // Collection could not be opened
        deckPicker.showDatabaseErrorDialog(DatabaseErrorDialogType.DIALOG_LOAD_FAILED)
    }

    override fun toMessage() = emptyMessage(this.what)
}

class ForceFullSyncDialog(val message: String?) : DialogHandlerMessage(
    which = WhichDialogHandler.MSG_SHOW_FORCE_FULL_SYNC_DIALOG,
    analyticName = "ForceFullSyncDialog"
) {
    override fun handleAsyncMessage(deckPicker: DeckPicker) {
        // Confirmation dialog for forcing full sync
        val dialog = ConfirmationDialog()
        val confirm = Runnable {
            // Bypass the check once the user confirms
            CollectionHelper.instance.getCol(AnkiDroidApp.instance)!!.modSchemaNoCheck()
        }
        dialog.setConfirm(confirm)
        dialog.setArgs(message)
        deckPicker.showDialogFragment(dialog)
    }

    override fun toMessage(): Message = Message.obtain().apply {
        what = this@ForceFullSyncDialog.what
        data = bundleOf("message" to message)
    }

    companion object {
        fun fromMessage(message: Message): DialogHandlerMessage =
            ForceFullSyncDialog(message.data.getString("message"))
    }
}<|MERGE_RESOLUTION|>--- conflicted
+++ resolved
@@ -888,10 +888,7 @@
         val message = dialogHandler.popMessage()
         super.onResume()
         refreshState()
-<<<<<<< HEAD
-=======
         message?.let { dialogHandler.sendStoredMessage(it) }
->>>>>>> 8f1984d6
     }
 
     fun refreshState() {
