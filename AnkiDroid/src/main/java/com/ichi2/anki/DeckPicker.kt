--- conflicted
+++ resolved
@@ -2532,13 +2532,8 @@
         private fun confirmCancel(deckPicker: DeckPicker, task: Cancellable) {
             MaterialDialog(deckPicker).show {
                 message(R.string.confirm_cancel)
-<<<<<<< HEAD
                 positiveButton(R.string.dialog_yes) {
-                    actualOnPreExecute(deckPicker)
-=======
-                positiveButton(R.string.yes) {
                     task.safeCancel()
->>>>>>> bf52cc54
                 }
                 negativeButton(R.string.dialog_no) {
                     actualOnPreExecute(deckPicker)
