/***************************************************************************************
 *                                                                                      *
 * Copyright (c) 2020 Mike Hardy <mike@mikehardy.net>                                   *
 *                                                                                      *
 * This program is free software; you can redistribute it and/or modify it under        *
 * the terms of the GNU General Public License as published by the Free Software        *
 * Foundation; either version 3 of the License, or (at your option) any later           *
 * version.                                                                             *
 *                                                                                      *
 * This program is distributed in the hope that it will be useful, but WITHOUT ANY      *
 * WARRANTY; without even the implied warranty of MERCHANTABILITY or FITNESS FOR A      *
 * PARTICULAR PURPOSE. See the GNU General Public License for more details.             *
 *                                                                                      *
 * You should have received a copy of the GNU General Public License along with         *
 * this program.  If not, see <http://www.gnu.org/licenses/>.                           *
 ****************************************************************************************/
package com.ichi2.anki

import android.content.Context
import android.content.Intent
import android.os.Bundle
import android.os.Parcel
import android.os.Parcelable
import androidx.core.os.bundleOf
import com.ichi2.anki.CollectionManager.withCol
import com.ichi2.anki.common.annotations.NeedsTest
import com.ichi2.anki.libanki.CardTemplate
import com.ichi2.anki.libanki.NoteTypeId
import com.ichi2.anki.libanki.NotetypeJson
import com.ichi2.anki.observability.undoableOp
import com.ichi2.compat.CompatHelper.Companion.compat
import com.ichi2.compat.CompatHelper.Companion.getSerializableCompat
import timber.log.Timber
import java.io.ByteArrayInputStream
import java.io.ByteArrayOutputStream
import java.io.File
import java.io.IOException

/** A wrapper for a notetype in JSON format with helpers for editing the notetype. */
class CardTemplateNotetype(
    val notetype: NotetypeJson,
) {
    enum class ChangeType {
        ADD,
        DELETE,
    }

    @NeedsTest("serialization on Android 15+ - regression test for crash when TemplateChange wasn't serializable")
    data class TemplateChange(
        var ordinal: Int,
        val type: ChangeType,
    ) : java.io.Serializable

    var templateChanges = ArrayList<TemplateChange>()
        private set

    fun toBundle(): Bundle =
        bundleOf(
            INTENT_MODEL_FILENAME to saveTempNoteType(AnkiDroidApp.instance.applicationContext, notetype),
            "mTemplateChanges" to templateChanges,
        )

    private fun loadTemplateChanges(bundle: Bundle) {
        try {
            templateChanges = bundle.getSerializableCompat("mTemplateChanges")!!
        } catch (e: ClassCastException) {
            Timber.e(e, "Unexpected cast failure")
        }
    }

    fun getTemplate(ord: Int): CardTemplate {
        Timber.d("getTemplate() on ordinal %s", ord)
        return notetype.templates[ord]
    }

    val templateCount: Int
        get() = notetype.templates.length()

    val noteTypeId: NoteTypeId
        get() = notetype.id

    var css: String
        get() = notetype.css
        set(value) {
            notetype.css = value
        }

    fun updateTemplate(
        ordinal: Int,
        template: CardTemplate,
    ) {
        notetype.templates[ordinal] = template
    }

    fun addNewTemplate(newTemplate: CardTemplate) {
        Timber.d("addNewTemplate()")
        addTemplateChange(ChangeType.ADD, newTemplate.ord)
    }

    fun removeTemplate(ord: Int) {
        Timber.d("removeTemplate() on ordinal %s", ord)
        addTemplateChange(ChangeType.DELETE, ord)
    }

    suspend fun saveToDatabase() {
        Timber.d("saveToDatabase() called")
        dumpChanges()
        clearTempNoteTypeFiles()
<<<<<<< HEAD
        undoableOp {
            saveNoteType(notetype, adjustedTemplateChanges)
        }
=======
        saveNoteType(notetype, adjustedTemplateChanges)
>>>>>>> cb64d936
    }

    /**
     * Handles everything for a note type change at once - template add / deletes as well as content updates
     * This is an extension function on Collection and should be called from within undoableOp
     */
<<<<<<< HEAD
    private fun Collection.saveNoteType(
=======
    suspend fun saveNoteType(
>>>>>>> cb64d936
        notetype: NotetypeJson,
        templateChanges: ArrayList<TemplateChange>,
    ) {
        Timber.d("saveNoteType")
<<<<<<< HEAD
        val oldNoteType = notetypes.get(notetype.id)
=======
        val oldNoteType = withCol { notetypes.get(notetype.id) }
>>>>>>> cb64d936

        val newTemplates = notetype.templates
        for (change in templateChanges) {
            val oldTemplates = oldNoteType!!.templates
            when (change.type) {
                ChangeType.ADD -> {
                    Timber.d("saveNoteType() adding template %s", change.ordinal)
<<<<<<< HEAD
                    notetypes.addTemplate(oldNoteType, newTemplates[change.ordinal])
                }
                ChangeType.DELETE -> {
                    Timber.d("saveNoteType() deleting template currently at ordinal %s", change.ordinal)
                    notetypes.remTemplate(oldNoteType, oldTemplates[change.ordinal])
=======
                    withCol { notetypes.addTemplate(oldNoteType, newTemplates[change.ordinal]) }
                }
                ChangeType.DELETE -> {
                    Timber.d("saveNoteType() deleting template currently at ordinal %s", change.ordinal)
                    withCol { notetypes.removeTemplate(oldNoteType, oldTemplates[change.ordinal]) }
>>>>>>> cb64d936
                }
            }
        }

        // required for Rust: the modified time can't go backwards, and we updated the note type by adding fields
        // This could be done better
        notetype.mod = oldNoteType!!.mod
<<<<<<< HEAD
        notetypes.save(notetype)
        notetypes.update(notetype)
=======
        undoableOp {
            notetypes.updateDict(notetype)
        }
>>>>>>> cb64d936
    }

    /**
     * Template deletes shift card ordinals in the database. To operate without saving, we must keep track to apply in order.
     * In addition, we don't want to persist a template add just to delete it later, so we combine those if they happen
     */
    fun addTemplateChange(
        type: ChangeType,
        ordinal: Int,
    ) {
        Timber.d("addTemplateChange() type %s for ordinal %s", type, ordinal)
        val templateChanges = templateChanges
        val change = TemplateChange(ordinal, type)

        // If we are deleting something we added but have not saved, edit it out of the change list
        if (type == ChangeType.DELETE) {
            var ordinalAdjustment = 0
            for (i in templateChanges.indices.reversed()) {
                val oldChange = templateChanges[i]
                when (oldChange.type) {
                    ChangeType.DELETE ->
                        if (oldChange.ordinal - ordinalAdjustment <= ordinal) {
                            // Deleting an ordinal at or below us? Adjust our comparison basis...
                            ordinalAdjustment++
                            continue
                        }
                    ChangeType.ADD ->
                        if (ordinal == oldChange.ordinal - ordinalAdjustment) {
                            // Deleting something we added this session? Edit it out via compaction
                            compactTemplateChanges(oldChange.ordinal)
                            return
                        }
                }
            }
        }
        Timber.d("addTemplateChange() added ord/type: %s/%s", change.ordinal, change.type)
        templateChanges.add(change)
        dumpChanges()
    }

    /**
     * Return an int[] containing the collection-relative ordinals of all the currently pending deletes,
     * including the ordinal passed in, as opposed to the changelist-relative ordinals
     *
     * @param ord int UI-relative ordinal to check database for delete safety along with existing deletes
     * @return int[] of all ordinals currently in the database, pending delete
     */
    fun getDeleteDbOrds(ord: Int): IntArray {
        dumpChanges()
        Timber.d("getDeleteDbOrds()")

        // array containing the original / db-relative ordinals for all pending deletes plus the proposed one
        val deletedDbOrds = ArrayList<Int>(templateChanges.size)

        // For each entry in the changes list - and the proposed delete - scan for deletes to get original ordinal
        for (i in 0..templateChanges.size) {
            var ordinalAdjustment = 0

            // We need an initializer. Though proposed change is checked last, it's a reasonable default initializer.
            var currentChange = TemplateChange(ord, ChangeType.DELETE)
            if (i < templateChanges.size) {
                // Until we exhaust the pending change list we will use them
                currentChange = templateChanges[i]
            }

            // If the current pending change isn't a delete, it is unimportant here
            if (currentChange.type !== ChangeType.DELETE) {
                continue
            }

            // If it is a delete, scan previous deletes and shift as necessary for original ord
            for (j in 0 until i) {
                val previousChange = templateChanges[j]

                // Is previous change a delete? Lower ordinal than current change?
                if (previousChange.type === ChangeType.DELETE && previousChange.ordinal <= currentChange.ordinal) {
                    // If so, that is the case where things shift. It means our ordinals moved and original ord is higher
                    ordinalAdjustment++
                }
            }

            // We know how many times ordinals smaller than the current were deleted so we have the total adjustment
            // Save this pending delete at it's original / db-relative position
            deletedDbOrds.add(currentChange.ordinal + ordinalAdjustment)
        }
        val deletedDbOrdInts = IntArray(deletedDbOrds.size)
        for (i in deletedDbOrdInts.indices) {
            deletedDbOrdInts[i] = deletedDbOrds[i]
        }
        return deletedDbOrdInts
    }

    private fun dumpChanges() {
        if (!BuildConfig.DEBUG) {
            return
        }
        val adjustedChanges = adjustedTemplateChanges
        for (i in templateChanges.indices) {
            val change = templateChanges[i]
            val adjustedChange = adjustedChanges[i]
            Timber.d("dumpChanges() Change %s is ord/type %s/%s", i, change.ordinal, change.type)
            Timber.d(
                "dumpChanges() During save change %s will be ord/type %s/%s",
                i,
                adjustedChange.ordinal,
                adjustedChange.type,
            )
        }
    }

    /**
     * Adjust the ordinals in our accrued change list so that any pending adds have the correct
     * ordinal after taking into account any pending deletes
     *
     * @return ArrayList<Object></Object>[2]> of [ordinal][ChangeType] entries
     */
    val adjustedTemplateChanges: ArrayList<TemplateChange>
        get() {
            val changes = templateChanges
            val adjustedChanges = ArrayList<TemplateChange>(changes.size)

            // In order to save the changes into the database, the ordinals in the changelist must correspond to the
            // ordinals in the database (for deletes) or the correct index in the changes array (for adds)
            // It is not possible to know what those will be until the user requests a save, so they are stored in the
            // change list as-is until the save time comes, then the adjustment is made all at once
            for (i in changes.indices) {
                val change = changes[i]
                val adjustedChange =
                    when (change.type) {
                        ChangeType.ADD -> {
                            val adjustedOrdinal = getAdjustedAddOrdinalAtChangeIndex(this, i)
                            Timber.d(
                                "getAdjustedTemplateChanges() change %s ordinal adjusted from %s to %s",
                                i,
                                change.ordinal,
                                adjustedOrdinal,
                            )
                            TemplateChange(adjustedOrdinal, ChangeType.ADD)
                        }
                        ChangeType.DELETE -> change
                    }
                adjustedChanges.add(adjustedChange)
            }
            return adjustedChanges
        }

    /**
     * Scan the sequence of template add/deletes, looking for the given ordinal.
     * When found, purge that ordinal and shift future changes down if they had ordinals higher than the one purged
     */
    private fun compactTemplateChanges(addedOrdinalToDelete: Int) {
        Timber.d(
            "compactTemplateChanges() merge/purge add/delete ordinal added as %s",
            addedOrdinalToDelete,
        )
        var postChange = false
        var ordinalAdjustment = 0
        var i = 0
        while (i < templateChanges.size) {
            val change = templateChanges[i]
            var ordinal = change.ordinal
            val changeType = change.type
            Timber.d("compactTemplateChanges() examining change entry %s / %s", ordinal, changeType)

            // Only make adjustments after the ordinal we want to delete was added
            if (!postChange) {
                if (ordinal == addedOrdinalToDelete && changeType == ChangeType.ADD) {
                    Timber.d("compactTemplateChanges() found our entry at index %s", i)
                    // Remove this entry to start compaction, then fix up the loop counter since we altered size
                    postChange = true
                    templateChanges.removeAt(i)
                    i--
                }
                i++
                continue
            }

            // We compact all deletes with higher ordinals, so any delete is below us: shift our comparison basis
            if (changeType == ChangeType.DELETE) {
                ordinalAdjustment++
                Timber.d(
                    "compactTemplateChanges() delete affecting purged template, shifting basis, adj: %s",
                    ordinalAdjustment,
                )
            }

            // If following ordinals were higher, we move them as part of compaction
            if (ordinal + ordinalAdjustment > addedOrdinalToDelete) {
                Timber.d("compactTemplateChanges() shifting later/higher ordinal down")
                change.ordinal = --ordinal
            }
            i++
        }
    }

    companion object {
        const val INTENT_MODEL_FILENAME = "editedNoteTypeFilename"

        /**
         * Load the TemporaryNoteType from the filename included in a Bundle
         *
         * @param bundle a Bundle that should contain persisted JSON under INTENT_MODEL_FILENAME key
         * @return re-hydrated TemporaryNoteType or null if there was a problem, null means should reload from database
         */
        fun fromBundle(bundle: Bundle): CardTemplateNotetype? {
            val editedNoteTypeFileName = bundle.getString(INTENT_MODEL_FILENAME)
            // Bundle.getString is @Nullable, so we have to check.
            if (editedNoteTypeFileName == null) {
                Timber.d("fromBundle() - note type file name under key %s", INTENT_MODEL_FILENAME)
                return null
            }
            Timber.d("onCreate() loading saved note type file %s", editedNoteTypeFileName)
            val tempNotetypeJSON: NotetypeJson =
                try {
                    getTempNoteType(editedNoteTypeFileName)
                } catch (e: IOException) {
                    Timber.w(e, "Unable to load saved note type file")
                    return null
                }
            return CardTemplateNotetype(tempNotetypeJSON).apply {
                loadTemplateChanges(bundle)
            }
        }

        /**
         * Save the current note type to a temp file in the application internal cache directory
         * @return String representing the absolute path of the saved file, or null if there was a problem
         */
        fun saveTempNoteType(
            context: Context,
            tempNoteType: NotetypeJson,
        ): String? {
            Timber.d("saveTempNoteType() saving tempNoteType")
            var tempNoteTypeFile: File
            try {
                ByteArrayInputStream(tempNoteType.toString().toByteArray()).use { source ->
                    tempNoteTypeFile = File.createTempFile("editedTemplate", ".json", context.cacheDir)
                    compat.copyFile(source, tempNoteTypeFile.absolutePath)
                }
            } catch (ioe: IOException) {
                Timber.e(ioe, "Unable to create+write temp file for note type")
                return null
            }
            return tempNoteTypeFile.absolutePath
        }

        /**
         * Get the note type temporarily saved into the file represented by the given path
         * @return JSONObject holding the note type, or null if there was a problem
         */
        @Throws(IOException::class)
        fun getTempNoteType(tempNoteTypeFileName: String): NotetypeJson {
            Timber.d("getTempNoteType() fetching tempNoteType %s", tempNoteTypeFileName)
            try {
                ByteArrayOutputStream().use { target ->
                    compat.copyFile(tempNoteTypeFileName, target)
                    return NotetypeJson(target.toString())
                }
            } catch (e: IOException) {
                Timber.e(e, "Unable to read+parse tempNoteType from file %s", tempNoteTypeFileName)
                throw e
            }
        }

        /** Clear any temp note type files saved into internal cache directory  */
        fun clearTempNoteTypeFiles(): Int {
            var deleteCount = 0
            for (c in AnkiDroidApp.instance.cacheDir.listFiles() ?: arrayOf()) {
                val absolutePath = c.absolutePath
                if (absolutePath.contains("editedTemplate") && absolutePath.endsWith("json")) {
                    if (!c.delete()) {
                        Timber.w("Unable to delete temp file %s", c.absolutePath)
                    } else {
                        deleteCount++
                        Timber.d("Deleted temp note type file %s", c.absolutePath)
                    }
                }
            }
            return deleteCount
        }

        /**
         * Check if the given ordinal from the current UI state (which includes all pending changes) is a pending add
         *
         * @param ord int representing an ordinal in the note type, that might be an unsaved addition
         * @return boolean true if it is a pending addition from this editing session
         */
        fun isOrdinalPendingAdd(
            noteType: CardTemplateNotetype,
            ord: Int,
        ): Boolean {
            for (i in noteType.templateChanges.indices) {
                // commented out to make the code compile, why is this unused?
                // val change = noteType.templateChanges[i]
                val adjustedOrdinal = getAdjustedAddOrdinalAtChangeIndex(noteType, i)
                if (adjustedOrdinal == ord) {
                    Timber.d(
                        "isOrdinalPendingAdd() found ord %s was pending add (would adjust to %s)",
                        ord,
                        adjustedOrdinal,
                    )
                    return true
                }
            }
            Timber.d("isOrdinalPendingAdd() ord %s is not a pending add", ord)
            return false
        }

        /**
         * Check if the change at the given index in the changes array is an addition from this editing session
         * (and thus is not in the database yet, and possibly needing ordinal adjustment from subsequent deletes)
         * @param changesIndex the index of the template in the changes array
         * @return either ordinal adjusted by any pending deletes if it is a pending add, or -1 if the ordinal is not an add
         */
        fun getAdjustedAddOrdinalAtChangeIndex(
            noteType: CardTemplateNotetype,
            changesIndex: Int,
        ): Int {
            if (changesIndex >= noteType.templateChanges.size) {
                return -1
            }
            var ordinalAdjustment = 0
            val change = noteType.templateChanges[changesIndex]
            val ordinalToInspect = change.ordinal
            for (i in noteType.templateChanges.size - 1 downTo changesIndex) {
                val oldChange = noteType.templateChanges[i]
                val currentOrdinal = change.ordinal
                when (oldChange.type) {
                    ChangeType.DELETE -> {
                        // Deleting an ordinal at or below us? Adjust our comparison basis...
                        if (currentOrdinal - ordinalAdjustment <= ordinalToInspect) {
                            ordinalAdjustment++
                            continue
                        }
                        Timber.d(
                            "getAdjustedAddOrdinalAtChangeIndex() contemplating delete at index %s, current ord adj %s",
                            i,
                            ordinalAdjustment,
                        )
                    }
                    ChangeType.ADD ->
                        if (changesIndex == i) {
                            // something we added this session
                            Timber.d(
                                "getAdjustedAddOrdinalAtChangeIndex() pending add found at at index %s, old ord/adjusted ord %s/%s",
                                i,
                                currentOrdinal,
                                currentOrdinal - ordinalAdjustment,
                            )
                            return currentOrdinal - ordinalAdjustment
                        }
                }
            }
            Timber.d(
                "getAdjustedAddOrdinalAtChangeIndex() determined changesIndex %s was not a pending add",
                changesIndex,
            )
            return -1
        }
    }
}

/**
 * Temporary file containing a [NotetypeJson]
 *
 * Useful for adding a [NotetypeJson] into a [Bundle], like when using [Intent.putExtra]
 * for sending an object to another activity.
 *
 * The notetype is written into a file because there is a
 * [limit of 1MB](https://developer.android.com/reference/android/os/TransactionTooLargeException.html)
 * for [Bundle] transactions, and notetypes can be bigger than that (#5600).
 */
class NotetypeFile(
    path: String,
) : File(path),
    Parcelable {
    /**
     * @param directory where the file will be saved
     * @param notetype to be stored
     */
    constructor(directory: File, notetype: NotetypeJson) : this(createTempFile("notetype", ".tmp", directory).absolutePath) {
        try {
            ByteArrayInputStream(notetype.toString().toByteArray()).use { source ->
                compat.copyFile(source, this.absolutePath)
            }
        } catch (ioe: IOException) {
            Timber.w(ioe, "Unable to create+write temp file for note type")
        }
    }

    /**
     * @param context for getting the cache directory
     * @param notetype to be stored
     */
    constructor(context: Context, notetype: NotetypeJson) : this(context.cacheDir, notetype)

    fun getNotetype(): NotetypeJson =
        try {
            ByteArrayOutputStream().use { target ->
                compat.copyFile(absolutePath, target)
                NotetypeJson(target.toString())
            }
        } catch (e: IOException) {
            Timber.e(e, "Unable to read+parse tempNoteType from file %s", absolutePath)
            throw e
        }

    override fun describeContents(): Int = 0

    override fun writeToParcel(
        dest: Parcel,
        flags: Int,
    ) {
        dest.writeString(path)
    }

    companion object {
        @JvmField
        @Suppress("unused")
        val CREATOR =
            object : Parcelable.Creator<NotetypeFile> {
                override fun createFromParcel(source: Parcel?): NotetypeFile = NotetypeFile(source!!.readString()!!)

                override fun newArray(size: Int): Array<NotetypeFile> = arrayOf()
            }
    }
}<|MERGE_RESOLUTION|>--- conflicted
+++ resolved
@@ -106,33 +106,19 @@
         Timber.d("saveToDatabase() called")
         dumpChanges()
         clearTempNoteTypeFiles()
-<<<<<<< HEAD
-        undoableOp {
-            saveNoteType(notetype, adjustedTemplateChanges)
-        }
-=======
         saveNoteType(notetype, adjustedTemplateChanges)
->>>>>>> cb64d936
     }
 
     /**
      * Handles everything for a note type change at once - template add / deletes as well as content updates
      * This is an extension function on Collection and should be called from within undoableOp
      */
-<<<<<<< HEAD
-    private fun Collection.saveNoteType(
-=======
     suspend fun saveNoteType(
->>>>>>> cb64d936
         notetype: NotetypeJson,
         templateChanges: ArrayList<TemplateChange>,
     ) {
         Timber.d("saveNoteType")
-<<<<<<< HEAD
-        val oldNoteType = notetypes.get(notetype.id)
-=======
         val oldNoteType = withCol { notetypes.get(notetype.id) }
->>>>>>> cb64d936
 
         val newTemplates = notetype.templates
         for (change in templateChanges) {
@@ -140,19 +126,11 @@
             when (change.type) {
                 ChangeType.ADD -> {
                     Timber.d("saveNoteType() adding template %s", change.ordinal)
-<<<<<<< HEAD
-                    notetypes.addTemplate(oldNoteType, newTemplates[change.ordinal])
-                }
-                ChangeType.DELETE -> {
-                    Timber.d("saveNoteType() deleting template currently at ordinal %s", change.ordinal)
-                    notetypes.remTemplate(oldNoteType, oldTemplates[change.ordinal])
-=======
                     withCol { notetypes.addTemplate(oldNoteType, newTemplates[change.ordinal]) }
                 }
                 ChangeType.DELETE -> {
                     Timber.d("saveNoteType() deleting template currently at ordinal %s", change.ordinal)
                     withCol { notetypes.removeTemplate(oldNoteType, oldTemplates[change.ordinal]) }
->>>>>>> cb64d936
                 }
             }
         }
@@ -160,14 +138,9 @@
         // required for Rust: the modified time can't go backwards, and we updated the note type by adding fields
         // This could be done better
         notetype.mod = oldNoteType!!.mod
-<<<<<<< HEAD
-        notetypes.save(notetype)
-        notetypes.update(notetype)
-=======
         undoableOp {
             notetypes.updateDict(notetype)
         }
->>>>>>> cb64d936
     }
 
     /**
