/*
 Copyright (c) 2020 David Allison <davidallisongithub@gmail.com>

 This program is free software; you can redistribute it and/or modify it under
 the terms of the GNU General Public License as published by the Free Software
 Foundation; either version 3 of the License, or (at your option) any later
 version.

 This program is distributed in the hope that it will be useful, but WITHOUT ANY
 WARRANTY; without even the implied warranty of MERCHANTABILITY or FITNESS FOR A
 PARTICULAR PURPOSE. See the GNU General Public License for more details.

 You should have received a copy of the GNU General Public License along with
 this program.  If not, see <http://www.gnu.org/licenses/>.
*/
package com.ichi2.utils

import android.content.SharedPreferences
import android.content.res.Resources
import android.text.TextUtils
import androidx.core.os.ConfigurationCompat
import com.ichi2.anki.AnkiDroidApp
import com.ichi2.anki.preferences.Preferences
import net.ankiweb.rsdroid.BackendFactory
import timber.log.Timber
import java.text.DateFormat
import java.util.*

/**
 * Utility call for proving language related functionality.
 */
object LanguageUtil {
    /** A list of all languages supported by AnkiDroid
     * Please modify LanguageUtilsTest if changing
     * Please note 'yue' is special, it is 'yu' on CrowdIn, and mapped in import specially to 'yue' */
    @JvmField
    val APP_LANGUAGES = arrayOf(
        "af", // Afrikaans / Afrikaans
        "am", // Amharic / አማርኛ
        "ar", // Arabic / العربية
        "az", // Azerbaijani / azərbaycan
        "be", // Belarusian / беларуская
        "bg", // Bulgarian / български
        "bn", // Bangla / বাংলা
        "ca", // Catalan / català
        "ckb", // Central Kurdish / کوردیی ناوەندی
        "cs", // Czech / čeština
        "da", // Danish / dansk
        "de", // German / Deutsch
        "el", // Greek / Ελληνικά
        "en", // English / English
        "eo", // Esperanto / esperanto
        "es-AR", // Spanish (Argentina) / español (Argentina)
        "es-ES", // Spanish (Spain) / español (España)
        "et", // Estonian / eesti
        "eu", // Basque / euskara
        "fa", // Persian / فارسی
        "fi", // Finnish / suomi
        "fil", // Filipino / Filipino
        "fr", // French / français
        "fy-NL", // Western Frisian (Netherlands) / Frysk (Nederlân)
        "ga-IE", // Irish (Ireland) / Gaeilge (Éire)
        "gl", // Galician / galego
        "got", // Gothic / Gothic
        "gu-IN", // Gujarati (India) / ગુજરાતી (ભારત)
        "heb", // Hebrew / עברית
        "hi", // Hindi / हिन्दी
        "hr", // Croatian / hrvatski
        "hu", // Hungarian / magyar
        "hy-AM", // Armenian (Armenia) / հայերեն (Հայաստան)
        "ind", // Indonesian / Indonesia
        "is", // Icelandic / íslenska
        "it", // Italian / italiano
        "ja", // Japanese / 日本語
        "jv", // Javanese / Jawa
        "ka", // Georgian / ქართული
        "kk", // Kazakh / қазақ тілі
        "km", // Khmer / ខ្មែរ
        "kn", // Kannada / ಕನ್ನಡ
        "ko", // Korean / 한국어
        "ku", // Kurdish / kurdî
        "ky", // Kyrgyz / кыргызча
        "lt", // Lithuanian / lietuvių
        "lv", // Latvian / latviešu
        "mk", // Macedonian / македонски
        "ml-IN", // Malayalam (India) / മലയാളം (ഇന്ത്യ)
        "mn", // Mongolian / монгол
        "mr", // Marathi / मराठी
        "ms", // Malay / Melayu
        "my", // Burmese / မြန်မာ
        "nl", // Dutch / Nederlands
        "nn-NO", // Norwegian Nynorsk (Norway) / nynorsk (Noreg)
        "no", // Norwegian / norsk
        "or", // Odia / ଓଡ଼ିଆ
        "pa-IN", // Punjabi (India) / ਪੰਜਾਬੀ (ਭਾਰਤ)
        "pl", // Polish / polski
        "pt-BR", // Portuguese (Brazil) / português (Brasil)
        "pt-PT", // Portuguese (Portugal) / português (Portugal)
        "ro", // Romanian / română
        "ru", // Russian / русский
        "sat", // Santali / Santali
        "sc", // Sardinian / Sardinian
        "sk", // Slovak / slovenčina
        "sl", // Slovenian / slovenščina
        "sq", // Albanian / shqip
        "sr", // Serbian / српски
        "ss", // Swati / Swati
        "sv-SE", // Swedish (Sweden) / svenska (Sverige)
        "sw", // Swahili / Kiswahili
        "ta", // Tamil / தமிழ்
        "te", // Telugu / తెలుగు
        "tg", // Tajik / тоҷикӣ
        "tgl", // Tagalog / Tagalog
        "th", // Thai / ไทย
        "ti", // Tigrinya / ትግርኛ
        "tn", // Tswana / Tswana
        "tr", // Turkish / Türkçe
        "ts", // Tsonga / Tsonga
        "tt-RU", // Tatar (Russia) / татар (Россия)
        "uk", // Ukrainian / українська
        "ur-PK", // Urdu (Pakistan) / اردو (پاکستان)
        "uz", // Uzbek / o‘zbek
        "ve", // Venda / Venda
        "vi", // Vietnamese / Tiếng Việt
        "wo", // Wolof / Wolof
        "xh", // Xhosa / isiXhosa
        "yue", // Cantonese / 粵語
        "zh-CN", // Chinese (China) / 中文 (中国)
        "zh-TW", // Chinese (Taiwan) / 中文 (台灣)
        "zu", // Zulu / isiZulu
    )

    /** Backend languages; may not include recently added ones.
     * Found at https://i18n.ankiweb.net/teams/ */
    val BACKEND_LANGS = listOf(
        "af", // Afrikaans
        "ar", // العربية
        "be", // Беларуская мова
        "bg", // Български
        "ca", // Català
        "cs", // Čeština
        "da", // Dansk
        "de", // Deutsch
        "el", // Ελληνικά
        "en", // English (United States)
        "en-GB", // English (United Kingdom)
        "eo", // Esperanto
        "es", // Español
        "et", // Eesti
        "eu", // Euskara
        "fa", // فارسی
        "fi", // Suomi
        "fr", // Français
        "ga-IE", // Gaeilge
        "gl", // Galego
        "he", // עִבְרִית
        "hi-IN", // Hindi
        "hr", // Hrvatski
        "hu", // Magyar
        "hy-AM", // Հայերեն
        "id", // Indonesia
        "it", // Italiano
        "ja", // 日本語
        "jbo", // lo jbobau
        "ko", // 한국어
        "la", // Latin
        "mn", // Монгол хэл
        "ms", // Bahasa Melayu
        "nb", // Norsk
        "nb-NO", // norwegian
        "nl", // Nederlands
        "nn-NO", // norwegian
        "oc", // Lenga d'òc
        "or", // ଓଡ଼ିଆ
        "pl", // Polski
        "pt-BR", // Português Brasileiro
        "pt-PT", // Português
        "ro", // Română
        "ru", // Pусский язык
        "sk", // Slovenčina
        "sl", // Slovenščina
        "sr", // Српски
        "sv-SE", // Svenska
        "th", // ภาษาไทย
        "tr", // Türkçe
        "uk", // Yкраїнська мова
        "vi", // Tiếng Việt
        "zh-CN", // 简体中文
        "zh-TW", // 繁體中文
    ) /**
     * Returns the [Locale] for the given code or the default locale, if no code or preferences are given.
     *
     * @return The [Locale] for the given code
     */
    @JvmStatic
    val locale: Locale
        get() = getLocale("")

    /**
     * Returns the [Locale] for the given code or the default locale, if no preferences are given.
     *
     * @return The [Locale] for the given code
     */
    @JvmStatic
    fun getLocale(localeCode: String?): Locale {
        val prefs = AnkiDroidApp.getSharedPrefs(AnkiDroidApp.instance.baseContext)
        return getLocale(localeCode, prefs)
    }

    /**
     * Returns the [Locale] for the given code or the default locale, if no code is given.
     *
     * @param localeCode The locale code of the language
     * @return The [Locale] for the given code
     */
    @JvmStatic
    fun getLocale(localeCode: String?, prefs: SharedPreferences): Locale {
        var tempLocaleCode = localeCode
        if (tempLocaleCode == null || TextUtils.isEmpty(tempLocaleCode)) {
            tempLocaleCode = prefs.getString(Preferences.LANGUAGE, "")
            // If no code provided use the app language.
        }
        if (TextUtils.isEmpty(tempLocaleCode)) {
            // Fall back to (system) default only if that fails.
            tempLocaleCode = Locale.getDefault().toString()
        }
        // Language separators are '_' or '-' at different times in display/resource fetch
        val locale: Locale = if (tempLocaleCode != null && (tempLocaleCode.contains("_") || tempLocaleCode.contains("-"))) {
            try {
                val localeParts = tempLocaleCode.split("[_-]".toRegex(), 2).toTypedArray()
                Locale(localeParts[0], localeParts[1])
            } catch (e: ArrayIndexOutOfBoundsException) {
                Timber.w(e, "LanguageUtil::getLocale variant split fail, using code '%s' raw.", localeCode)
                Locale(tempLocaleCode)
            }
        } else {
            Locale(tempLocaleCode!!) // guaranteed to be non null
        }
        return locale
    }

    @JvmStatic
    fun getShortDateFormatFromMs(ms: Long): String {
        return DateFormat.getDateInstance(DateFormat.SHORT, locale).format(Date(ms))
    }

    @JvmStatic
    fun getShortDateFormatFromS(s: Long): String {
        return DateFormat.getDateInstance(DateFormat.SHORT, locale).format(Date(s * 1000L))
    }

    @JvmStatic
    fun getLocaleCompat(resources: Resources): Locale? {
        return ConfigurationCompat.getLocales(resources.configuration)[0]
    }

<<<<<<< HEAD
    @JvmStatic
    fun getSystemLocale(): Locale = getLocaleCompat(Resources.getSystem())!!
=======
    /** If locale is not provided, the current locale will be used. */
    @JvmStatic
    fun setDefaultBackendLanguages(locale: String = "") {
        BackendFactory.defaultLanguages = listOf(localeToBackendCode(getLocale(locale)))
    }

    private fun localeToBackendCode(locale: Locale): String {
        return when (locale.language) {
            Locale("heb").language -> "he"
            Locale("ind").language -> "id"
            Locale("tgl").language -> "tl"
            Locale("hi").language -> "hi-IN"
            Locale("yue").language -> "zh-HK"
            else -> locale.toLanguageTag()
        }
    }
>>>>>>> 76ffedfe
}<|MERGE_RESOLUTION|>--- conflicted
+++ resolved
@@ -187,7 +187,9 @@
         "vi", // Tiếng Việt
         "zh-CN", // 简体中文
         "zh-TW", // 繁體中文
-    ) /**
+    )
+
+    /**
      * Returns the [Locale] for the given code or the default locale, if no code or preferences are given.
      *
      * @return The [Locale] for the given code
@@ -254,10 +256,9 @@
         return ConfigurationCompat.getLocales(resources.configuration)[0]
     }
 
-<<<<<<< HEAD
     @JvmStatic
     fun getSystemLocale(): Locale = getLocaleCompat(Resources.getSystem())!!
-=======
+
     /** If locale is not provided, the current locale will be used. */
     @JvmStatic
     fun setDefaultBackendLanguages(locale: String = "") {
@@ -274,5 +275,4 @@
             else -> locale.toLanguageTag()
         }
     }
->>>>>>> 76ffedfe
 }