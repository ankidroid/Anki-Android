/****************************************************************************************
 * Copyright (c) 2011 Norbert Nagold <norbert.nagold@gmail.com>                         *
 * Copyright (c) 2012 Kostas Spyropoulos <inigo.aldana@gmail.com>                       *
 *                                                                                      *
 * This program is free software; you can redistribute it and/or modify it under        *
 * the terms of the GNU General private License as published by the Free Software        *
 * Foundation; either version 3 of the License, or (at your option) any later           *
 * version.                                                                             *
 *                                                                                      *
 * This program is distributed in the hope that it will be useful, but WITHOUT ANY      *
 * WARRANTY; without even the implied warranty of MERCHANTABILITY or FITNESS FOR A      *
 * PARTICULAR PURPOSE. See the GNU General private License for more details.             *
 *                                                                                      *
 * You should have received a copy of the GNU General private License along with         *
 * this program.  If not, see <http://www.gnu.org/licenses/>.                           *
 ****************************************************************************************/

package com.ichi2.libanki;

import android.content.ContentValues;
import android.content.res.Resources;
import android.database.Cursor;
import android.database.sqlite.SQLiteDatabase;
import android.text.TextUtils;

import android.util.Pair;

import com.ichi2.anki.AnkiDatabaseManager;
import com.ichi2.anki.AnkiDb;
import com.ichi2.anki.AnkiDroidApp;
import com.ichi2.anki.R;
import com.ichi2.anki.UIUtils;
import com.ichi2.anki.exception.ConfirmModSchemaException;
import com.samskivert.mustache.MustacheException;

import org.json.JSONArray;
import org.json.JSONException;
import org.json.JSONObject;

import java.io.BufferedWriter;
import java.io.File;
import java.io.FileWriter;
import java.io.IOException;
import java.io.PrintWriter;
import java.util.ArrayList;
import java.util.HashMap;
import java.util.LinkedList;
import java.util.List;
import java.util.Locale;
import java.util.Map;
import java.util.Random;
import java.util.regex.Matcher;
import java.util.regex.Pattern;

import timber.log.Timber;

// Anki maintains a cache of used tags so it can quickly present a list of tags
// for autocomplete and in the browser. For efficiency, deletions are not
// tracked, so unused tags can only be removed from the list with a DB check.
//
// This module manages the tag cache and tags for notes.

public class Collection {

    private static final String TEMPLATE_ERROR = "<div style='background-color:#f44; color:#fff;'>%s</div>%s"+
                                                 "<br><br><code style='font-size:80%%'>%s</code><br><br>"+
                                                 "%s: <b>%s</b><br>%s: <b>%s</b><br><br>%s";

    private AnkiDb mDb;
    private boolean mServer;
    private double mLastSave;
    private Media mMedia;
    private Decks mDecks;
    private Models mModels;
    private Tags mTags;

    private Sched mSched;

    private double mStartTime;
    private int mStartReps;

    // BEGIN: SQL table columns
    private long mCrt;
    private long mMod;
    private long mScm;
    private boolean mDty;
    private int mUsn;
    private long mLs;
    private JSONObject mConf;
    // END: SQL table columns

    private LinkedList<Object[]> mUndo;

    private String mPath;
    private boolean mDebugLog;
    private PrintWriter mLogHnd;

    // Cloze regex
    private static final Pattern fClozePattern = Pattern.compile("\\{\\{cloze:");
    private static final Pattern fAltClozePattern = Pattern.compile("<%cloze:");
    // other options
    public static final String defaultConf = "{"
            +
            // review options
            "'activeDecks': [1], " + "'curDeck': 1, " + "'newSpread': " + Consts.NEW_CARDS_DISTRIBUTE + ", "
            + "'collapseTime': 1200, " + "'timeLim': 0, " + "'estTimes': True, " + "'dueCounts': True, "
            +
            // other config
            "'curModel': null, " + "'nextPos': 1, " + "'sortType': \"noteFld\", "
            + "'sortBackwards': False, 'addToCur': True }"; // add new to currently selected deck?

    public static final int UNDO_REVIEW = 0;
    public static final int UNDO_EDIT_NOTE = 1;
    public static final int UNDO_BURY_NOTE = 2;
    public static final int UNDO_SUSPEND_CARD = 3;
    public static final int UNDO_SUSPEND_NOTE = 4;
    public static final int UNDO_DELETE_NOTE = 5;
    public static final int UNDO_MARK_NOTE = 6;
    public static final int UNDO_BURY_CARD = 7;

    private static final int[] fUndoNames = new int[]{
        R.string.undo_action_review,
        R.string.undo_action_edit,
        R.string.undo_action_bury,
        R.string.undo_action_suspend_card,
        R.string.undo_action_suspend_note,
        R.string.undo_action_delete,
        R.string.undo_action_mark};

    private static final int UNDO_SIZE_MAX = 20;

    public Collection(AnkiDb db, String path) {
        this(db, path, false);
    }

    public Collection(AnkiDb db, String path, boolean server) {
        this(db, path, false, false);
    }

    public Collection(AnkiDb db, String path, boolean server, boolean log) {
        mDebugLog = log;
        mDb = db;
        mPath = path;
        _openLog();
        log(path, AnkiDroidApp.getPkgVersionName());
        mServer = server;
        mLastSave = Utils.now();
        clearUndo();
        mMedia = new Media(this, server);
        mModels = new Models(this);
        mDecks = new Decks(this);
        mTags = new Tags(this);
        load();
        if (mCrt == 0) {
            mCrt = UIUtils.getDayStart() / 1000;
        }
        mStartReps = 0;
        mStartTime = 0;
        mSched = new Sched(this);
        if (!mConf.optBoolean("newBury", false)) {
            boolean mod = mDb.getMod();
            mSched.unburyCards();
            mDb.setMod(mod);
        }
    }


    public String name() {
        String n = (new File(mPath)).getName().replace(".anki2", "");
        // TODO:
        return n;
    }


    /**
     * DB-related *************************************************************** ********************************
     */

    public void load() {
        Cursor cursor = null;
        try {
            // Read in deck table columns
            cursor = mDb.getDatabase().rawQuery(
                    "SELECT crt, mod, scm, dty, usn, ls, " +
                    "conf, models, decks, dconf, tags FROM col", null);
            if (!cursor.moveToFirst()) {
                return;
            }
            mCrt = cursor.getLong(0);
            mMod = cursor.getLong(1);
            mScm = cursor.getLong(2);
            mDty = cursor.getInt(3) == 1; // No longer used
            mUsn = cursor.getInt(4);
            mLs = cursor.getLong(5);
            try {
                mConf = new JSONObject(cursor.getString(6));
            } catch (JSONException e) {
                throw new RuntimeException(e);
            }
            mModels.load(cursor.getString(7));
            mDecks.load(cursor.getString(8), cursor.getString(9));
            mTags.load(cursor.getString(10));
        } finally {
            if (cursor != null) {
                cursor.close();
            }
        }
    }


    /**
     * Mark DB modified. DB operations and the deck/tag/model managers do this automatically, so this is only necessary
     * if you modify properties of this object or the conf dict.
     */
    public void setMod() {
        mDb.setMod(true);
    }


    public void flush() {
        flush(0);
    }


    /**
     * Flush state to DB, updating mod time.
     */
    public void flush(long mod) {
        Timber.i("flush - Saving information to DB...");
        mMod = (mod == 0 ? Utils.intNow(1000) : mod);
        ContentValues values = new ContentValues();
        values.put("crt", mCrt);
        values.put("mod", mMod);
        values.put("scm", mScm);
        values.put("dty", mDty ? 1 : 0);
        values.put("usn", mUsn);
        values.put("ls", mLs);
        values.put("conf", Utils.jsonToString(mConf));
        mDb.update("col", values);
    }


    /**
     * Flush, commit DB, and take out another write lock.
     */
    public synchronized void save() {
        save(null, 0);
    }


    public synchronized void save(long mod) {
        save(null, mod);
    }


    public synchronized void save(String name, long mod) {
        // let the managers conditionally flush
        mModels.flush();
        mDecks.flush();
        mTags.flush();
        // and flush deck + bump mod if db has been changed
        if (mDb.getMod()) {
            flush(mod);
            mDb.commit();
            lock();
            mDb.setMod(false);
        }
        // undoing non review operation is handled differently in ankidroid
//        _markOp(name);
        mLastSave = Utils.now();
    }


    /** Save if 5 minutes has passed since last save. */
    public void autosave() {
        if ((Utils.now() - mLastSave) > 300) {
            save();
        }
    }


    /** make sure we don't accidentally bump mod time */
    public void lock() {
        // make sure we don't accidentally bump mod time
        boolean mod = mDb.getMod();
        mDb.execute("UPDATE col SET mod=mod");
        mDb.setMod(mod);
    }


    /**
     * Disconnect from DB.
     */
    public synchronized void close() {
        close(true);
    }


    public synchronized void close(boolean save) {
        if (mDb != null) {
            if (!mConf.optBoolean("newBury", false)) {
                boolean mod = mDb.getMod();
                mSched.unburyCards();
                mDb.setMod(mod);
            }
            try {
                SQLiteDatabase db = getDb().getDatabase();
                if (save) {
                    db.beginTransaction();
                    try {
                        save();
                        db.setTransactionSuccessful();
                    } finally {
                        db.endTransaction();
                    }
                } else {
                    if (db.inTransaction()) {
                        db.endTransaction();
                    }
                    lock();
                }
            } catch (RuntimeException e) {
                AnkiDroidApp.sendExceptionReport(e, "closeDB");
            }
            AnkiDatabaseManager.closeDatabase(mPath);
            mDb = null;
            mMedia.close();
            _closeLog();
            Timber.i("Collection closed");
        }
    }


    public void reopen() {
        if (mDb == null) {
            mDb = AnkiDatabaseManager.getDatabase(mPath);
            mMedia.connect();
            _openLog();
        }
    }


    /** Note: not in libanki.
     * Mark schema modified to force a full sync, but with the confirmation checking function disabled
     * This is a convenience method which doesn't throw ConfirmModSchemaException
     */
    public void modSchemaNoCheck() {
        try {
            modSchema(false);
        } catch (ConfirmModSchemaException e) {
            // This will never be reached as we disable confirmation via the "false" argument
            throw new RuntimeException(e);
        }
    }

    /** Mark schema modified to force a full sync.
     * ConfirmModSchemaException will be thrown if the user needs to be prompted to confirm the action.
     * If the user chooses to confirm then modSchema(false) should be called, after which the exception can
     * be safely ignored, and the outer code called again.
     *
     * @throws ConfirmModSchemaException */
    public void modSchema() throws ConfirmModSchemaException {
        modSchema(true);
    }

    /** Mark schema modified to force a full sync.
     * If check==true and the schema has not already been marked modified then ConfirmModSchemaException will be thrown.
     * If the user chooses to confirm then modSchema(false) should be called, after which the exception can
     * be safely ignored, and the outer code called again.
     *
     * @param check
     * @throws ConfirmModSchemaException
     */
    public void modSchema(boolean check) throws ConfirmModSchemaException {
        if (!schemaChanged()) {
            if (check) {
                /* In Android we can't show a dialog which blocks the main UI thread
                 Therefore we can't wait for the user to confirm if they want to do
                 a full sync here, and we instead throw an exception asking the outer
                 code to handle the user's choice */
                throw new ConfirmModSchemaException();
            }
        }
        mScm = Utils.intNow(1000);
        setMod();
    }


    /** True if schema changed since last sync. */
    public boolean schemaChanged() {
        return mScm > mLs;
    }


    public int usn() {
        if (mServer) {
            return mUsn;
        } else {
            return -1;
        }
    }


    /** called before a full upload */
    public void beforeUpload() {
        String[] tables = new String[] { "notes", "cards", "revlog" };
        for (String t : tables) {
            mDb.execute("UPDATE " + t + " SET usn=0 WHERE usn=-1");
        }
        // we can save space by removing the log of deletions
        mDb.execute("delete from graves");
        mUsn += 1;
        mModels.beforeUpload();
        mTags.beforeUpload();
        mDecks.beforeUpload();
        modSchemaNoCheck();
        mLs = mScm;
        // ensure db is compacted before upload
        mDb.execute("vacuum");
        mDb.execute("analyze");
        close();
    }


    /**
     * Object creation helpers **************************************************
     * *********************************************
     */

    public Card getCard(long id) {
        return new Card(this, id);
    }


    public Note getNote(long id) {
        return new Note(this, id);
    }


    /**
     * Utils ******************************************************************** ***************************
     */

    public int nextID(String type) {
        type = "next" + Character.toUpperCase(type.charAt(0)) + type.substring(1);
        int id;
        try {
            id = mConf.getInt(type);
        } catch (JSONException e) {
            id = 1;
        }
        try {
            mConf.put(type, id + 1);
        } catch (JSONException e) {
            throw new RuntimeException(e);
        }
        return id;
    }


    /**
     * Rebuild the queue and reload data after DB modified.
     */
    public void reset() {
        mSched.reset();
    }


    /**
     * Deletion logging ********************************************************* **************************************
     */

    public void _logRem(long[] ids, int type) {
        for (long id : ids) {
            ContentValues values = new ContentValues();
            values.put("usn", usn());
            values.put("oid", id);
            values.put("type", type);
            mDb.insert("graves", null, values);
        }
    }


    /**
     * Notes ******************************************************************** ***************************
     */

    public int noteCount() {
        return (int) mDb.queryScalar("SELECT count() FROM notes");
    }

    /**
     * Return a new note with the default model from the deck
     * @return The new note
     */
    public Note newNote() {
        return newNote(true);
    }

    /**
     * Return a new note with the model derived from the deck or the configuration
     * @param forDeck When true it uses the model specified in the deck (mid), otherwise it uses the model specified in
     *                the configuration (curModel)
     * @return The new note
     */
    public Note newNote(boolean forDeck) {
        return newNote(mModels.current(forDeck));
    }

    /**
     * Return a new note with a specific model
     * @param m The model to use for the new note
     * @return The new note
     */
    public Note newNote(JSONObject m) {
        return new Note(this, m);
    }


    /**
     * Add a note to the collection. Return number of new cards.
     */
    public int addNote(Note note) {
        // check we have card models available, then save
        ArrayList<JSONObject> cms = findTemplates(note);
        if (cms.size() == 0) {
            return 0;
        }
        note.flush();
        // deck conf governs which of these are used
        int due = nextID("pos");
        // add cards
        int ncards = 0;
        for (JSONObject template : cms) {
            _newCard(note, template, due);
            ncards += 1;
        }
        return ncards;
    }


    public void remNotes(long[] ids) {
        ArrayList<Long> list = mDb
                .queryColumn(Long.class, "SELECT id FROM cards WHERE nid IN " + Utils.ids2str(ids), 0);
        long[] cids = new long[list.size()];
        int i = 0;
        for (long l : list) {
            cids[i++] = l;
        }
        remCards(cids);
    }


    /**
     * Bulk delete facts by ID. Don't call this directly.
     */
    public void _remNotes(long[] ids) {
        if (ids.length == 0) {
            return;
        }
        String strids = Utils.ids2str(ids);
        // we need to log these independently of cards, as one side may have
        // more card templates
        _logRem(ids, Consts.REM_NOTE);
        mDb.execute("DELETE FROM notes WHERE id IN " + strids);
    }


    /**
     * Card creation ************************************************************ ***********************************
     */

    /**
     * @return (active), non-empty templates.
     */
    private ArrayList<JSONObject> findTemplates(Note note) {
        JSONObject model = note.model();
        ArrayList<Integer> avail = mModels.availOrds(model, Utils.joinFields(note.getFields()));
        return _tmplsFromOrds(model, avail);
    }


    private ArrayList<JSONObject> _tmplsFromOrds(JSONObject model, ArrayList<Integer> avail) {
        ArrayList<JSONObject> ok = new ArrayList<JSONObject>();
        JSONArray tmpls;
        try {
            if (model.getInt("type") == Consts.MODEL_STD) {
                tmpls = model.getJSONArray("tmpls");
                for (int i = 0; i < tmpls.length(); i++) {
                    JSONObject t = tmpls.getJSONObject(i);
                    if (avail.contains(t.getInt("ord"))) {
                        ok.add(t);
                    }
                }
            } else {
                // cloze - generate temporary templates from first
                for (int ord : avail) {
                    JSONObject t = new JSONObject(model.getJSONArray("tmpls").getString(0));
                    t.put("ord", ord);
                    ok.add(t);
                }
            }
        } catch (JSONException e) {
            throw new RuntimeException(e);
        }
        return ok;
    }


    /**
     * Generate cards for non-empty templates, return ids to remove.
     */
	public ArrayList<Long> genCards(List<Long> nids) {
	    return genCards(Utils.arrayList2array(nids));
	}
    public ArrayList<Long> genCards(long[] nids) {
        // build map of (nid,ord) so we don't create dupes
        String snids = Utils.ids2str(nids);
        HashMap<Long, HashMap<Integer, Long>> have = new HashMap<Long, HashMap<Integer, Long>>();
        HashMap<Long, Long> dids = new HashMap<Long, Long>();
        Cursor cur = null;
        try {
            cur = mDb.getDatabase().rawQuery("SELECT id, nid, ord, did FROM cards WHERE nid IN " + snids, null);
            while (cur.moveToNext()) {
                // existing cards
                long nid = cur.getLong(1);
                if (!have.containsKey(nid)) {
                    have.put(nid, new HashMap<Integer, Long>());
                }
                have.get(nid).put(cur.getInt(2), cur.getLong(0));
                // and their dids
                long did = cur.getLong(3);
                if (dids.containsKey(nid)) {
                    if (dids.get(nid) != 0 && dids.get(nid) != did) {
                        // cards are in two or more different decks; revert to model default
                        dids.put(nid, 0l);
                    }
                } else {
                    // first card or multiple cards in same deck
                    dids.put(nid, did);
                }
            }
        } finally {
            if (cur != null && !cur.isClosed()) {
                cur.close();
            }
        }
        // build cards for each note
        ArrayList<Object[]> data = new ArrayList<Object[]>();
        long ts = Utils.maxID(mDb);
        long now = Utils.intNow();
        ArrayList<Long> rem = new ArrayList<Long>();
        int usn = usn();
        cur = null;
        try {
            cur = mDb.getDatabase().rawQuery("SELECT id, mid, flds FROM notes WHERE id IN " + snids, null);
            while (cur.moveToNext()) {
                JSONObject model = mModels.get(cur.getLong(1));
                ArrayList<Integer> avail = mModels.availOrds(model, cur.getString(2));
                long nid = cur.getLong(0);
                long did = dids.get(nid);
                if (did == 0) {
                    did = model.getLong("did");
                }
                // add any missing cards
                for (JSONObject t : _tmplsFromOrds(model, avail)) {
                    int tord = t.getInt("ord");
                    boolean doHave = have.containsKey(nid) && have.get(nid).containsKey(tord);
                    if (!doHave) {
                        // check deck is not a cram deck
                        long ndid;
                        try {
                            ndid = t.getLong("did");
                            if (ndid != 0) {
                                did = ndid;
                            }
                        } catch (JSONException e) {
                            // do nothing
                        }
                        if (getDecks().isDyn(did)) {
                            did = 1;
                        }
                        // if the deck doesn't exist, use default instead
                        did = mDecks.get(did).getLong("id");
                        // we'd like to use the same due# as sibling cards, but we can't retrieve that quickly, so we
                        // give it a new id instead
                        data.add(new Object[] { ts, nid, did, tord, now, usn, nextID("pos") });
                        ts += 1;
                    }
                }
                // note any cards that need removing
                if (have.containsKey(nid)) {
                    for (Map.Entry<Integer, Long> n : have.get(nid).entrySet()) {
                        if (!avail.contains(n.getKey())) {
                            rem.add(n.getValue());
                        }
                    }
                }
            }
        } catch (JSONException e) {
            throw new RuntimeException(e);
        } finally {
            if (cur != null && !cur.isClosed()) {
                cur.close();
            }
        }
        // bulk update
        mDb.executeMany("INSERT INTO cards VALUES (?,?,?,?,?,?,0,0,?,0,0,0,0,0,0,0,0,\"\")", data);
        return rem;
    }


	/**
	 * Return cards of a note, without saving them
	 * @param note The note whose cards are going to be previewed
     * @param type 0 - when previewing in add dialog, only non-empty
     *             1 - when previewing edit, only existing
     *             2 - when previewing in models dialog, all templates
     * @return list of cards
	 */
	public List<Card> previewCards(Note note) {
	    return previewCards(note, 0);
	}
	public List<Card> previewCards(Note note, int type) {
	    ArrayList<JSONObject> cms = null;
	    if (type == 0) {
	        cms = findTemplates(note);
	    } else if (type == 1) {
	        cms = new ArrayList<JSONObject>();
	        for (Card c : note.cards()) {
	            cms.add(c.template());
	        }
	    } else {
	        cms = new ArrayList<JSONObject>();
	        try {
                JSONArray ja = note.model().getJSONArray("tmpls");
                for (int i = 0; i < ja.length(); ++i) {
                    cms.add(ja.getJSONObject(i));
                }
            } catch (JSONException e) {
                throw new RuntimeException(e);
            }
	    }
	    if (cms.isEmpty()) {
	        return new ArrayList<Card>();
	    }
	    List<Card> cards = new ArrayList<Card>();
	    for (JSONObject template : cms) {
	        cards.add(_newCard(note, template, 1, false));
	    }
	    return cards;
	}


    /**
     * Create a new card.
     */
    private Card _newCard(Note note, JSONObject template, int due) {
        return _newCard(note, template, due, true);
    }


    private Card _newCard(Note note, JSONObject template, int due, boolean flush) {
        Card card = new Card(this);
        card.setNid(note.getId());
        try {
            card.setOrd(template.getInt("ord"));
        } catch (JSONException e) {
            new RuntimeException(e);
        }
        long did;
        try {
            did = template.getLong("did");
        } catch (JSONException e) {
            did = 0;
        }
        try {
            card.setDid(did != 0 ? did : note.model().getLong("did"));
            // if invalid did, use default instead
            JSONObject deck = mDecks.get(card.getDid());
            if (deck.getInt("dyn") == 1) {
            	// must not be a filtered deck
            	card.setDid(1);
            } else {
                card.setDid(deck.getLong("id"));
            }
        } catch (JSONException e) {
            throw new RuntimeException(e);
        }
        card.setDue(_dueForDid(card.getDid(), due));
        if (flush) {
            card.flush();
        }
        return card;
    }


    public int _dueForDid(long did, int due) {
        JSONObject conf = mDecks.confForDid(did);
        // in order due?
        try {
            if (conf.getJSONObject("new").getInt("order") == Consts.NEW_CARDS_DUE) {
                return due;
            } else {
                // random mode; seed with note ts so all cards of this note get
                // the same random number
                Random r = new Random();
                r.setSeed(due);
                return r.nextInt(Math.max(due, 1000) - 1) + 1;
            }
        } catch (JSONException e) {
            throw new RuntimeException(e);
        }
    }


    /**
     * Cards ******************************************************************** ***************************
     */

    public boolean isEmpty() {
        return mDb.queryScalar("SELECT 1 FROM cards LIMIT 1", false) == 0;
    }


    public int cardCount() {
        return mDb.queryScalar("SELECT count() FROM cards");
    }


    // NOT IN LIBANKI //
    public int cardCount(long[] ls) {
        return mDb.queryScalar("SELECT count() FROM cards WHERE did IN " + Utils.ids2str(ls));
    }


    /**
     * Bulk delete cards by ID.
     */
    public void remCards(long[] ids) {
    	remCards(ids, true);
    }
    public void remCards(long[] ids, boolean notes) {
        if (ids.length == 0) {
            return;
        }
        String sids = Utils.ids2str(ids);
        long[] nids = Utils
                .arrayList2array(mDb.queryColumn(Long.class, "SELECT nid FROM cards WHERE id IN " + sids, 0));
        // remove cards
        _logRem(ids, Consts.REM_CARD);
        mDb.execute("DELETE FROM cards WHERE id IN " + sids);
        // then notes
        if (!notes) {
        	return;
        }
        nids = Utils
                .arrayList2array(mDb.queryColumn(Long.class, "SELECT id FROM notes WHERE id IN " + Utils.ids2str(nids)
                        + " AND id NOT IN (SELECT nid FROM cards)", 0));
        _remNotes(nids);
    }


    public List<Long> emptyCids() {
		List<Long> rem = new ArrayList<Long>();
		for (JSONObject m : getModels().all()) {
			rem.addAll(genCards(getModels().nids(m)));
		}
	return rem;
    }

    // emptyCardReport

    /**
     * Field checksums and sorting fields ***************************************
     * ********************************************************
     */

    private ArrayList<Object[]> _fieldData(String snids) {
        ArrayList<Object[]> result = new ArrayList<Object[]>();
        Cursor cur = null;
        try {
            cur = mDb.getDatabase().rawQuery("SELECT id, mid, flds FROM notes WHERE id IN " + snids, null);
            while (cur.moveToNext()) {
                result.add(new Object[] { cur.getLong(0), cur.getLong(1), cur.getString(2) });
            }
        } finally {
            if (cur != null && !cur.isClosed()) {
                cur.close();
            }
        }
        return result;
    }


    /** Update field checksums and sort cache, after find&replace, etc. */
    public void updateFieldCache(long[] nids) {
        String snids = Utils.ids2str(nids);
        ArrayList<Object[]> r = new ArrayList<Object[]>();
        for (Object[] o : _fieldData(snids)) {
            String[] fields = Utils.splitFields((String) o[2]);
            JSONObject model = mModels.get((Long) o[1]);
            if (model == null) {
                // note point to invalid model
                continue;
            }
            r.add(new Object[] { Utils.stripHTML(fields[mModels.sortIdx(model)]), Utils.fieldChecksum(fields[0]), o[0] });
        }
        // apply, relying on calling code to bump usn+mod
        mDb.executeMany("UPDATE notes SET sfld=?, csum=? WHERE id=?", r);
    }


    /**
     * Q/A generation *********************************************************** ************************************
     */

    public ArrayList<HashMap<String, String>> renderQA() {
        return renderQA(null, "card");
    }


    public ArrayList<HashMap<String, String>> renderQA(int[] ids, String type) {
        String where;
        if (type.equals("card")) {
            where = "AND c.id IN " + Utils.ids2str(ids);
        } else if (type.equals("fact")) {
            where = "AND f.id IN " + Utils.ids2str(ids);
        } else if (type.equals("model")) {
            where = "AND m.id IN " + Utils.ids2str(ids);
        } else if (type.equals("all")) {
            where = "";
        } else {
            throw new RuntimeException();
        }
        ArrayList<HashMap<String, String>> result = new ArrayList<HashMap<String, String>>();
        for (Object[] row : _qaData(where)) {
            result.add(_renderQA(row));
        }
        return result;
    }


    /**
     * Returns hash of id, question, answer.
     */
    public HashMap<String, String> _renderQA(Object[] data) {
        return _renderQA(data, null, null);
    }


    public HashMap<String, String> _renderQA(Object[] data, String qfmt, String afmt) {
        // data is [cid, nid, mid, did, ord, tags, flds]
        // unpack fields and create dict
        String[] flist = Utils.splitFields((String) data[6]);
        Map<String, String> fields = new HashMap<String, String>();
        long modelId = (Long) data[2];
        int cardNum = ((Integer) data[4]) + 1;
        JSONObject model = mModels.get(modelId);
        Map<String, Pair<Integer, JSONObject>> fmap = mModels.fieldMap(model);
        for (String fname : fmap.keySet()) {
            fields.put(fname, flist[fmap.get(fname).first]);
        }
        fields.put("Tags", ((String)data[5]).trim());
        try {
            fields.put("Type", (String) model.get("name"));
            fields.put("Deck", mDecks.name((Long) data[3]));
            String[] parents = fields.get("Deck").split("::");
            fields.put("Subdeck", parents[parents.length-1]);
            JSONObject template;
            if (model.getInt("type") == Consts.MODEL_STD) {
                template = model.getJSONArray("tmpls").getJSONObject((Integer) data[4]);
            } else {
                template = model.getJSONArray("tmpls").getJSONObject(0);
            }
            fields.put("Card", template.getString("name"));
            fields.put("c" + cardNum, "1");

            // render q & a
            HashMap<String, String> d = new HashMap<String, String>();
            try {
                d.put("id", Long.toString((Long) data[0]));
                if (qfmt==null || qfmt.equals("")){qfmt = template.getString("qfmt");}
                if (afmt==null || afmt.equals("")){afmt = template.getString("afmt");}
                String html;
                String format;

                // runFilter mungeFields for type "q"
                Models.fieldParser fparser = new Models.fieldParser(fields);
                Matcher m = fClozePattern.matcher(qfmt);
                format = m.replaceAll(String.format(Locale.US, "{{cq:%d:", cardNum));
                m = fAltClozePattern.matcher(format);
                format = m.replaceAll(String.format(Locale.US, "<%%cq:%d:", cardNum));
                html = mModels.getCmpldTemplate(format).execute(fparser);
                html = (String) AnkiDroidApp.getHooks().runFilter("mungeQA", html, "q", fields, model, data, this);
                d.put("q", html);
                // empty cloze?
                if (model.getInt("type") == Consts.MODEL_CLOZE) {
                    if (getModels()._availClozeOrds(model, (String) data[6], false).size() == 0) {
                        d.put("q", "Please edit this note and add some cloze deletions.");
                    }
                }

                // the following line differs from inherited libanki (original in comment)
                fields.put("FrontSide", d.get("q")); // fields.put("FrontSide", mMedia.stripAudio(d.get("q")));



                // runFilter mungeFields for type "a"
                fparser = new Models.fieldParser(fields);
                m = fClozePattern.matcher(afmt);
                format = m.replaceAll(String.format(Locale.US, "{{ca:%d:", cardNum));
                m = fAltClozePattern.matcher(format);
                format = m.replaceAll(String.format(Locale.US, "<%%ca:%d:", cardNum));
                html = mModels.getCmpldTemplate(format).execute(fparser);
                html = (String) AnkiDroidApp.getHooks().runFilter("mungeQA", html, "a", fields, model, data, this);
                d.put("a", html);
                // empty cloze?
                if (model.getInt("type") == Consts.MODEL_CLOZE) {
                    if (getModels()._availClozeOrds(model, (String) data[6], false).size() == 0) {
                        d.put("q",
                                AnkiDroidApp.getAppResources().getString(
                                        com.ichi2.anki.R.string.empty_cloze_warning,
                                        "<a href=" + Consts.HELP_SITE + "#cloze>" +
                                        AnkiDroidApp.getAppResources().getString(
                                                com.ichi2.anki.R.string.help_cloze) + "</a>"));
                    }
                }
            } catch (MustacheException e) {
                Resources res = AnkiDroidApp.getAppResources();

                String templateError = String.format(TEMPLATE_ERROR, res.getString(R.string.template_error),
                        res.getString(R.string.template_error_detail), e.getMessage(),
                        res.getString(R.string.note_type), model.getString("name"),
                        res.getString(R.string.card_type), template.getString("name"),
                        res.getString(R.string.template_error_fix));
                d.put("q", templateError);
                d.put("a", templateError);
            }

            return d;
        } catch (JSONException e) {
            throw new RuntimeException(e);
        }
    }


    /**
     * Return [cid, nid, mid, did, ord, tags, flds] db query
     */
    public ArrayList<Object[]> _qaData() {
        return _qaData("");
    }


    public ArrayList<Object[]> _qaData(String where) {
        ArrayList<Object[]> data = new ArrayList<Object[]>();
        Cursor cur = null;
        try {
            cur = mDb.getDatabase().rawQuery(
                    "SELECT c.id, n.id, n.mid, c.did, c.ord, "
                            + "n.tags, n.flds FROM cards c, notes n WHERE c.nid == n.id " + where, null);
            while (cur.moveToNext()) {
                data.add(new Object[] { cur.getLong(0), cur.getLong(1), cur.getLong(2), cur.getLong(3), cur.getInt(4),
                        cur.getString(5), cur.getString(6) });
            }
        } finally {
            if (cur != null && !cur.isClosed()) {
                cur.close();
            }
        }
        return data;
    }


    /**
     * Finding cards ************************************************************ ***********************************
     */

    /** Return a list of card ids */
    public List<Long> findCards(String search) {
        return new Finder(this).findCards(search, null);
    }


    /** Return a list of card ids */
    public List<Long> findCards(String search, String order) {
        return new Finder(this).findCards(search, order);
    }


    public ArrayList<HashMap<String, String>> findCardsForCardBrowser(String search, boolean order, HashMap<String, String> deckNames) {
        return new Finder(this).findCardsForCardBrowser(search, order, deckNames);
    }


    /** Return a list of note ids */
    public List<Long> findNotes(String query) {
        return new Finder(this).findNotes(query);
    }


    public int findReplace(List<Long> nids, String src, String dst) {
        return Finder.findReplace(this, nids, src, dst);
    }


    public int findReplace(List<Long> nids, String src, String dst, boolean regex) {
        return Finder.findReplace(this, nids, src, dst, regex);
    }


    public int findReplace(List<Long> nids, String src, String dst, String field) {
        return Finder.findReplace(this, nids, src, dst, field);
    }


    public int findReplace(List<Long> nids, String src, String dst, boolean regex, String field, boolean fold) {
        return Finder.findReplace(this, nids, src, dst, regex, field, fold);
    }


    public List<Pair<String, List<Long>>> findDupes(String fieldName) {
        return Finder.findDupes(this, fieldName, "");
    }


    public List<Pair<String, List<Long>>> findDupes(String fieldName, String search) {
        return Finder.findDupes(this, fieldName, search);
    }


    /**
     * Stats ******************************************************************** ***************************
     */

    // cardstats
    // stats

    /**
     * Timeboxing *************************************************************** ********************************
     */

    public void setTimeLimit(long seconds) {
        try {
            mConf.put("timeLim", seconds);
        } catch (JSONException e) {
            throw new RuntimeException(e);
        }
    }


    public long getTimeLimit() {
        long timebox = 0;
        try {
            timebox = mConf.getLong("timeLim");
        } catch (JSONException e) {
            throw new RuntimeException(e);
        }
        return timebox;
    }


    public void startTimebox() {
        mStartTime = Utils.now();
        mStartReps = mSched.getReps();
    }


    /* Return (elapsedTime, reps) if timebox reached, or null. */
    public Long[] timeboxReached() {
        try {
            if (mConf.getLong("timeLim") == 0) {
                // timeboxing disabled
                return null;
            }
            double elapsed = Utils.now() - mStartTime;
            if (elapsed > mConf.getLong("timeLim")) {
                return new Long[] { mConf.getLong("timeLim"), (long) (mSched.getReps() - mStartReps) };
            }
        } catch (JSONException e) {
            throw new RuntimeException(e);
        }
        return null;
    }


    /**
     * Undo ********************************************************************* **************************
     */

    /**
     * [type, undoName, data] type 1 = review; type 2 =
     */
    public void clearUndo() {
        mUndo = new LinkedList<Object[]>();
    }


    /** Undo menu item name, or "" if undo unavailable. */
    public String undoName(Resources res) {
        if (mUndo.size() > 0) {
            int undoType = (Integer) mUndo.getLast()[0];
            if (undoType >= 0 && undoType < fUndoNames.length) {
                return res.getString(fUndoNames[undoType]);
            }
        }
        return "";
    }


    public boolean undoAvailable() {
        return mUndo.size() > 0;
    }


    public long undo() {
    	Object[] data = mUndo.removeLast();
    	switch ((Integer)data[0]) {
    	case UNDO_REVIEW:
            Card c = (Card) data[1];
            // remove leech tag if it didn't have it before
            Boolean wasLeech = (Boolean) data[2];
            if (!wasLeech && c.note().hasTag("leech")) {
                c.note().delTag("leech");
                c.note().flush();
            }
            // write old data
            c.flush(false);
            // and delete revlog entry
            long last = mDb.queryLongScalar("SELECT id FROM revlog WHERE cid = " + c.getId() + " ORDER BY id DESC LIMIT 1");
            mDb.execute("DELETE FROM revlog WHERE id = " + last);
            // restore any siblings
            mDb.execute("update cards set queue=type,mod=?,usn=? where queue=-2 and nid=?",
                    new Object[]{ Utils.intNow(), usn(), c.getNid() });
            // and finally, update daily count
            int n = c.getQueue() == 3 ? 1 : c.getQueue();
            String type = (new String[] { "new", "lrn", "rev" })[n];
            mSched._updateStats(c, type, -1);
            mSched.setReps(mSched.getReps() - 1);
            return c.getId();

    	case UNDO_EDIT_NOTE:
    		Note note = (Note) data[1];
    		note.flush(note.getMod(), false);
    		long cid = (Long) data[2];
            Card card = null;
            if ((Boolean) data[3]) {
                Card newCard = getCard(cid);
                if (getDecks().active().contains(newCard.getDid())) {
                    card = newCard;
                    card.load();
                    // Reloads the QA-cache.
                    // Requests the simple interface version, since the only difference
                    // is whether the CSS is added and that's not cached.
                    card.q(true, true);
                }
            }
            if (card == null) {
            	card = getSched().getCard();
            }
            if (card != null) {
            	return card.getId();
            }
    		return 0;

    	case UNDO_BURY_NOTE:
    		for (Card cc : (ArrayList<Card>)data[2]) {
    			cc.flush(false);
    		}
    		return (Long) data[3];

    	case UNDO_SUSPEND_CARD:
    		Card suspendedCard = (Card)data[1];
    		suspendedCard.flush(false);
    		return suspendedCard.getId();

    	case UNDO_SUSPEND_NOTE:
    		for (Card ccc : (ArrayList<Card>) data[1]) {
    			ccc.flush(false);
    		}
    		return (Long) data[2];

    	case UNDO_DELETE_NOTE:
    		ArrayList<Long> ids = new ArrayList<Long>();
    		Note note2 = (Note)data[1];
    		note2.flush(note2.getMod(), false);
    		ids.add(note2.getId());
        		for (Card c4 : (ArrayList<Card>) data[2]) {
        			c4.flush(false);
    			ids.add(c4.getId());
        		}
    		mDb.execute("DELETE FROM graves WHERE oid IN " + Utils.ids2str(Utils.arrayList2array(ids)));
    		return (Long) data[3];

    	case UNDO_MARK_NOTE:
    		Note note3 = getNote((Long) data[1]);
    		note3.setTagsFromStr((String) data[2]);
    		note3.flush(note3.getMod(), false);
    		return (Long) data[3];

        default:
        	return 0;
    	}
    }


    public void markUndo(int type, Object[] o) {
    	switch(type) {
    	case UNDO_REVIEW:
    		mUndo.add(new Object[]{type, ((Card)o[0]).clone(), o[1]});
    		break;
    	case UNDO_EDIT_NOTE:
    		mUndo.add(new Object[]{type, ((Note)o[0]).clone(), o[1], o[2]});
    		break;
        case UNDO_BURY_CARD:
            mUndo.add(new Object[]{type, o[0], o[1], o[2]});
            break;
    	case UNDO_BURY_NOTE:
    		mUndo.add(new Object[]{type, o[0], o[1], o[2]});
    		break;
    	case UNDO_SUSPEND_CARD:
    		mUndo.add(new Object[]{type, ((Card)o[0]).clone()});
    		break;
    	case UNDO_SUSPEND_NOTE:
    		mUndo.add(new Object[]{type, o[0], o[1]});
    		break;
    	case UNDO_DELETE_NOTE:
    		mUndo.add(new Object[]{type, o[0], o[1], o[2]});
    		break;
    	case UNDO_MARK_NOTE:
    		mUndo.add(new Object[]{type, o[0], o[1], o[2]});
    		break;
    	}
    	while (mUndo.size() > UNDO_SIZE_MAX) {
    		mUndo.removeFirst();
    	}
    }


    public void markReview(Card card) {
        markUndo(UNDO_REVIEW, new Object[]{card, card.note().hasTag("leech")});
    }

    /**
     * DB maintenance *********************************************************** ************************************
     */


    /*
     * Basic integrity check for syncing. True if ok.
     */
    public boolean basicCheck() {
        // cards without notes
        if (mDb.queryScalar("select 1 from cards where nid not in (select id from notes) limit 1", false) > 0) {
            return false;
        }
        boolean badNotes = mDb.queryScalar(String.format(Locale.US,
                "select 1 from notes where id not in (select distinct nid from cards) " +
                "or mid not in %s limit 1", Utils.ids2str(mModels.ids())), false) > 0;
        // notes without cards or models
        if (badNotes) {
            return false;
        }
        try {
            // invalid ords
            for (JSONObject m : mModels.all()) {
                // ignore clozes
                if (m.getInt("type") != Consts.MODEL_STD) {
                    continue;
                }
                // Make a list of valid ords for this model
                JSONArray tmpls = m.getJSONArray("tmpls");
                int[] ords = new int[tmpls.length()];
                for (int t = 0; t < tmpls.length(); t++) {
                    ords[t] = tmpls.getJSONObject(t).getInt("ord");
                }

                boolean badOrd = mDb.queryScalar(String.format(Locale.US,
                        "select 1 from cards where ord not in %s and nid in ( " +
                        "select id from notes where mid = %d) limit 1",
                        Utils.ids2str(ords), m.getLong("id")), false) > 0;
                if (badOrd) {
                    return false;
                }
            }
        } catch (JSONException e) {
            throw new RuntimeException(e);
        }
        return true;
    }


    /** Fix possible problems and rebuild caches. */
    public long fixIntegrity() {
        File file = new File(mPath);
        ArrayList<String> problems = new ArrayList<String>();
        long oldSize = file.length();
        try {
            mDb.getDatabase().beginTransaction();
            try {
                save();
                if (!mDb.queryString("PRAGMA integrity_check").equals("ok")) {
                    return -1;
                }
                // note types with a missing model
                ArrayList<Long> ids = mDb.queryColumn(Long.class,
                        "SELECT id FROM notes WHERE mid NOT IN " + Utils.ids2str(mModels.ids()), 0);
                if (ids.size() != 0) {
                	problems.add("Deleted " + ids.size() + " note(s) with missing note type.");
	                _remNotes(Utils.arrayList2array(ids));
                }
                // for each model
                for (JSONObject m : mModels.all()) {
                    // cards with invalid ordinal
                    if (m.getInt("type") == Consts.MODEL_STD) {
                        ArrayList<Integer> ords = new ArrayList<Integer>();
                        JSONArray tmpls = m.getJSONArray("tmpls");
                        for (int t = 0; t < tmpls.length(); t++) {
                            ords.add(tmpls.getJSONObject(t).getInt("ord"));
                        }
                        ids = mDb.queryColumn(Long.class,
                                "SELECT id FROM cards WHERE ord NOT IN " + Utils.ids2str(ords) + " AND nid IN ( " +
                                "SELECT id FROM notes WHERE mid = " + m.getLong("id") + ")", 0);
                        if (ids.size() > 0) {
                            problems.add("Deleted " + ids.size() + " card(s) with missing template.");
                            remCards(Utils.arrayList2array(ids));
                        }
                    }
                    // notes with invalid field counts
                    ids = new ArrayList<Long>();
                    Cursor cur = null;
                    try {
                        cur = mDb.getDatabase().rawQuery("select id, flds from notes where mid = " + m.getLong("id"), null);
                        while (cur.moveToNext()) {
                            String flds = cur.getString(1);
                            long id = cur.getLong(0);
                            int fldsCount = 0;
                            for (int i = 0; i < flds.length(); i++) {
                                if (flds.charAt(i) == 0x1f) {
                                    fldsCount++;
                                }
                            }
                            if (fldsCount + 1 != m.getJSONArray("flds").length()) {
                                ids.add(id);
                            }
                        }
                        if (ids.size() > 0) {
                            problems.add("Deleted " + ids.size() + " note(s) with wrong field count.");
                            _remNotes(Utils.arrayList2array(ids));
                        }
                    } finally {
                        if (cur != null && !cur.isClosed()) {
                            cur.close();
                        }
                    }
                }
                // delete any notes with missing cards
                ids = mDb.queryColumn(Long.class,
                        "SELECT id FROM notes WHERE id NOT IN (SELECT DISTINCT nid FROM cards)", 0);
                if (ids.size() != 0) {
                	problems.add("Deleted " + ids.size() + " note(s) with missing no cards.");
	                _remNotes(Utils.arrayList2array(ids));
                }
                // cards with missing notes
                ids = mDb.queryColumn(Long.class,
                        "SELECT id FROM cards WHERE nid NOT IN (SELECT id FROM notes)", 0);
                if (ids.size() != 0) {
                    problems.add("Deleted " + ids.size() + " card(s) with missing note.");
                    remCards(Utils.arrayList2array(ids));
                }
                // cards with odue set when it shouldn't be
                ids = mDb.queryColumn(Long.class,
                        "select id from cards where odue > 0 and (type=1 or queue=2) and not odid", 0);
                if (ids.size() != 0) {
                    problems.add("Fixed " + ids.size() + " card(s) with invalid properties.");
                    mDb.execute("update cards set odue=0 where id in " + Utils.ids2str(ids));
                }
                // cards with odid set when not in a dyn deck
                ArrayList<Long> dids = new ArrayList<Long>();
                for (long id : mDecks.allIds()) {
                    if (!mDecks.isDyn(id)) {
                        dids.add(id);
                    }
                }
                ids = mDb.queryColumn(Long.class,
                        "select id from cards where odid > 0 and did in " + Utils.ids2str(dids), 0);
                if (ids.size() != 0) {
                    problems.add("Fixed " + ids.size() + " card(s) with invalid properties.");
                    mDb.execute("update cards set odid=0, odue=0 where id in " + Utils.ids2str(ids));
                }
                // tags
                mTags.registerNotes();
                // field cache
                for (JSONObject m : mModels.all()) {
                    updateFieldCache(Utils.arrayList2array(mModels.nids(m)));
                }
                // new cards can't have a due position > 32 bits
                mDb.execute("UPDATE cards SET due = 1000000, mod = " + Utils.intNow() + ", usn = " + usn()
                        + " WHERE due > 1000000 AND queue = 0");
                // new card position
                mConf.put("nextPos", mDb.queryScalar("SELECT max(due) + 1 FROM cards WHERE type = 0", false));
                // reviews should have a reasonable due
                ids = mDb.queryColumn(Long.class, "SELECT id FROM cards WHERE queue = 2 AND due > 10000", 0);
                if (ids.size() > 0) {
                	problems.add("Reviews had incorrect due date.");
                    mDb.execute("UPDATE cards SET due = 0, mod = " + Utils.intNow() + ", usn = " + usn()
                            + " WHERE id IN " + Utils.ids2str(Utils.arrayList2array(ids)));
                }
                mDb.getDatabase().setTransactionSuccessful();
                // DB must have indices. Older versions of AnkiDroid didn't create them for new collections.
                int ixs = mDb.queryScalar("select count(name) from sqlite_master where type = 'index'");
                if (ixs < 7) {
                    problems.add("Indices were missing.");
                    Storage.addIndices(mDb);
                }
            } catch (JSONException e) {
                throw new RuntimeException(e);
            } finally {
                mDb.getDatabase().endTransaction();
            }
        } catch (RuntimeException e) {
<<<<<<< HEAD
            Log.e(AnkiDroidApp.TAG, "doInBackgroundCheckDatabase - RuntimeException on marking card: " + e);
            AnkiDroidApp.sendExceptionReport(e, "doInBackgroundCheckDatabase");
=======
            Timber.e(e, "doInBackgroundCheckDatabase - RuntimeException on marking card");
            AnkiDroidApp.saveExceptionReportFile(e, "doInBackgroundCheckDatabase");
>>>>>>> 72078dcb
            return -1;
        }
        // and finally, optimize
        optimize();
        file = new File(mPath);
        long newSize = file.length();
        // if any problems were found, force a full sync
        if (problems.size() > 0) {
            modSchemaNoCheck();
        }
        // TODO: report problems
        return (long) ((oldSize - newSize) / 1024);
    }


    public void optimize() {
        Timber.i("executing VACUUM statement");
        mDb.execute("VACUUM");
        Timber.i("executing ANALYZE statement");
        mDb.execute("ANALYZE");
    }


    /**
     * Logging
     * ***********************************************************
     */

    public void log(Object... args) {
        if (!mDebugLog) {
            return;
        }
        StackTraceElement trace = Thread.currentThread().getStackTrace()[3];
        String s = String.format("[%s] %s:%s(): %s", Utils.intNow(), trace.getFileName(), trace.getMethodName(),
                TextUtils.join(",  ", args));
        mLogHnd.println(s);
        Timber.d(s);
    }


    private void _openLog() {
        if (!mDebugLog) {
            return;
        }
        try {
            File lpath = new File(mPath.replaceFirst("\\.anki2$", ".log"));
            if (lpath.exists() && lpath.length() > 10*1024*1024) {
                File lpath2 = new File(lpath + ".old");
                if (lpath2.exists()) {
                    lpath2.delete();
                }
                lpath.renameTo(lpath2);
            }
            mLogHnd = new PrintWriter(new BufferedWriter(new FileWriter(lpath, true)), true);
        } catch (IOException e) {
            // turn off logging if we can't open the log file
            Timber.e("Failed to open collection.log file - disabling logging");
            mDebugLog = false;
        }
    }


    private void _closeLog() {
        if (mLogHnd != null) {
            mLogHnd.close();
            mLogHnd = null;
        }
    }

    /**
     * Getters/Setters ********************************************************** *************************************
     */

    public AnkiDb getDb() {
        return mDb;
    }


    public Decks getDecks() {
        return mDecks;
    }


    public Media getMedia() {
        return mMedia;
    }


    public Models getModels() {
        return mModels;
    }

    /** Check if this collection is valid. */
    public boolean validCollection() {
    	//TODO: more validation code
    	return mModels.validateModel();
    }

    public JSONObject getConf() {
        return mConf;
    }


    public void setConf(JSONObject conf) {
        mConf = conf;
    }


    public long getScm() {
        return mScm;
    }


    public void setScm(long scm) {
        mScm = scm;
    }


    public boolean getServer() {
        return mServer;
    }


    public void setLs(long ls) {
        mLs = ls;
    }


    public long getLs() {
        return mLs;
    }


    public void setUsnAfterSync(int usn) {
        mUsn = usn;
    }


    public long getMod() {
        return mMod;
    }


    /* this getter is only for syncing routines, use usn() instead elsewhere */
    public int getUsnForSync() {
        return mUsn;
    }


    public Tags getTags() {
        return mTags;
    }


    public long getCrt() {
        return mCrt;
    }


    public void setCrt(long crt) {
        mCrt = crt;
    }


    public Sched getSched() {
        return mSched;
    }


    public String getPath() {
        return mPath;
    }


    public void setServer(boolean server) {
        mServer = server;
    }

    public boolean getDirty() {
        return mDty;
    }

}<|MERGE_RESOLUTION|>--- conflicted
+++ resolved
@@ -1520,13 +1520,8 @@
                 mDb.getDatabase().endTransaction();
             }
         } catch (RuntimeException e) {
-<<<<<<< HEAD
-            Log.e(AnkiDroidApp.TAG, "doInBackgroundCheckDatabase - RuntimeException on marking card: " + e);
+            Timber.e(e, "doInBackgroundCheckDatabase - RuntimeException on marking card");
             AnkiDroidApp.sendExceptionReport(e, "doInBackgroundCheckDatabase");
-=======
-            Timber.e(e, "doInBackgroundCheckDatabase - RuntimeException on marking card");
-            AnkiDroidApp.saveExceptionReportFile(e, "doInBackgroundCheckDatabase");
->>>>>>> 72078dcb
             return -1;
         }
         // and finally, optimize
