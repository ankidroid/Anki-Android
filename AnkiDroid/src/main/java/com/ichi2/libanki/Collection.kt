--- conflicted
+++ resolved
@@ -716,8 +716,6 @@
         return backend.clozeNumbersInNote(n.toBackendNote())
             .sorted()
     }
-
-<<<<<<< HEAD
     fun addImageOcclusionNotetype() {
         backend.addImageOcclusionNotetype()
     }
@@ -738,7 +736,8 @@
 
     fun updateImageOcclusionNoteRaw(input: ByteArray): ByteArray {
         return backend.updateImageOcclusionNoteRaw(input = input)
-=======
+    }
+
     // TODO either support bridgeCommand here
     //   or replace it with POST requests in Anki Desktop (preferable)
     //   https://github.com/ankidroid/Anki-Android/issues/14361#issuecomment-1701946364
@@ -749,6 +748,5 @@
             .setBridgeCommandsSupported(false)
             .build()
             .toByteArray()
->>>>>>> 3cde2aa5
     }
 }