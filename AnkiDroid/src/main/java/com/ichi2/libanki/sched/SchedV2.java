--- conflicted
+++ resolved
@@ -119,65 +119,11 @@
         _updateCutoff();
     }
 
-<<<<<<< HEAD
     protected long intTime() {
         return mTime.intTime();
-=======
+    }
     protected double now() {
         return mTime.now();
-    }
-
-    /**
-     * Pop the next card from the queue. null if finished.
-     */
-    public Card getCard() {
-        _checkDay();
-        if (!mHaveQueues) {
-            reset();
-        }
-        Card card = _getCard();
-        if (card != null) {
-            mCol.log(card);
-            mReps += 1;
-            // In upstream, counts are decremented when the card is
-            // gotten; i.e. in _getLrnCard, _getRevCard and
-            // _getNewCard. This can not be done anymore since we use
-            // those methods to pre-fetch the next card. Instead we
-            // decrement the counts here, when the card is returned to
-            // the reviewer.
-            decrementCounts(card);
-            setCurrentCard(card);
-            card.startTimer();
-        } else {
-            discardCurrentCard();
-        }
-        return card;
-    }
-
-    /** Ensures that reset is executed before the next card is selected */
-    public void deferReset(Card undidCard){
-        mHaveQueues = false;
-        mUndidCard = undidCard;
-    }
-
-    public void deferReset(){
-        deferReset(null);
-    }
-
-    public void reset() {
-        _updateCutoff();
-        _resetLrn();
-        _resetRev();
-        _resetNew();
-        mHaveQueues = true;
-        decrementCounts(mUndidCard);
-        if (mUndidCard == null) {
-            discardCurrentCard();
-        } else {
-            setCurrentCard(mUndidCard);
-        }
-        mUndidCard = null;
->>>>>>> 6641d2a8
     }
 
     public void answerCard(Card card, int ease) {
