package com.ichi2.libanki.sched;

import android.app.Activity;
import android.content.Context;
import android.content.res.Resources;
import android.database.Cursor;
import android.graphics.Typeface;
import android.text.SpannableStringBuilder;
import android.text.style.StyleSpan;
import android.util.Pair;
import android.widget.Toast;


import com.ichi2.anki.R;
import com.ichi2.async.CollectionTask;
import com.ichi2.libanki.Card;
import com.ichi2.libanki.Consts;
import com.ichi2.libanki.Deck;
import com.ichi2.libanki.DeckConfig;
import com.ichi2.libanki.Collection;
import com.ichi2.libanki.Utils;
import com.ichi2.utils.JSONArray;
import com.ichi2.utils.JSONObject;

import java.lang.ref.WeakReference;
import java.util.ArrayList;
import java.util.Collections;
import java.util.HashMap;
import java.util.LinkedList;
import java.util.List;
import java.util.ListIterator;
import java.util.Random;

import androidx.annotation.NonNull;
import androidx.annotation.Nullable;
import androidx.sqlite.db.SupportSQLiteDatabase;
import timber.log.Timber;


public abstract class AbstractSched {
    /** Current day. Encoded as number of day since collection creation time.*/
    protected Integer mToday;

    /** Whether the queues has been computed since last reset/change of selected deck */
    protected boolean mHaveQueues;

    /** Number of cards taken obtained from the scheduler today. */
    protected int mReps;

    /** When an action is undone, reset counts need to take the card into account */
    protected Card mUndidCard = null;

    /** Number of new card we expect to see today in selected deck. Number may not be exact due to buried siblings.*/
    protected int mNewCount;

    /** Depending on the scheduler:
     * * number of cards currently in learning or
     * * number of repetition of cards in learning assuming all cards are good*/
    protected int mLrnCount;

    /** Number of rev card we expect to see today in selected deck. Number may not be exact due to buried siblings.*/
    protected int mRevCount;

    // Queues of decks
    /** List of ids of decks which may still contains new cards to see today.
     *
     * Some decks may be missing from the list. It may have been believed that some decks were empty because of same day burying of siblings.
     * So if the list is empty, it should be double checked before asserting that there is no more card.
     * */
    protected LinkedList<Long> mNewDids = new LinkedList<>();
    /** List of ids of decks which may still contains cards in learning from a past day.
     * */
    protected LinkedList<Long> mLrnDids = new LinkedList<>();


    // Queues
    /** The next new cards to see. */
    protected final LinkedList<Long> mNewQueue = new LinkedList<>();
    /** The next cards in same day learning to see. */
    protected final LinkedList<LrnCard> mLrnQueue = new LinkedList<>();
    /** The next cards in learning for more than one day to see. */
    protected final LinkedList<Long> mLrnDayQueue = new LinkedList<>();
    /** The next review cards to see. */
    protected final LinkedList<Long> mRevQueue = new LinkedList<>();
    /** The time at which cards in learning will be considered to be due for the next day */
    protected long mLrnCutoff;

    /** One out of each mNewCardModulus cards seens is a new card. This tries to ensure that new cards are seen regularly.
     * This approximation mostly works if the number of review is greater (at least twice) the number of new cards.*/
    private int mNewCardModulus;

    /** Maximal number of cards to show in card counts. Need to be changed to 1000 when doing sanity check with ankiweb.*/
    protected int mReportLimit;
    protected int mQueueLimit;


    /** The list of parent decks of the current card.
     * Cached for performance .

     Null iff mNextCard is null.*/
    @Nullable
    protected List<Long> mCurrentCardParentsDid;


    /**
     * The card currently being reviewed.
     *
     * Must not be returned during prefetching (as it is currently shown)
     */
    protected Card mCurrentCard;

    /**
     * Pop the next card from the queue. null if finished.
     */
    protected Collection mCol;
<<<<<<< HEAD

    // Default limit for dynamic deck
    protected int mDynReportLimit;


    // Seconds at which we change day
    public long mDayCutoff;


    protected boolean mHaveCustomStudy = true;

    // Not in libanki
    protected WeakReference<Activity> mContextReference;


    protected double[] mEtaCache = new double[] { -1, -1, -1, -1, -1, -1 };


    protected static class LrnCard implements Comparable<LrnCard> {
        private final long mCid;
        private final long mDue;
        public LrnCard(long due, long cid) {
            mCid = cid;
            mDue = due;
        }
        public long getDue () {
            return mDue;
        }
        public long getId() {
            return mCid;
        }

        @Override
        public int compareTo(LrnCard o) {
            return Long.compare(mDue, o.mDue);
        }
    }

    /** Either mTime or Utils's intTime depending on scheduler */
    protected abstract long intTime();
    protected abstract double now();
=======
    protected abstract boolean dayLearnFirst();
    public abstract Card getCard();


    /**
     * Return the next due card, or null.
     */
    protected Card _getCard() {
        // learning card due?
        Card c = _getLrnCard();
        if (c != null) {
            return c;
        }
        // new first, or time for one?
        if (_timeForNewCard()) {
            c = _getNewCard();
            if (c != null) {
                return c;
            }
        }
        // Day learning first and card due?
        boolean dayLearnFirst = dayLearnFirst();
        if (dayLearnFirst) {
            c = _getLrnDayCard();
            if (c != null) {
                return c;
            }
        }
        // Card due for review?
        c = _getRevCard();
        if (c != null) {
            return c;
        }
        // day learning card due?
        c = _getLrnDayCard();
        if (c != null) {
            return c;
        }
        // New cards left?
        if (!dayLearnFirst) {
            c = _getNewCard();
            if (c != null) {
                return c;
            }
        }
        // collapse or finish
        return _getLrnCard(true);
    }
    protected abstract Card _getLrnCard(boolean collapse);
    protected abstract Card _getLrnCard();
    protected abstract Card _getNewCard();
    protected abstract Card _getLrnDayCard();
    protected abstract Card _getRevCard();
    protected abstract boolean _timeForNewCard();

    public abstract void reset();
    /** Ensures that reset is executed before the next card is selected */
    public abstract void deferReset();
>>>>>>> 70b59ec3
    /**
     * Pop the next card from the queue. null if finished.
     */
    public Card getCard() {
        _checkDay();
        if (!mHaveQueues) {
            reset();
        }
        Card card = _getCard();
        if (card != null) {
            mCol.log(card);
            mReps += 1;
            // In upstream, counts are decremented when the card is
            // gotten; i.e. in _getLrnCard, _getRevCard and
            // _getNewCard. This can not be done anymore since we use
            // those methods to pre-fetch the next card. Instead we
            // decrement the counts here, when the card is returned to
            // the reviewer.
            decrementCounts(card);
            setCurrentCard(card);
            card.startTimer();
        } else {
            discardCurrentCard();
        }
        return card;
    }

    protected abstract Card _getCard();

    public void reset() {
        _updateCutoff();
        _resetLrn();
        _resetRev();
        _resetNew();
        mHaveQueues = true;
        decrementCounts(mUndidCard);
        if (mUndidCard == null) {
            discardCurrentCard();
        } else {
            setCurrentCard(mUndidCard);
        }
        mUndidCard = null;
    }


    // Sched V1 also reset the list of rev deck.
    protected void _resetRev() {
        _resetRevCount();
        mRevQueue.clear();
    }

    /** Number of review cards in current selected deck
     * In sched V2 only current limit is applied. In sched V1, limit is applied subdeck by subdeck. */
    protected abstract void _resetRevCount();


    // In sched V2 only, the lrn cutoff is updated
    protected abstract void _resetLrn();
    protected abstract void _updateCutoff();


    protected Card _getNewCard() {
        if (_fillNew()) {
            // mNewCount -= 1; see decrementCounts()
            return mCol.getCard(mNewQueue.remove());
        }
        return null;
    }


    private boolean _fillNew() {
        return _fillNew(false);
    }

    private boolean _fillNew(boolean allowSibling) {
        if (!mNewQueue.isEmpty()) {
            return true;
        }
        if (mNewCount == 0) {
            return false;
        }
        SupportSQLiteDatabase db = mCol.getDb().getDatabase();
        while (!mNewDids.isEmpty()) {
            long did = mNewDids.getFirst();
            int lim = Math.min(mQueueLimit, _deckNewLimit(did));
            Cursor cur = null;
            if (lim != 0) {
                mNewQueue.clear();
                try {
                    /* Difference with upstream: we take current card into account.
                     *
                     * When current card is answered, the card is not due anymore, so does not belong to the queue.
                     * Furthermore, _burySiblings ensure that the siblings of the current cards are removed from the
                     * queue to ensure same day spacing. We simulate this action by ensuring that those siblings are not
                     * filled, except if we know there are cards and we didn't find any non-sibling card. This way, the
                     * queue is not empty if it should not be empty (important for the conditional belows), but the
                     * front of the queue contains distinct card.
                     */
                    // fill the queue with the current did
                    String idName = (allowSibling) ? "id": "nid";
                    long id = (allowSibling) ? currentCardId(): currentCardNid();
                    cur = db.query("SELECT id FROM cards WHERE did = ? AND queue = " + Consts.QUEUE_TYPE_NEW + " AND " + idName + "!= ? ORDER BY due, ord LIMIT ?",
                            new Object[]{did, id, lim});
                    while (cur.moveToNext()) {
                        mNewQueue.add(cur.getLong(0));
                    }
                } finally {
                    if (cur != null && !cur.isClosed()) {
                        cur.close();
                    }
                }
                if (!mNewQueue.isEmpty()) {
                    // Note: libanki reverses mNewQueue and returns the last element in _getNewCard().
                    // AnkiDroid differs by leaving the queue intact and returning the *first* element
                    // in _getNewCard().
                    return true;
                }
            }
            // nothing left in the deck; move to next
            mNewDids.remove();
        }
        // if we didn't get a card, since the count is non-zero, we
        // need to check again for any cards that were removed
        // from the queue but not buried
        _resetNew(mCurrentCard);
        return _fillNew(true);
    }

    protected void _resetNewCount() {
        mNewCount = _walkingCount((Deck g) -> _deckNewLimitSingle(g),
                (long did, int lim) -> _cntFnNew(did, lim));
    }


    protected int _deckNewLimit(long did) {
        return _deckNewLimit(did, null);
    }


    protected int _deckNewLimit(long did, LimitMethod fn) {
        if (fn == null) {
            fn = (g -> _deckNewLimitSingle(g));
        }
        List<Deck> decks = mCol.getDecks().parents(did);
        decks.add(mCol.getDecks().get(did));
        int lim = -1;
        // for the deck and each of its parents
        int rem = 0;
        for (Deck g : decks) {
            rem = fn.operation(g);
            if (lim == -1) {
                lim = rem;
            } else {
                lim = Math.min(rem, lim);
            }
        }
        return lim;
    }


    /** Same as _resetNew, but assume discardCard is currently in the reviewer and so don't conunt it.*/
    protected void _resetNew(@Nullable Card discardCard) {
        _resetNew();
        if (discardCard != null && discardCard.getQueue() == Consts.QUEUE_TYPE_NEW) {
            mNewCount--;
        }
    }

    protected abstract int _cntFnNew(long did, int lim);

    /** Ensures that reset is executed before the next card is selected
     *  @param undidCard a card undone, send back to the reviewer.*/
    public void deferReset(Card undidCard){
        mHaveQueues = false;
        mUndidCard = undidCard;
    }


    public void deferReset(){
        deferReset(null);
    }

    protected int _walkingCount(LimitMethod limFn, CountMethod cntFn) {
        int tot = 0;
        HashMap<Long, Integer> pcounts = new HashMap<>();
        // for each of the active decks
        for (long did : mCol.getDecks().active()) {
            // get the individual deck's limit
            int lim = limFn.operation(mCol.getDecks().get(did));
            if (lim == 0) {
                continue;
            }
            // check the parents
            List<Deck> parents = mCol.getDecks().parents(did);
            for (Deck p : parents) {
                // add if missing
                long id = p.getLong("id");
                if (!pcounts.containsKey(id)) {
                    pcounts.put(id, limFn.operation(p));
                }
                // take minimum of child and parent
                lim = Math.min(pcounts.get(id), lim);
            }
            // see how many cards we actually have
            int cnt = cntFn.operation(did, lim);
            // if non-zero, decrement from parents counts
            for (Deck p : parents) {
                long id = p.getLong("id");
                pcounts.put(id, pcounts.get(id) - cnt);
            }
            // we may also be a parent
            pcounts.put(did, lim - cnt);
            // and add to running total
            tot += cnt;
        }
        return tot;
    }


    protected Card _getLrnCard() {
        return _getLrnCard(false);
    }


    protected Card _getLrnDayCard() {
        if (_fillLrnDay()) {
            // mLrnCount -= 1; see decrementCounts()
            return mCol.getCard(mLrnDayQueue.remove());
        }
        return null;
    }


    // daily learning
    protected boolean _fillLrnDay() {
        if (mLrnCount == 0) {
            return false;
        }
        if (!mLrnDayQueue.isEmpty()) {
            return true;
        }
        SupportSQLiteDatabase db = mCol.getDb().getDatabase();
        while (!mLrnDids.isEmpty()) {
            long did = mLrnDids.getFirst();
            // fill the queue with the current did
            mLrnDayQueue.clear();
            Cursor cur = null;
            try {
                /* Difference with upstream:
                 * Current card can't come in the queue.
                 *
                 * In standard usage, a card is not requested before
                 * the previous card is marked as reviewed. However,
                 * if we decide to query a second card sooner, we
                 * don't want to get the same card a second time. This
                 * simulate _getLrnDayCard which did remove the card
                 * from the queue.
                 */
                cur = db.query(
                        "SELECT id FROM cards WHERE did = ? AND queue = " + Consts.QUEUE_TYPE_DAY_LEARN_RELEARN + " AND due <= ? and id != ? LIMIT ?",
                        new Object[] {did, mToday, currentCardId(), mQueueLimit});
                while (cur.moveToNext()) {
                    mLrnDayQueue.add(cur.getLong(0));
                }
            } finally {
                if (cur != null && !cur.isClosed()) {
                    cur.close();
                }
            }
            if (!mLrnDayQueue.isEmpty()) {
                // order
                Random r = new Random();
                r.setSeed(mToday);
                Collections.shuffle(mLrnDayQueue, r);
                // is the current did empty?
                if (mLrnDayQueue.size() < mQueueLimit) {
                    mLrnDids.remove();
                }
                return true;
            }
            // nothing left in the deck; move to next
            mLrnDids.remove();
        }
        return false;
    }

    protected Card _getRevCard() {
        if (_fillRev()) {
            // mRevCount -= 1; see decrementCounts()
            return mCol.getCard(mRevQueue.remove());
        } else {
            return null;
        }
    }


    protected boolean _fillRev() {
        return _fillRev(false);
    }


    protected abstract boolean _fillRev(boolean allowSibling);
    public abstract void answerCard(Card card, int ease);


    /**
     * Number of new cards, review cards and cards in learning, ignoring `card`
     */
    public int[] counts() {
        if (!mHaveQueues) {
            reset();
        }
        return new int[] {mNewCount, mLrnCount, mRevCount};
    }


    /**
     * Number of new cards, review cards and cards in learning, ignoring `card`
     *
     * If card is in learning, counts change differently in V1 and V2. It counts steps or number of cards. */
    public abstract int[] counts(Card card);
    /**
     * Return counts over next DAYS. Includes today.
     */
    public int dueForecast() {
        return dueForecast(7);
    }

    public int dueForecast(int days) {
        // TODO:...
        return 0;
    }

    /** In which element of the array counts() this card should be sorted. In V2, there are two kinds of queue going to lrn count */
    @Consts.CARD_QUEUE
    public abstract int countIdx(Card card);
    /** Number of buttons to show the user for this card. The number depends of the queue and the scheduler version*/
    public abstract int answerButtons(Card card);
    /**
     * Unbury all buried cards in all decks
     *
     * In V1/V2 the lrn cards differ
     */
    public abstract void unburyCards();
    public abstract void unburyCardsForDeck();


    public void _updateStats(Card card, String type, long cnt) {
        String key = type + "Today";
        long did = card.getDid();
        List<Deck> list = mCol.getDecks().parents(did);
        list.add(mCol.getDecks().get(did));
        for (Deck g : list) {
            JSONArray a = g.getJSONArray(key);
            // add
            a.put(1, a.getLong(1) + cnt);
            mCol.getDecks().save(g);
        }
    }

    public abstract void extendLimits(int newc, int rev);
    /**
     * Returns [deckname, did, rev, lrn, new]
     */
    public List<DeckDueTreeNode> deckDueList() {
        return deckDueList(null);
    }
    /**
     * Returns [deckname, did, rev, lrn, new]
     *
     * Return nulls when deck task is cancelled.
     * The way rev cards are counted depends on the scheduler version
     */
    protected abstract List<DeckDueTreeNode> deckDueList(CollectionTask collectionTask);
    /** load the due tree, but halt if deck task is cancelled*/



    public List<DeckDueTreeNode> deckDueTree() {
        return deckDueTree(null);
    }

    public List<DeckDueTreeNode> deckDueTree(CollectionTask collectionTask) {
        List<DeckDueTreeNode> deckDueTree = deckDueList(collectionTask);
        if (deckDueTree == null) {
            return null;
        }
        return _groupChildren(deckDueTree, true);
    }




    private List<DeckDueTreeNode> _groupChildren(List<DeckDueTreeNode> grps, boolean checkDone) {
        // sort based on name's components
        Collections.sort(grps);
        // then run main function
        return _groupChildrenMain(grps, checkDone);
    }


    protected List<DeckDueTreeNode> _groupChildrenMain(List<DeckDueTreeNode> grps, boolean checkDone) {
        return _groupChildrenMain(grps, 0, checkDone);
    }

    /**
     @return the tree structure of all decks from @grps, starting
     at specified depth.

     @param grps a list of decks of dept at least depth, having all
     the same first depth name elements, sorted in deck order.
     @param depth The depth of the tree we are creating
     @param checkDone whether the set of deck was checked. If
     false, we can't assume all decks have parents and that there
     is no duplicate. Instead, we'll ignore problems.
     */
    protected List<DeckDueTreeNode> _groupChildrenMain(List<DeckDueTreeNode> grps, int depth, boolean checkDone) {
        List<DeckDueTreeNode> tree = new ArrayList<>();
        // group and recurse
        ListIterator<DeckDueTreeNode> it = grps.listIterator();
        while (it.hasNext()) {
            DeckDueTreeNode node = it.next();
            String head = node.getDeckNameComponent(depth);
            List<DeckDueTreeNode> children  = new ArrayList<>();
            /* Compose the "children" node list. The children is a
             * list of all the nodes that proceed the current one that
             * contain the same at depth `depth`, except for the
             * current one itself.  I.e., they are subdecks that stem
             * from this node.  This is our version of python's
             * itertools.groupby. */
            if (!checkDone && node.getDepth() != depth) {
                JSONObject deck = mCol.getDecks().get(node.getDid());
                Timber.d("Deck %s (%d)'s parent is missing. Ignoring for quick display.", deck.getString("name"), node.getDid());
                continue;
            }
            while (it.hasNext()) {
                DeckDueTreeNode next = it.next();
                if (head.equals(next.getDeckNameComponent(depth))) {
                    // Same head - add to tail of current head.
                    if (!checkDone && next.getDepth() == depth) {
                        JSONObject deck = mCol.getDecks().get(next.getDid());
                        Timber.d("Deck %s (%d)'s is a duplicate name. Ignoring for quick display.", deck.getString("name"), next.getDid());
                        continue;
                    }
                    children.add(next);
                } else {
                    // We've iterated past this head, so step back in order to use this node as the
                    // head in the next iteration of the outer loop.
                    it.previous();
                    break;
                }
            }
            // the children set contains direct children but not the children of children...
            node.setChildren(_groupChildrenMain(children, depth + 1, checkDone), "std".equals(getName()));
            tree.add(node);
        }
        return tree;
    }

    /** New count for a single deck. */
    public int _newForDeck(long did, int lim) {
        if (lim == 0) {
            return 0;
        }
        lim = Math.min(lim, mReportLimit);
        return mCol.getDb().queryScalar("SELECT count() FROM (SELECT 1 FROM cards WHERE did = ? AND queue = " + Consts.QUEUE_TYPE_NEW + " LIMIT ?)",
                did, lim);
    }

    /* Limit for deck without parent limits. */
    public int _deckNewLimitSingle(Deck g) {
        if (g.getInt("dyn") != 0) {
            return mDynReportLimit;
        }
        long did = g.getLong("id");
        DeckConfig c = mCol.getDecks().confForDid(did);
        int lim = Math.max(0, c.getJSONObject("new").getInt("perDay") - g.getJSONArray("newToday").getInt(1));
        if (currentCardIsInQueueWithDeck(Consts.QUEUE_TYPE_NEW, did)) {
            lim--;
        }
        return lim;
    }

    public int totalNewForCurrentDeck() {
        return mCol.getDb().queryScalar("SELECT count() FROM cards WHERE id IN (SELECT id FROM cards WHERE did IN " + _deckLimit() + " AND queue = " + Consts.QUEUE_TYPE_NEW + " LIMIT ?)",
                mReportLimit);
    }


    public int totalRevForCurrentDeck() {
        return mCol.getDb().queryScalar(
                "SELECT count() FROM cards WHERE id IN (SELECT id FROM cards WHERE did IN " + _deckLimit() + "  AND queue = " + Consts.QUEUE_TYPE_REV + " AND due <= ? LIMIT ?)",
                mToday, mReportLimit);
    }


    public Pair<Integer, Integer> _fuzzIvlRange(int ivl) {
        int fuzz;
        if (ivl < 2) {
            return new Pair<>(1, 1);
        } else if (ivl == 2) {
            return new Pair<>(2, 3);
        } else if (ivl < 7) {
            fuzz = (int)(ivl * 0.25);
        } else if (ivl < 30) {
            fuzz = Math.max(2, (int)(ivl * 0.15));
        } else {
            fuzz = Math.max(4, (int)(ivl * 0.05));
        }
        // fuzz at least a day
        fuzz = Math.max(fuzz, 1);
        return new Pair<>(ivl - fuzz, ivl + fuzz);
    }
    /** Rebuild a dynamic deck. */
    public void rebuildDyn() {
        rebuildDyn(0);
    }
    public abstract List<Long> rebuildDyn(long did);


    public void emptyDyn(long did) {
        emptyDyn(did, null);
    }


    public abstract void emptyDyn(long did, String lim);


    public void remFromDyn(long[] cids) {
        emptyDyn(0, "id IN " + Utils.ids2str(cids) + " AND odid");
    }


    public DeckConfig _cardConf(Card card) {
        return mCol.getDecks().confForDid(card.getDid());
    }


    public String _deckLimit() {
        return Utils.ids2str(mCol.getDecks().active());
    }


    public abstract void _checkDay();

    public CharSequence finishedMsg(Context context) {
        SpannableStringBuilder sb = new SpannableStringBuilder();
        sb.append(context.getString(R.string.studyoptions_congrats_finished));
        StyleSpan boldSpan = new StyleSpan(Typeface.BOLD);
        sb.setSpan(boldSpan, 0, sb.length(), 0);
        sb.append(_nextDueMsg(context));
        // sb.append("\n\n");
        // sb.append(_tomorrowDueMsg(context));
        return sb;
    }


    public String _nextDueMsg(Context context) {
        StringBuilder sb = new StringBuilder();
        if (revDue()) {
            sb.append("\n\n");
            sb.append(context.getString(R.string.studyoptions_congrats_more_rev));
        }
        if (newDue()) {
            sb.append("\n\n");
            sb.append(context.getString(R.string.studyoptions_congrats_more_new));
        }
        if (haveBuried()) {
            String now;
            if (mHaveCustomStudy) {
                now = " " + context.getString(R.string.sched_unbury_action);
            } else {
                now = "";
            }
            sb.append("\n\n");
            sb.append("" + context.getString(R.string.sched_has_buried) + now);
        }
        if (mHaveCustomStudy && mCol.getDecks().current().getInt("dyn") == 0) {
            sb.append("\n\n");
            sb.append(context.getString(R.string.studyoptions_congrats_custom));
        }
        return sb.toString();
    }


    /** true if there are any rev cards due. */
    public boolean revDue() {
        return mCol.getDb()
                .queryScalar(
                        "SELECT 1 FROM cards WHERE did IN " + _deckLimit() + " AND queue = " + Consts.QUEUE_TYPE_REV + " AND due <= ?"
                                + " LIMIT 1",
                        mToday) != 0;
    }


    /** true if there are any new cards due. */
    public boolean newDue() {
        return mCol.getDb().queryScalar("SELECT 1 FROM cards WHERE did IN " + _deckLimit() + " AND queue = " + Consts.QUEUE_TYPE_NEW + " LIMIT 1") != 0;
    }


    /** true if there are cards in learning, with review due the same
     * day, in the selected decks. */
    /* not in upstream anki. As revDue and newDue, it's used to check
     * what to do when a deck is selected in deck picker. When this
     * method is called, we already know that no cards is due
     * immedietly. It answers whether cards will be due later in the
     * same deck. */
    public boolean hasCardsTodayAfterStudyAheadLimit() {
        return mCol.getDb().queryScalar(
                "SELECT 1 FROM cards WHERE did IN " + _deckLimit()
                        + " AND queue = " + Consts.QUEUE_TYPE_LRN + " LIMIT 1") != 0;
    }


    // In V2 we consider two different kind of buried
    public abstract boolean haveBuried();

    /**
     * Return the next interval for a card and ease as a string.
     *
     * For a given card and ease, this returns a string that shows when the card will be shown again when the
     * specific ease button (AGAIN, GOOD etc.) is touched. This uses unit symbols like “s” rather than names
     * (“second”), like Anki desktop.
     *
     * @param context The app context, used for localization
     * @param card The card being reviewed
     * @param ease The button number (easy, good etc.)
     * @return A string like “1 min” or “1.7 mo”
     */
    public String nextIvlStr(Context context, Card card, int ease) {
        long ivl = nextIvl(card, ease);
        if (ivl == 0) {
            return context.getString(R.string.sched_end);
        }
        String s = Utils.timeQuantityNextIvl(context, ivl);
        if (ivl < mCol.getConf().getInt("collapseTime")) {
            s = context.getString(R.string.less_than_time, s);
        }
        return s;
    }


    /**
     * Return the next interval for CARD, in seconds.
     */
    public abstract long nextIvl(Card card, int ease);

    protected abstract String queueIsBuriedSnippet();
    protected abstract String _restoreQueueSnippet();
    /**
     * Suspend cards.
     */
    public abstract void suspendCards(long[] ids);
    /**
     * Unsuspend cards
     */
    public abstract void unsuspendCards(long[] ids);
    public abstract void buryCards(long[] cids);
    public abstract void buryCards(long[] cids, boolean manual);
    /**
     * Bury all cards for note until next session.
     * @param nid The id of the targeted note.
     */
    public void buryNote(long nid) {
        long[] cids = Utils.collection2Array(mCol.getDb().queryLongList(
                "SELECT id FROM cards WHERE nid = ? AND queue >= " + Consts.CARD_TYPE_NEW, nid));
        buryCards(cids);
    }

    /** Put cards at the end of the new queue. */
    public void forgetCards(long[] ids) {
        remFromDyn(ids);
        mCol.getDb().execute("update cards set type=" + Consts.CARD_TYPE_NEW + ",queue=" + Consts.QUEUE_TYPE_NEW + ",ivl=0,due=0,odue=0,factor="+Consts.STARTING_FACTOR +
                " where id in " + Utils.ids2str(ids));
        int pmax = mCol.getDb().queryScalar("SELECT max(due) FROM cards WHERE type=" + Consts.CARD_TYPE_NEW + "");
        // takes care of mod + usn
        sortCards(ids, pmax + 1);
        mCol.log(ids);
    }


    /**
     * Put cards in review queue with a new interval in days (min, max).
     *
     * @param ids The list of card ids to be affected
     * @param imin the minimum interval (inclusive)
     * @param imax The maximum interval (inclusive)
     */
    public abstract void reschedCards(long[] ids, int imin, int imax);
    /**
     * Completely reset cards for export.
     */
    public void resetCards(Long[] ids) {
        long[] nonNew = Utils.collection2Array(mCol.getDb().queryLongList(
                "select id from cards where id in " + Utils.ids2str(ids) + " and (queue != " + Consts.QUEUE_TYPE_NEW + " or type != " + Consts.CARD_TYPE_NEW + ")"));
        mCol.getDb().execute("update cards set reps=0, lapses=0 where id in " + Utils.ids2str(nonNew));
        forgetCards(nonNew);
        mCol.log((Object[]) ids);
    }


    public void sortCards(long[] cids, int start) {
        sortCards(cids, start, 1, false, false);
    }


    public abstract void sortCards(long[] cids, int start, int step, boolean shuffle, boolean shift);


    public void randomizeCards(long did) {
        List<Long> cids = mCol.getDb().queryLongList("select id from cards where did = ?", did);
        sortCards(Utils.toPrimitive(cids), 1, 1, true, false);
    }


    public void orderCards(long did) {
        List<Long> cids = mCol.getDb().queryLongList("SELECT id FROM cards WHERE did = ? ORDER BY nid", did);
        sortCards(Utils.toPrimitive(cids), 1, 1, false, false);
    }


    public void resortConf(DeckConfig conf) {
        List<Long> dids = mCol.getDecks().didsForConf(conf);
        for (long did : dids) {
            if (conf.getJSONObject("new").getLong("order") == 0) {
                randomizeCards(did);
            } else {
                orderCards(did);
            }
        }
    }


    /**
     * for post-import
     */
    public void maybeRandomizeDeck() {
        maybeRandomizeDeck(null);
    }


    public abstract void maybeRandomizeDeck(Long did);
    // two kinds of buried exists in V2 only
    public abstract boolean haveBuried(long did);
    public enum UnburyType {
        ALL,
        MANUAL,
        SIBLINGS;
    }
    public abstract void unburyCardsForDeck(UnburyType type);
    public abstract void unburyCardsForDeck(long did);
    public abstract String getName();


    public int getToday() {
        return mToday;
    }



    public void setToday(int today) {
        mToday = today;
    }


    public long getDayCutoff() {
        return mDayCutoff;
    }


    public int getReps(){
        return mReps;
    }


    public void setReps(int reps){
        mReps = reps;
    }


    public int cardCount() {
        String dids = _deckLimit();
        return mCol.getDb().queryScalar("SELECT count() FROM cards WHERE did IN " + dids);
    }


    public int eta(int[] counts) {
        return eta(counts, true);
    }

    /**
     * Return an estimate, in minutes, for how long it will take to complete all the reps in {@code counts}.
     *
     * The estimator builds rates for each queue type by looking at 10 days of history from the revlog table. For
     * efficiency, and to maintain the same rates for a review session, the rates are cached and reused until a
     * reload is forced.
     *
     * Notes:
     * - Because the revlog table does not record deck IDs, the rates cannot be reduced to a single deck and thus cover
     * the whole collection which may be inaccurate for some decks.
     * - There is no efficient way to determine how many lrn cards are generated by each new card. This estimator
     * assumes 1 card is generated as a compromise.
     * - If there is no revlog data to work with, reasonable defaults are chosen as a compromise to predicting 0 minutes.
     *
     * @param counts An array of [new, lrn, rev] counts from the scheduler's counts() method.
     * @param reload Force rebuild of estimator rates using the revlog.
     */
    public int eta(int[] counts, boolean reload) {
        double newRate;
        double newTime;
        double revRate;
        double revTime;
        double relrnRate;
        double relrnTime;

        if (reload || mEtaCache[0] == -1) {
            Cursor cur = null;
            try {
                cur = mCol
                        .getDb()
                        .getDatabase()
                        .query("select "
                                        + "avg(case when type = " + Consts.CARD_TYPE_NEW + " then case when ease > 1 then 1.0 else 0.0 end else null end) as newRate, avg(case when type = " + Consts.CARD_TYPE_NEW + " then time else null end) as newTime, "
                                        + "avg(case when type in (" + Consts.CARD_TYPE_LRN + ", " + Consts.CARD_TYPE_RELEARNING + ") then case when ease > 1 then 1.0 else 0.0 end else null end) as revRate, avg(case when type in (" + Consts.CARD_TYPE_LRN + ", " + Consts.CARD_TYPE_RELEARNING + ") then time else null end) as revTime, "
                                        + "avg(case when type = " + Consts.CARD_TYPE_REV + " then case when ease > 1 then 1.0 else 0.0 end else null end) as relrnRate, avg(case when type = " + Consts.CARD_TYPE_REV + " then time else null end) as relrnTime "
                                        + "from revlog where id > ?",
                                new Object[] {(mCol.getSched().getDayCutoff() - (10 * 86400)) * 1000});
                if (!cur.moveToFirst()) {
                    return -1;
                }

                newRate = cur.getDouble(0);
                newTime = cur.getDouble(1);
                revRate = cur.getDouble(2);
                revTime = cur.getDouble(3);
                relrnRate = cur.getDouble(4);
                relrnTime = cur.getDouble(5);

                if (!cur.isClosed()) {
                    cur.close();
                }

            } finally {
                if (cur != null && !cur.isClosed()) {
                    cur.close();
                }
            }

            // If the collection has no revlog data to work with, assume a 20 second average rep for that type
            newTime = newTime == 0 ? 20000 : newTime;
            revTime = revTime == 0 ? 20000 : revTime;
            relrnTime = relrnTime == 0 ? 20000 : relrnTime;
            // And a 100% success rate
            newRate = newRate == 0 ? 1 : newRate;
            revRate = revRate == 0 ? 1 : revRate;
            relrnRate = relrnRate == 0 ? 1 : relrnRate;

            mEtaCache[0] = newRate;
            mEtaCache[1] = newTime;
            mEtaCache[2] = revRate;
            mEtaCache[3] = revTime;
            mEtaCache[4] = relrnRate;
            mEtaCache[5] = relrnTime;

        } else {
            newRate = mEtaCache[0];
            newTime = mEtaCache[1];
            revRate= mEtaCache[2];
            revTime = mEtaCache[3];
            relrnRate = mEtaCache[4];
            relrnTime = mEtaCache[5];
        }

        // Calculate the total time for each queue based on the historical average duration per rep
        double newTotal = newTime * counts[0];
        double relrnTotal = relrnTime * counts[1];
        double revTotal = revTime * counts[2];

        // Now we have to predict how many additional relrn cards are going to be generated while reviewing the above
        // queues, and how many relrn cards *those* reps will generate (and so on, until 0).

        // Every queue has a failure rate, and each failure will become a relrn
        int toRelrn = counts[0]; // Assume every new card becomes 1 relrn
        toRelrn += Math.ceil((1 - relrnRate) * counts[1]);
        toRelrn += Math.ceil((1 - revRate) * counts[2]);

        // Use the accuracy rate of the relrn queue to estimate how many reps we will end up with if the cards
        // currently in relrn continue to fail at that rate. Loop through the failures of the failures until we end up
        // with no predicted failures left.

        // Cap the lower end of the success rate to ensure the loop ends (it could be 0 if no revlog history, or
        // negative for other reasons). 5% seems reasonable to ensure the loop doesn't iterate too much.
        relrnRate = relrnRate < 0.05 ? 0.05 : relrnRate;
        int futureReps = 0;
        do {
            // Truncation ensures the failure rate always decreases
            int failures = (int) ((1 - relrnRate) * toRelrn);
            futureReps += failures;
            toRelrn = failures;
        } while (toRelrn > 1);
        double futureRelrnTotal = relrnTime * futureReps;

        return (int) Math.round((newTotal + relrnTotal + revTotal + futureRelrnTotal) / 60000);
    }

    /**
     * This is used when card is currently in the reviewer, to adapt the counts by removing this card from it.
     * The difference between both scheduler appears for cards in learning. In sched v1, the number of steps is counted.
     * In v2, the number of cards is counted*/
    public abstract void decrementCounts(Card card);


    public boolean leechActionSuspend(Card card) {
        JSONObject conf;
        conf = _cardConf(card).getJSONObject("lapse");
        return conf.getInt("leechAction") == Consts.LEECH_SUSPEND;
    }


    public void setContext(WeakReference<Activity> contextReference) {
        mContextReference = contextReference;
    }

    /** not in libAnki. Added due to #5666: inconsistent selected deck card counts on sync */
    public int[] recalculateCounts() {
        _updateLrnCutoff(true);
        _resetLrnCount();
        _resetNewCount();
        _resetRevCount();
        return new int[] { mNewCount, mLrnCount, mRevCount };
    }

    // In V1, counting repetition. In V2 counting cards.
    protected abstract void _resetLrnCount();

    public void setReportLimit(int reportLimit) {
        this.mReportLimit = reportLimit;
    }


    public interface LimitMethod {
        int operation(Deck g);
    }

    public interface CountMethod {
        int operation(long did, int lim);
    }

    protected static void leech(Card card, Activity activity) {
        if (activity != null) {
            Resources res = activity.getResources();
            final String leechMessage;
            if (card.getQueue() < 0) {
                leechMessage = res.getString(R.string.leech_suspend_notification);
            } else {
                leechMessage = res.getString(R.string.leech_notification);
            }
            activity.runOnUiThread(new Runnable() {
                @Override
                public void run() {
                    Toast.makeText(activity, leechMessage, Toast.LENGTH_SHORT).show();
                }
            });

        } else {
            Timber.w("LeechHook :: could not show leech toast as activity was null");
        }
    }
    /**
     * This imitate the action of the method answerCard, except that it does not change the state of any card.
     *
     * It means in particular that: + it removes the siblings of card from all queues + change the next card if required
     * it also set variables, so that when querying the next card, the current card can be taken into account.
     */
    public void setCurrentCard(@NonNull Card card) {
        mCurrentCard = card;
        long did = card.getDid();
        List<Deck> parents = mCol.getDecks().parents(did);
        List<Long> currentCardParentsDid = new ArrayList<>(parents.size() + 1);
        for (JSONObject parent : parents) {
            currentCardParentsDid.add(parent.getLong("id"));
        }
        currentCardParentsDid.add(did);
        // We set the member only once it is filled, to ensure we avoid null pointer exception if `discardCurrentCard`
        // were called during `setCurrentCard`.
        mCurrentCardParentsDid = currentCardParentsDid;
        _burySiblings(card);
        // if current card is next card or in the queue
        mRevQueue.remove(card.getId());
        mNewQueue.remove(card.getId());
    }


    /** End #5666 */
    public void discardCurrentCard() {
        mCurrentCard = null;
        mCurrentCardParentsDid = null;
    }


    private void _resetNew() {
        _resetNewCount();
        mNewDids = new LinkedList<>(mCol.getDecks().active());
        mNewQueue.clear();
        _updateNewCardRatio();
    }


    private void _updateNewCardRatio() {
        if (mCol.getConf().getInt("newSpread") == Consts.NEW_CARDS_DISTRIBUTE) {
            if (mNewCount != 0) {
                mNewCardModulus = (mNewCount + mRevCount) / mNewCount;
                // if there are cards to review, ensure modulo >= 2
                if (mRevCount != 0) {
                    mNewCardModulus = Math.max(2, mNewCardModulus);
                }
                return;
            }
        }
        mNewCardModulus = 0;
    }


    /**
     * @return True if it's time to display a new card when distributing.
     */
    protected boolean _timeForNewCard() {
        if (mNewCount == 0) {
            return false;
        }
        int spread;
        spread = mCol.getConf().getInt("newSpread");
        if (spread == Consts.NEW_CARDS_LAST) {
            return false;
        } else if (spread == Consts.NEW_CARDS_FIRST) {
            return true;
        } else if (mNewCardModulus != 0) {
            return (mReps != 0 && (mReps % mNewCardModulus == 0));
        } else {
            return false;
        }
    }
    protected abstract boolean _updateLrnCutoff(boolean force);

    /** A conf object for this card. The delay for cards in filtered deck is the only difference between V1 and V2 */
    protected JSONObject _revConf(Card card) {
        DeckConfig conf = _cardConf(card);
        // normal deck
        if (card.getODid() == 0) {
            return conf.getJSONObject("rev");
        }
        // dynamic deck
        return mCol.getDecks().confForDid(card.getODid()).getJSONObject("rev");
    }

    protected abstract JSONObject _newConf(Card card);

    /**
     * Sibling spacing
     * ********************
     */

    protected void _burySiblings(Card card) {
        ArrayList<Long> toBury = new ArrayList<>();
        JSONObject nconf = _newConf(card);
        boolean buryNew = nconf.optBoolean("bury", true);
        JSONObject rconf = _revConf(card);
        boolean buryRev = rconf.optBoolean("bury", true);
        // loop through and remove from queues
        Cursor cur = null;
        try {
            cur = mCol.getDb().getDatabase().query(
                    "select id, queue from cards where nid=? and id!=? "+
                            "and (queue=" + Consts.QUEUE_TYPE_NEW + " or (queue=" + Consts.QUEUE_TYPE_REV + " and due<=?))",
                    new Object[] {card.getNid(), card.getId(), mToday});
            while (cur.moveToNext()) {
                long cid = cur.getLong(0);
                int queue = cur.getInt(1);
                List<Long> queue_object;
                if (queue == Consts.QUEUE_TYPE_REV) {
                    queue_object = mRevQueue;
                    if (buryRev) {
                        toBury.add(cid);
                    }
                } else {
                    queue_object = mNewQueue;
                    if (buryNew) {
                        toBury.add(cid);
                    }
                }
                // even if burying disabled, we still discard to give
                // same-day spacing
                queue_object.remove(cid);
            }
        } finally {
            if (cur != null && !cur.isClosed()) {
                cur.close();
            }
        }
        // then bury
        if (!toBury.isEmpty()) {
            buryCards(Utils.collection2Array(toBury),false);
        }
    }



    /**
     @return The id of the card currently in the reviewer. 0 if no
     such card.
     */
    protected long currentCardId() {
        if (mCurrentCard == null) {
            /* This method is used to ensure that query don't return current card. Since 0 is not a valid nid, all cards
            will have a nid distinct from 0. As it is used in sql statement, it is not possible to just use a function
            areSiblings()*/
            return 0;
        }
        return mCurrentCard.getId();
    }


    /**
     @return The id of the note currently in the reviewer. 0 if no
     such card.
     */
    protected long currentCardNid() {
        Card currentCard = mCurrentCard;
        /* mCurrentCard may be set to null when the reviewer gets closed. So we copy it to be sure to avoid
           NullPointerException */
        if (mCurrentCard == null) {
            /* This method is used to determine whether two cards are siblings. Since 0 is not a valid nid, all cards
            will have a nid distinct from 0. As it is used in sql statement, it is not possible to just use a function
            areSiblings()*/
            return 0;
        }
        return currentCard.getNid();
    }


    protected abstract Card _getLrnCard(boolean collapse);


    protected boolean currentCardIsInQueueWithDeck(int queue, long did) {
        // mCurrentCard may be set to null when the reviewer gets closed. So we copy it to be sure to avoid NullPointerException
        Card currentCard = mCurrentCard;
        List<Long> currentCardParentsDid = mCurrentCardParentsDid;
        return currentCard != null && currentCard.getQueue() == queue && currentCardParentsDid != null && currentCardParentsDid.contains(did);
    }
}<|MERGE_RESOLUTION|>--- conflicted
+++ resolved
@@ -113,7 +113,6 @@
      * Pop the next card from the queue. null if finished.
      */
     protected Collection mCol;
-<<<<<<< HEAD
 
     // Default limit for dynamic deck
     protected int mDynReportLimit;
@@ -155,9 +154,7 @@
     /** Either mTime or Utils's intTime depending on scheduler */
     protected abstract long intTime();
     protected abstract double now();
-=======
     protected abstract boolean dayLearnFirst();
-    public abstract Card getCard();
 
 
     /**
@@ -204,17 +201,6 @@
         // collapse or finish
         return _getLrnCard(true);
     }
-    protected abstract Card _getLrnCard(boolean collapse);
-    protected abstract Card _getLrnCard();
-    protected abstract Card _getNewCard();
-    protected abstract Card _getLrnDayCard();
-    protected abstract Card _getRevCard();
-    protected abstract boolean _timeForNewCard();
-
-    public abstract void reset();
-    /** Ensures that reset is executed before the next card is selected */
-    public abstract void deferReset();
->>>>>>> 70b59ec3
     /**
      * Pop the next card from the queue. null if finished.
      */
@@ -241,8 +227,6 @@
         }
         return card;
     }
-
-    protected abstract Card _getCard();
 
     public void reset() {
         _updateCutoff();
