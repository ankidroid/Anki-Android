package com.ichi2.libanki.sched;

import android.app.Activity;
import android.content.Context;
import android.content.res.Resources;
import android.database.Cursor;
import android.graphics.Typeface;
import android.text.SpannableStringBuilder;
import android.text.style.StyleSpan;
import android.util.Pair;
import android.widget.Toast;


import com.ichi2.anki.R;
import com.ichi2.async.CollectionTask;
import com.ichi2.libanki.Card;
import com.ichi2.libanki.Consts;
import com.ichi2.libanki.Deck;
import com.ichi2.libanki.DeckConfig;
import com.ichi2.libanki.Collection;
import com.ichi2.libanki.Utils;
import com.ichi2.utils.JSONArray;
import com.ichi2.utils.JSONObject;

import java.lang.ref.WeakReference;
import java.util.ArrayList;
import java.util.Collections;
import java.util.HashMap;
import java.util.LinkedList;
import java.util.List;
import java.util.ListIterator;
import java.util.Random;

import androidx.annotation.NonNull;
import androidx.annotation.Nullable;
import androidx.sqlite.db.SupportSQLiteDatabase;
import timber.log.Timber;


public abstract class AbstractSched {
    /** Current day. Encoded as number of day since collection creation time.*/
    protected Integer mToday;

    /** Whether the queues has been computed since last reset/change of selected deck */
    protected boolean mHaveQueues;

    /** Number of cards taken obtained from the scheduler today. */
    protected int mReps;

    /** When an action is undone, reset counts need to take the card into account */
    protected Card mUndidCard = null;

    /** Number of new card we expect to see today in selected deck. Number may not be exact due to buried siblings.*/
    protected int mNewCount;

    /** Depending on the scheduler:
     * * number of cards currently in learning or
     * * number of repetition of cards in learning assuming all cards are good*/
    protected int mLrnCount;

    /** Number of rev card we expect to see today in selected deck. Number may not be exact due to buried siblings.*/
    protected int mRevCount;

    // Queues of decks
    /** List of ids of decks which may still contains new cards to see today.
     *
     * Some decks may be missing from the list. It may have been believed that some decks were empty because of same day burying of siblings.
     * So if the list is empty, it should be double checked before asserting that there is no more card.
     * */
    protected LinkedList<Long> mNewDids = new LinkedList<>();
    /** List of ids of decks which may still contains cards in learning from a past day.
     * */
    protected LinkedList<Long> mLrnDids = new LinkedList<>();


    // Queues
    /** The next new cards to see. */
    protected final LinkedList<Long> mNewQueue = new LinkedList<>();
    /** The next cards in same day learning to see. */
    protected final LinkedList<LrnCard> mLrnQueue = new LinkedList<>();
    /** The next cards in learning for more than one day to see. */
    protected final LinkedList<Long> mLrnDayQueue = new LinkedList<>();
    /** The next review cards to see. */
    protected final LinkedList<Long> mRevQueue = new LinkedList<>();
    /** The time at which cards in learning will be considered to be due for the next day */
    protected long mLrnCutoff;

    /** One out of each mNewCardModulus cards seens is a new card. This tries to ensure that new cards are seen regularly.
     * This approximation mostly works if the number of review is greater (at least twice) the number of new cards.*/
    private int mNewCardModulus;

    /** Maximal number of cards to show in card counts. Need to be changed to 1000 when doing sanity check with ankiweb.*/
    protected int mReportLimit;
    protected int mQueueLimit;


    /** The list of parent decks of the current card.
     * Cached for performance .

     Null iff mNextCard is null.*/
    @Nullable
    protected List<Long> mCurrentCardParentsDid;


    /**
     * The card currently being reviewed.
     *
     * Must not be returned during prefetching (as it is currently shown)
     */
    protected Card mCurrentCard;

    /**
     * Pop the next card from the queue. null if finished.
     */
    protected Collection mCol;

<<<<<<< HEAD
    // Default limit for dynamic deck
    protected int mDynReportLimit;


    // Seconds at which we change day
    public long mDayCutoff;


    protected boolean mHaveCustomStudy = true;

    // Not in libanki
    protected WeakReference<Activity> mContextReference;


    protected double[] mEtaCache = new double[] { -1, -1, -1, -1, -1, -1 };


    protected static class LrnCard implements Comparable<LrnCard> {
        private final long mCid;
        private final long mDue;
        public LrnCard(long due, long cid) {
            mCid = cid;
            mDue = due;
        }
        public long getDue () {
            return mDue;
        }
        public long getId() {
            return mCid;
        }

        @Override
        public int compareTo(LrnCard o) {
            return Long.compare(mDue, o.mDue);
        }
    }

    /** Either mTime or Utils's intTime depending on scheduler */
    protected abstract long intTime();
=======
    protected abstract double now();
    public abstract Card getCard();
    public abstract void reset();
    /** Ensures that reset is executed before the next card is selected */
    public abstract void deferReset();
>>>>>>> 6641d2a8
    /**
     * Pop the next card from the queue. null if finished.
     */
    public Card getCard() {
        _checkDay();
        if (!mHaveQueues) {
            reset();
        }
        Card card = _getCard();
        if (card != null) {
            mCol.log(card);
            mReps += 1;
            // In upstream, counts are decremented when the card is
            // gotten; i.e. in _getLrnCard, _getRevCard and
            // _getNewCard. This can not be done anymore since we use
            // those methods to pre-fetch the next card. Instead we
            // decrement the counts here, when the card is returned to
            // the reviewer.
            decrementCounts(card);
            setCurrentCard(card);
            card.startTimer();
        } else {
            discardCurrentCard();
        }
        return card;
    }

    protected abstract Card _getCard();

    public void reset() {
        _updateCutoff();
        _resetLrn();
        _resetRev();
        _resetNew();
        mHaveQueues = true;
        decrementCounts(mUndidCard);
        if (mUndidCard == null) {
            discardCurrentCard();
        } else {
            setCurrentCard(mUndidCard);
        }
        mUndidCard = null;
    }


    // Sched V1 also reset the list of rev deck.
    protected void _resetRev() {
        _resetRevCount();
        mRevQueue.clear();
    }

    /** Number of review cards in current selected deck
     * In sched V2 only current limit is applied. In sched V1, limit is applied subdeck by subdeck. */
    protected abstract void _resetRevCount();


    // In sched V2 only, the lrn cutoff is updated
    protected abstract void _resetLrn();
    protected abstract void _updateCutoff();


    protected Card _getNewCard() {
        if (_fillNew()) {
            // mNewCount -= 1; see decrementCounts()
            return mCol.getCard(mNewQueue.remove());
        }
        return null;
    }


    private boolean _fillNew() {
        return _fillNew(false);
    }

    private boolean _fillNew(boolean allowSibling) {
        if (!mNewQueue.isEmpty()) {
            return true;
        }
        if (mNewCount == 0) {
            return false;
        }
        SupportSQLiteDatabase db = mCol.getDb().getDatabase();
        while (!mNewDids.isEmpty()) {
            long did = mNewDids.getFirst();
            int lim = Math.min(mQueueLimit, _deckNewLimit(did));
            Cursor cur = null;
            if (lim != 0) {
                mNewQueue.clear();
                try {
                    /* Difference with upstream: we take current card into account.
                     *
                     * When current card is answered, the card is not due anymore, so does not belong to the queue.
                     * Furthermore, _burySiblings ensure that the siblings of the current cards are removed from the
                     * queue to ensure same day spacing. We simulate this action by ensuring that those siblings are not
                     * filled, except if we know there are cards and we didn't find any non-sibling card. This way, the
                     * queue is not empty if it should not be empty (important for the conditional belows), but the
                     * front of the queue contains distinct card.
                     */
                    // fill the queue with the current did
                    String idName = (allowSibling) ? "id": "nid";
                    long id = (allowSibling) ? currentCardId(): currentCardNid();
                    cur = db.query("SELECT id FROM cards WHERE did = ? AND queue = " + Consts.QUEUE_TYPE_NEW + " AND " + idName + "!= ? ORDER BY due, ord LIMIT ?",
                            new Object[]{did, id, lim});
                    while (cur.moveToNext()) {
                        mNewQueue.add(cur.getLong(0));
                    }
                } finally {
                    if (cur != null && !cur.isClosed()) {
                        cur.close();
                    }
                }
                if (!mNewQueue.isEmpty()) {
                    // Note: libanki reverses mNewQueue and returns the last element in _getNewCard().
                    // AnkiDroid differs by leaving the queue intact and returning the *first* element
                    // in _getNewCard().
                    return true;
                }
            }
            // nothing left in the deck; move to next
            mNewDids.remove();
        }
        // if we didn't get a card, since the count is non-zero, we
        // need to check again for any cards that were removed
        // from the queue but not buried
        _resetNew(mCurrentCard);
        return _fillNew(true);
    }

    protected void _resetNewCount() {
        mNewCount = _walkingCount((Deck g) -> _deckNewLimitSingle(g),
                (long did, int lim) -> _cntFnNew(did, lim));
    }


    protected int _deckNewLimit(long did) {
        return _deckNewLimit(did, null);
    }


    protected int _deckNewLimit(long did, LimitMethod fn) {
        if (fn == null) {
            fn = (g -> _deckNewLimitSingle(g));
        }
        List<Deck> decks = mCol.getDecks().parents(did);
        decks.add(mCol.getDecks().get(did));
        int lim = -1;
        // for the deck and each of its parents
        int rem = 0;
        for (Deck g : decks) {
            rem = fn.operation(g);
            if (lim == -1) {
                lim = rem;
            } else {
                lim = Math.min(rem, lim);
            }
        }
        return lim;
    }


    /** Same as _resetNew, but assume discardCard is currently in the reviewer and so don't conunt it.*/
    protected void _resetNew(@Nullable Card discardCard) {
        _resetNew();
        if (discardCard != null && discardCard.getQueue() == Consts.QUEUE_TYPE_NEW) {
            mNewCount--;
        }
    }

    protected abstract int _cntFnNew(long did, int lim);

    /** Ensures that reset is executed before the next card is selected
     *  @param undidCard a card undone, send back to the reviewer.*/
    public void deferReset(Card undidCard){
        mHaveQueues = false;
        mUndidCard = undidCard;
    }


    public void deferReset(){
        deferReset(null);
    }

    protected int _walkingCount(LimitMethod limFn, CountMethod cntFn) {
        int tot = 0;
        HashMap<Long, Integer> pcounts = new HashMap<>();
        // for each of the active decks
        for (long did : mCol.getDecks().active()) {
            // get the individual deck's limit
            int lim = limFn.operation(mCol.getDecks().get(did));
            if (lim == 0) {
                continue;
            }
            // check the parents
            List<Deck> parents = mCol.getDecks().parents(did);
            for (Deck p : parents) {
                // add if missing
                long id = p.getLong("id");
                if (!pcounts.containsKey(id)) {
                    pcounts.put(id, limFn.operation(p));
                }
                // take minimum of child and parent
                lim = Math.min(pcounts.get(id), lim);
            }
            // see how many cards we actually have
            int cnt = cntFn.operation(did, lim);
            // if non-zero, decrement from parents counts
            for (Deck p : parents) {
                long id = p.getLong("id");
                pcounts.put(id, pcounts.get(id) - cnt);
            }
            // we may also be a parent
            pcounts.put(did, lim - cnt);
            // and add to running total
            tot += cnt;
        }
        return tot;
    }


    protected Card _getLrnCard() {
        return _getLrnCard(false);
    }


    protected Card _getLrnDayCard() {
        if (_fillLrnDay()) {
            // mLrnCount -= 1; see decrementCounts()
            return mCol.getCard(mLrnDayQueue.remove());
        }
        return null;
    }


    // daily learning
    protected boolean _fillLrnDay() {
        if (mLrnCount == 0) {
            return false;
        }
        if (!mLrnDayQueue.isEmpty()) {
            return true;
        }
        SupportSQLiteDatabase db = mCol.getDb().getDatabase();
        while (!mLrnDids.isEmpty()) {
            long did = mLrnDids.getFirst();
            // fill the queue with the current did
            mLrnDayQueue.clear();
            Cursor cur = null;
            try {
                /* Difference with upstream:
                 * Current card can't come in the queue.
                 *
                 * In standard usage, a card is not requested before
                 * the previous card is marked as reviewed. However,
                 * if we decide to query a second card sooner, we
                 * don't want to get the same card a second time. This
                 * simulate _getLrnDayCard which did remove the card
                 * from the queue.
                 */
                cur = db.query(
                        "SELECT id FROM cards WHERE did = ? AND queue = " + Consts.QUEUE_TYPE_DAY_LEARN_RELEARN + " AND due <= ? and id != ? LIMIT ?",
                        new Object[] {did, mToday, currentCardId(), mQueueLimit});
                while (cur.moveToNext()) {
                    mLrnDayQueue.add(cur.getLong(0));
                }
            } finally {
                if (cur != null && !cur.isClosed()) {
                    cur.close();
                }
            }
            if (!mLrnDayQueue.isEmpty()) {
                // order
                Random r = new Random();
                r.setSeed(mToday);
                Collections.shuffle(mLrnDayQueue, r);
                // is the current did empty?
                if (mLrnDayQueue.size() < mQueueLimit) {
                    mLrnDids.remove();
                }
                return true;
            }
            // nothing left in the deck; move to next
            mLrnDids.remove();
        }
        return false;
    }

    protected Card _getRevCard() {
        if (_fillRev()) {
            // mRevCount -= 1; see decrementCounts()
            return mCol.getCard(mRevQueue.remove());
        } else {
            return null;
        }
    }


    protected boolean _fillRev() {
        return _fillRev(false);
    }


    protected abstract boolean _fillRev(boolean allowSibling);
    public abstract void answerCard(Card card, int ease);


    /**
     * Number of new cards, review cards and cards in learning, ignoring `card`
     */
    public int[] counts() {
        if (!mHaveQueues) {
            reset();
        }
        return new int[] {mNewCount, mLrnCount, mRevCount};
    }


    /**
     * Number of new cards, review cards and cards in learning, ignoring `card`
     *
     * If card is in learning, counts change differently in V1 and V2. It counts steps or number of cards. */
    public abstract int[] counts(Card card);
    /**
     * Return counts over next DAYS. Includes today.
     */
    public int dueForecast() {
        return dueForecast(7);
    }

    public int dueForecast(int days) {
        // TODO:...
        return 0;
    }

    /** In which element of the array counts() this card should be sorted. In V2, there are two kinds of queue going to lrn count */
    @Consts.CARD_QUEUE
    public abstract int countIdx(Card card);
    /** Number of buttons to show the user for this card. The number depends of the queue and the scheduler version*/
    public abstract int answerButtons(Card card);
    /**
     * Unbury all buried cards in all decks
     *
     * In V1/V2 the lrn cards differ
     */
    public abstract void unburyCards();
    public abstract void unburyCardsForDeck();


    public void _updateStats(Card card, String type, long cnt) {
        String key = type + "Today";
        long did = card.getDid();
        List<Deck> list = mCol.getDecks().parents(did);
        list.add(mCol.getDecks().get(did));
        for (Deck g : list) {
            JSONArray a = g.getJSONArray(key);
            // add
            a.put(1, a.getLong(1) + cnt);
            mCol.getDecks().save(g);
        }
    }

    public abstract void extendLimits(int newc, int rev);
    /**
     * Returns [deckname, did, rev, lrn, new]
     */
    public List<DeckDueTreeNode> deckDueList() {
        return deckDueList(null);
    }
    /**
     * Returns [deckname, did, rev, lrn, new]
     *
     * Return nulls when deck task is cancelled.
     * The way rev cards are counted depends on the scheduler version
     */
    protected abstract List<DeckDueTreeNode> deckDueList(CollectionTask collectionTask);
    /** load the due tree, but halt if deck task is cancelled*/



    public List<DeckDueTreeNode> deckDueTree() {
        return deckDueTree(null);
    }

    public List<DeckDueTreeNode> deckDueTree(CollectionTask collectionTask) {
        List<DeckDueTreeNode> deckDueTree = deckDueList(collectionTask);
        if (deckDueTree == null) {
            return null;
        }
        return _groupChildren(deckDueTree, true);
    }




    private List<DeckDueTreeNode> _groupChildren(List<DeckDueTreeNode> grps, boolean checkDone) {
        // sort based on name's components
        Collections.sort(grps);
        // then run main function
        return _groupChildrenMain(grps, checkDone);
    }


    protected List<DeckDueTreeNode> _groupChildrenMain(List<DeckDueTreeNode> grps, boolean checkDone) {
        return _groupChildrenMain(grps, 0, checkDone);
    }

    /**
     @return the tree structure of all decks from @grps, starting
     at specified depth.

     @param grps a list of decks of dept at least depth, having all
     the same first depth name elements, sorted in deck order.
     @param depth The depth of the tree we are creating
     @param checkDone whether the set of deck was checked. If
     false, we can't assume all decks have parents and that there
     is no duplicate. Instead, we'll ignore problems.
     */
    protected List<DeckDueTreeNode> _groupChildrenMain(List<DeckDueTreeNode> grps, int depth, boolean checkDone) {
        List<DeckDueTreeNode> tree = new ArrayList<>();
        // group and recurse
        ListIterator<DeckDueTreeNode> it = grps.listIterator();
        while (it.hasNext()) {
            DeckDueTreeNode node = it.next();
            String head = node.getDeckNameComponent(depth);
            List<DeckDueTreeNode> children  = new ArrayList<>();
            /* Compose the "children" node list. The children is a
             * list of all the nodes that proceed the current one that
             * contain the same at depth `depth`, except for the
             * current one itself.  I.e., they are subdecks that stem
             * from this node.  This is our version of python's
             * itertools.groupby. */
            if (!checkDone && node.getDepth() != depth) {
                JSONObject deck = mCol.getDecks().get(node.getDid());
                Timber.d("Deck %s (%d)'s parent is missing. Ignoring for quick display.", deck.getString("name"), node.getDid());
                continue;
            }
            while (it.hasNext()) {
                DeckDueTreeNode next = it.next();
                if (head.equals(next.getDeckNameComponent(depth))) {
                    // Same head - add to tail of current head.
                    if (!checkDone && next.getDepth() == depth) {
                        JSONObject deck = mCol.getDecks().get(next.getDid());
                        Timber.d("Deck %s (%d)'s is a duplicate name. Ignoring for quick display.", deck.getString("name"), next.getDid());
                        continue;
                    }
                    children.add(next);
                } else {
                    // We've iterated past this head, so step back in order to use this node as the
                    // head in the next iteration of the outer loop.
                    it.previous();
                    break;
                }
            }
            // the children set contains direct children but not the children of children...
            node.setChildren(_groupChildrenMain(children, depth + 1, checkDone), "std".equals(getName()));
            tree.add(node);
        }
        return tree;
    }

    /** New count for a single deck. */
    public int _newForDeck(long did, int lim) {
        if (lim == 0) {
            return 0;
        }
        lim = Math.min(lim, mReportLimit);
        return mCol.getDb().queryScalar("SELECT count() FROM (SELECT 1 FROM cards WHERE did = ? AND queue = " + Consts.QUEUE_TYPE_NEW + " LIMIT ?)",
                did, lim);
    }

    /* Limit for deck without parent limits. */
    public int _deckNewLimitSingle(Deck g) {
        if (g.getInt("dyn") != 0) {
            return mDynReportLimit;
        }
        long did = g.getLong("id");
        DeckConfig c = mCol.getDecks().confForDid(did);
        int lim = Math.max(0, c.getJSONObject("new").getInt("perDay") - g.getJSONArray("newToday").getInt(1));
        if (currentCardIsInQueueWithDeck(Consts.QUEUE_TYPE_NEW, did)) {
            lim--;
        }
        return lim;
    }

    public int totalNewForCurrentDeck() {
        return mCol.getDb().queryScalar("SELECT count() FROM cards WHERE id IN (SELECT id FROM cards WHERE did IN " + _deckLimit() + " AND queue = " + Consts.QUEUE_TYPE_NEW + " LIMIT ?)",
                mReportLimit);
    }


    public int totalRevForCurrentDeck() {
        return mCol.getDb().queryScalar(
                "SELECT count() FROM cards WHERE id IN (SELECT id FROM cards WHERE did IN " + _deckLimit() + "  AND queue = " + Consts.QUEUE_TYPE_REV + " AND due <= ? LIMIT ?)",
                mToday, mReportLimit);
    }


    public Pair<Integer, Integer> _fuzzIvlRange(int ivl) {
        int fuzz;
        if (ivl < 2) {
            return new Pair<>(1, 1);
        } else if (ivl == 2) {
            return new Pair<>(2, 3);
        } else if (ivl < 7) {
            fuzz = (int)(ivl * 0.25);
        } else if (ivl < 30) {
            fuzz = Math.max(2, (int)(ivl * 0.15));
        } else {
            fuzz = Math.max(4, (int)(ivl * 0.05));
        }
        // fuzz at least a day
        fuzz = Math.max(fuzz, 1);
        return new Pair<>(ivl - fuzz, ivl + fuzz);
    }
    /** Rebuild a dynamic deck. */
    public void rebuildDyn() {
        rebuildDyn(0);
    }
    public abstract List<Long> rebuildDyn(long did);


    public void emptyDyn(long did) {
        emptyDyn(did, null);
    }


    public abstract void emptyDyn(long did, String lim);


    public void remFromDyn(long[] cids) {
        emptyDyn(0, "id IN " + Utils.ids2str(cids) + " AND odid");
    }


    public DeckConfig _cardConf(Card card) {
        return mCol.getDecks().confForDid(card.getDid());
    }


    public String _deckLimit() {
        return Utils.ids2str(mCol.getDecks().active());
    }


    public abstract void _checkDay();

    public CharSequence finishedMsg(Context context) {
        SpannableStringBuilder sb = new SpannableStringBuilder();
        sb.append(context.getString(R.string.studyoptions_congrats_finished));
        StyleSpan boldSpan = new StyleSpan(Typeface.BOLD);
        sb.setSpan(boldSpan, 0, sb.length(), 0);
        sb.append(_nextDueMsg(context));
        // sb.append("\n\n");
        // sb.append(_tomorrowDueMsg(context));
        return sb;
    }


    public String _nextDueMsg(Context context) {
        StringBuilder sb = new StringBuilder();
        if (revDue()) {
            sb.append("\n\n");
            sb.append(context.getString(R.string.studyoptions_congrats_more_rev));
        }
        if (newDue()) {
            sb.append("\n\n");
            sb.append(context.getString(R.string.studyoptions_congrats_more_new));
        }
        if (haveBuried()) {
            String now;
            if (mHaveCustomStudy) {
                now = " " + context.getString(R.string.sched_unbury_action);
            } else {
                now = "";
            }
            sb.append("\n\n");
            sb.append("" + context.getString(R.string.sched_has_buried) + now);
        }
        if (mHaveCustomStudy && mCol.getDecks().current().getInt("dyn") == 0) {
            sb.append("\n\n");
            sb.append(context.getString(R.string.studyoptions_congrats_custom));
        }
        return sb.toString();
    }


    /** true if there are any rev cards due. */
    public boolean revDue() {
        return mCol.getDb()
                .queryScalar(
                        "SELECT 1 FROM cards WHERE did IN " + _deckLimit() + " AND queue = " + Consts.QUEUE_TYPE_REV + " AND due <= ?"
                                + " LIMIT 1",
                        mToday) != 0;
    }


    /** true if there are any new cards due. */
    public boolean newDue() {
        return mCol.getDb().queryScalar("SELECT 1 FROM cards WHERE did IN " + _deckLimit() + " AND queue = " + Consts.QUEUE_TYPE_NEW + " LIMIT 1") != 0;
    }


    /** true if there are cards in learning, with review due the same
     * day, in the selected decks. */
    /* not in upstream anki. As revDue and newDue, it's used to check
     * what to do when a deck is selected in deck picker. When this
     * method is called, we already know that no cards is due
     * immedietly. It answers whether cards will be due later in the
     * same deck. */
    public boolean hasCardsTodayAfterStudyAheadLimit() {
        return mCol.getDb().queryScalar(
                "SELECT 1 FROM cards WHERE did IN " + _deckLimit()
                        + " AND queue = " + Consts.QUEUE_TYPE_LRN + " LIMIT 1") != 0;
    }


    // In V2 we consider two different kind of buried
    public abstract boolean haveBuried();

    /**
     * Return the next interval for a card and ease as a string.
     *
     * For a given card and ease, this returns a string that shows when the card will be shown again when the
     * specific ease button (AGAIN, GOOD etc.) is touched. This uses unit symbols like “s” rather than names
     * (“second”), like Anki desktop.
     *
     * @param context The app context, used for localization
     * @param card The card being reviewed
     * @param ease The button number (easy, good etc.)
     * @return A string like “1 min” or “1.7 mo”
     */
    public String nextIvlStr(Context context, Card card, int ease) {
        long ivl = nextIvl(card, ease);
        if (ivl == 0) {
            return context.getString(R.string.sched_end);
        }
        String s = Utils.timeQuantityNextIvl(context, ivl);
        if (ivl < mCol.getConf().getInt("collapseTime")) {
            s = context.getString(R.string.less_than_time, s);
        }
        return s;
    }


    /**
     * Return the next interval for CARD, in seconds.
     */
    public abstract long nextIvl(Card card, int ease);
    /**
     * Suspend cards.
     */
    public abstract void suspendCards(long[] ids);
    /**
     * Unsuspend cards
     */
    public abstract void unsuspendCards(long[] ids);
    public abstract void buryCards(long[] cids);
    public abstract void buryCards(long[] cids, boolean manual);
    /**
     * Bury all cards for note until next session.
     * @param nid The id of the targeted note.
     */
    public void buryNote(long nid) {
        long[] cids = Utils.collection2Array(mCol.getDb().queryLongList(
                "SELECT id FROM cards WHERE nid = ? AND queue >= " + Consts.CARD_TYPE_NEW, nid));
        buryCards(cids);
    }

    /** Put cards at the end of the new queue. */
    public void forgetCards(long[] ids) {
        remFromDyn(ids);
        mCol.getDb().execute("update cards set type=" + Consts.CARD_TYPE_NEW + ",queue=" + Consts.QUEUE_TYPE_NEW + ",ivl=0,due=0,odue=0,factor="+Consts.STARTING_FACTOR +
                " where id in " + Utils.ids2str(ids));
        int pmax = mCol.getDb().queryScalar("SELECT max(due) FROM cards WHERE type=" + Consts.CARD_TYPE_NEW + "");
        // takes care of mod + usn
        sortCards(ids, pmax + 1);
        mCol.log(ids);
    }


    /**
     * Put cards in review queue with a new interval in days (min, max).
     *
     * @param ids The list of card ids to be affected
     * @param imin the minimum interval (inclusive)
     * @param imax The maximum interval (inclusive)
     */
    public abstract void reschedCards(long[] ids, int imin, int imax);
    /**
     * Completely reset cards for export.
     */
    public void resetCards(Long[] ids) {
        long[] nonNew = Utils.collection2Array(mCol.getDb().queryLongList(
                "select id from cards where id in " + Utils.ids2str(ids) + " and (queue != " + Consts.QUEUE_TYPE_NEW + " or type != " + Consts.CARD_TYPE_NEW + ")"));
        mCol.getDb().execute("update cards set reps=0, lapses=0 where id in " + Utils.ids2str(nonNew));
        forgetCards(nonNew);
        mCol.log((Object[]) ids);
    }


    public void sortCards(long[] cids, int start) {
        sortCards(cids, start, 1, false, false);
    }


    public abstract void sortCards(long[] cids, int start, int step, boolean shuffle, boolean shift);


    public void randomizeCards(long did) {
        List<Long> cids = mCol.getDb().queryLongList("select id from cards where did = ?", did);
        sortCards(Utils.toPrimitive(cids), 1, 1, true, false);
    }


    public void orderCards(long did) {
        List<Long> cids = mCol.getDb().queryLongList("SELECT id FROM cards WHERE did = ? ORDER BY nid", did);
        sortCards(Utils.toPrimitive(cids), 1, 1, false, false);
    }


    public void resortConf(DeckConfig conf) {
        List<Long> dids = mCol.getDecks().didsForConf(conf);
        for (long did : dids) {
            if (conf.getJSONObject("new").getLong("order") == 0) {
                randomizeCards(did);
            } else {
                orderCards(did);
            }
        }
    }


    /**
     * for post-import
     */
    public void maybeRandomizeDeck() {
        maybeRandomizeDeck(null);
    }


    public abstract void maybeRandomizeDeck(Long did);
    // two kinds of buried exists in V2 only
    public abstract boolean haveBuried(long did);
    public enum UnburyType {
        ALL,
        MANUAL,
        SIBLINGS;
    }
    public abstract void unburyCardsForDeck(UnburyType type);
    public abstract void unburyCardsForDeck(long did);
    public abstract String getName();


    public int getToday() {
        return mToday;
    }



    public void setToday(int today) {
        mToday = today;
    }


    public long getDayCutoff() {
        return mDayCutoff;
    }


    public int getReps(){
        return mReps;
    }


    public void setReps(int reps){
        mReps = reps;
    }


    public int cardCount() {
        String dids = _deckLimit();
        return mCol.getDb().queryScalar("SELECT count() FROM cards WHERE did IN " + dids);
    }


    public int eta(int[] counts) {
        return eta(counts, true);
    }

    /**
     * Return an estimate, in minutes, for how long it will take to complete all the reps in {@code counts}.
     *
     * The estimator builds rates for each queue type by looking at 10 days of history from the revlog table. For
     * efficiency, and to maintain the same rates for a review session, the rates are cached and reused until a
     * reload is forced.
     *
     * Notes:
     * - Because the revlog table does not record deck IDs, the rates cannot be reduced to a single deck and thus cover
     * the whole collection which may be inaccurate for some decks.
     * - There is no efficient way to determine how many lrn cards are generated by each new card. This estimator
     * assumes 1 card is generated as a compromise.
     * - If there is no revlog data to work with, reasonable defaults are chosen as a compromise to predicting 0 minutes.
     *
     * @param counts An array of [new, lrn, rev] counts from the scheduler's counts() method.
     * @param reload Force rebuild of estimator rates using the revlog.
     */
    public int eta(int[] counts, boolean reload) {
        double newRate;
        double newTime;
        double revRate;
        double revTime;
        double relrnRate;
        double relrnTime;

        if (reload || mEtaCache[0] == -1) {
            Cursor cur = null;
            try {
                cur = mCol
                        .getDb()
                        .getDatabase()
                        .query("select "
                                        + "avg(case when type = " + Consts.CARD_TYPE_NEW + " then case when ease > 1 then 1.0 else 0.0 end else null end) as newRate, avg(case when type = " + Consts.CARD_TYPE_NEW + " then time else null end) as newTime, "
                                        + "avg(case when type in (" + Consts.CARD_TYPE_LRN + ", " + Consts.CARD_TYPE_RELEARNING + ") then case when ease > 1 then 1.0 else 0.0 end else null end) as revRate, avg(case when type in (" + Consts.CARD_TYPE_LRN + ", " + Consts.CARD_TYPE_RELEARNING + ") then time else null end) as revTime, "
                                        + "avg(case when type = " + Consts.CARD_TYPE_REV + " then case when ease > 1 then 1.0 else 0.0 end else null end) as relrnRate, avg(case when type = " + Consts.CARD_TYPE_REV + " then time else null end) as relrnTime "
                                        + "from revlog where id > ?",
                                new Object[] {(mCol.getSched().getDayCutoff() - (10 * 86400)) * 1000});
                if (!cur.moveToFirst()) {
                    return -1;
                }

                newRate = cur.getDouble(0);
                newTime = cur.getDouble(1);
                revRate = cur.getDouble(2);
                revTime = cur.getDouble(3);
                relrnRate = cur.getDouble(4);
                relrnTime = cur.getDouble(5);

                if (!cur.isClosed()) {
                    cur.close();
                }

            } finally {
                if (cur != null && !cur.isClosed()) {
                    cur.close();
                }
            }

            // If the collection has no revlog data to work with, assume a 20 second average rep for that type
            newTime = newTime == 0 ? 20000 : newTime;
            revTime = revTime == 0 ? 20000 : revTime;
            relrnTime = relrnTime == 0 ? 20000 : relrnTime;
            // And a 100% success rate
            newRate = newRate == 0 ? 1 : newRate;
            revRate = revRate == 0 ? 1 : revRate;
            relrnRate = relrnRate == 0 ? 1 : relrnRate;

            mEtaCache[0] = newRate;
            mEtaCache[1] = newTime;
            mEtaCache[2] = revRate;
            mEtaCache[3] = revTime;
            mEtaCache[4] = relrnRate;
            mEtaCache[5] = relrnTime;

        } else {
            newRate = mEtaCache[0];
            newTime = mEtaCache[1];
            revRate= mEtaCache[2];
            revTime = mEtaCache[3];
            relrnRate = mEtaCache[4];
            relrnTime = mEtaCache[5];
        }

        // Calculate the total time for each queue based on the historical average duration per rep
        double newTotal = newTime * counts[0];
        double relrnTotal = relrnTime * counts[1];
        double revTotal = revTime * counts[2];

        // Now we have to predict how many additional relrn cards are going to be generated while reviewing the above
        // queues, and how many relrn cards *those* reps will generate (and so on, until 0).

        // Every queue has a failure rate, and each failure will become a relrn
        int toRelrn = counts[0]; // Assume every new card becomes 1 relrn
        toRelrn += Math.ceil((1 - relrnRate) * counts[1]);
        toRelrn += Math.ceil((1 - revRate) * counts[2]);

        // Use the accuracy rate of the relrn queue to estimate how many reps we will end up with if the cards
        // currently in relrn continue to fail at that rate. Loop through the failures of the failures until we end up
        // with no predicted failures left.

        // Cap the lower end of the success rate to ensure the loop ends (it could be 0 if no revlog history, or
        // negative for other reasons). 5% seems reasonable to ensure the loop doesn't iterate too much.
        relrnRate = relrnRate < 0.05 ? 0.05 : relrnRate;
        int futureReps = 0;
        do {
            // Truncation ensures the failure rate always decreases
            int failures = (int) ((1 - relrnRate) * toRelrn);
            futureReps += failures;
            toRelrn = failures;
        } while (toRelrn > 1);
        double futureRelrnTotal = relrnTime * futureReps;

        return (int) Math.round((newTotal + relrnTotal + revTotal + futureRelrnTotal) / 60000);
    }

    /**
     * This is used when card is currently in the reviewer, to adapt the counts by removing this card from it.
     * The difference between both scheduler appears for cards in learning. In sched v1, the number of steps is counted.
     * In v2, the number of cards is counted*/
    public abstract void decrementCounts(Card card);


    public boolean leechActionSuspend(Card card) {
        JSONObject conf;
        conf = _cardConf(card).getJSONObject("lapse");
        return conf.getInt("leechAction") == Consts.LEECH_SUSPEND;
    }


    public void setContext(WeakReference<Activity> contextReference) {
        mContextReference = contextReference;
    }

    /** not in libAnki. Added due to #5666: inconsistent selected deck card counts on sync */
    public int[] recalculateCounts() {
        _updateLrnCutoff(true);
        _resetLrnCount();
        _resetNewCount();
        _resetRevCount();
        return new int[] { mNewCount, mLrnCount, mRevCount };
    }

    // In V1, counting repetition. In V2 counting cards.
    protected abstract void _resetLrnCount();

    public void setReportLimit(int reportLimit) {
        this.mReportLimit = reportLimit;
    }


    public interface LimitMethod {
        int operation(Deck g);
    }

    public interface CountMethod {
        int operation(long did, int lim);
    }

    protected static void leech(Card card, Activity activity) {
        if (activity != null) {
            Resources res = activity.getResources();
            final String leechMessage;
            if (card.getQueue() < 0) {
                leechMessage = res.getString(R.string.leech_suspend_notification);
            } else {
                leechMessage = res.getString(R.string.leech_notification);
            }
            activity.runOnUiThread(new Runnable() {
                @Override
                public void run() {
                    Toast.makeText(activity, leechMessage, Toast.LENGTH_SHORT).show();
                }
            });

        } else {
            Timber.w("LeechHook :: could not show leech toast as activity was null");
        }
    }
    /**
     * This imitate the action of the method answerCard, except that it does not change the state of any card.
     *
     * It means in particular that: + it removes the siblings of card from all queues + change the next card if required
     * it also set variables, so that when querying the next card, the current card can be taken into account.
     */
    public void setCurrentCard(@NonNull Card card) {
        mCurrentCard = card;
        long did = card.getDid();
        List<Deck> parents = mCol.getDecks().parents(did);
        List<Long> currentCardParentsDid = new ArrayList<>(parents.size() + 1);
        for (JSONObject parent : parents) {
            currentCardParentsDid.add(parent.getLong("id"));
        }
        currentCardParentsDid.add(did);
        // We set the member only once it is filled, to ensure we avoid null pointer exception if `discardCurrentCard`
        // were called during `setCurrentCard`.
        mCurrentCardParentsDid = currentCardParentsDid;
        _burySiblings(card);
        // if current card is next card or in the queue
        mRevQueue.remove(card.getId());
        mNewQueue.remove(card.getId());
    }


    /** End #5666 */
    public void discardCurrentCard() {
        mCurrentCard = null;
        mCurrentCardParentsDid = null;
    }


    private void _resetNew() {
        _resetNewCount();
        mNewDids = new LinkedList<>(mCol.getDecks().active());
        mNewQueue.clear();
        _updateNewCardRatio();
    }


    private void _updateNewCardRatio() {
        if (mCol.getConf().getInt("newSpread") == Consts.NEW_CARDS_DISTRIBUTE) {
            if (mNewCount != 0) {
                mNewCardModulus = (mNewCount + mRevCount) / mNewCount;
                // if there are cards to review, ensure modulo >= 2
                if (mRevCount != 0) {
                    mNewCardModulus = Math.max(2, mNewCardModulus);
                }
                return;
            }
        }
        mNewCardModulus = 0;
    }


    /**
     * @return True if it's time to display a new card when distributing.
     */
    protected boolean _timeForNewCard() {
        if (mNewCount == 0) {
            return false;
        }
        int spread;
        spread = mCol.getConf().getInt("newSpread");
        if (spread == Consts.NEW_CARDS_LAST) {
            return false;
        } else if (spread == Consts.NEW_CARDS_FIRST) {
            return true;
        } else if (mNewCardModulus != 0) {
            return (mReps != 0 && (mReps % mNewCardModulus == 0));
        } else {
            return false;
        }
    }
    protected abstract boolean _updateLrnCutoff(boolean force);

    /** A conf object for this card. The delay for cards in filtered deck is the only difference between V1 and V2 */
    protected JSONObject _revConf(Card card) {
        DeckConfig conf = _cardConf(card);
        // normal deck
        if (card.getODid() == 0) {
            return conf.getJSONObject("rev");
        }
        // dynamic deck
        return mCol.getDecks().confForDid(card.getODid()).getJSONObject("rev");
    }

    protected abstract JSONObject _newConf(Card card);

    /**
     * Sibling spacing
     * ********************
     */

    protected void _burySiblings(Card card) {
        ArrayList<Long> toBury = new ArrayList<>();
        JSONObject nconf = _newConf(card);
        boolean buryNew = nconf.optBoolean("bury", true);
        JSONObject rconf = _revConf(card);
        boolean buryRev = rconf.optBoolean("bury", true);
        // loop through and remove from queues
        Cursor cur = null;
        try {
            cur = mCol.getDb().getDatabase().query(
                    "select id, queue from cards where nid=? and id!=? "+
                            "and (queue=" + Consts.QUEUE_TYPE_NEW + " or (queue=" + Consts.QUEUE_TYPE_REV + " and due<=?))",
                    new Object[] {card.getNid(), card.getId(), mToday});
            while (cur.moveToNext()) {
                long cid = cur.getLong(0);
                int queue = cur.getInt(1);
                List<Long> queue_object;
                if (queue == Consts.QUEUE_TYPE_REV) {
                    queue_object = mRevQueue;
                    if (buryRev) {
                        toBury.add(cid);
                    }
                } else {
                    queue_object = mNewQueue;
                    if (buryNew) {
                        toBury.add(cid);
                    }
                }
                // even if burying disabled, we still discard to give
                // same-day spacing
                queue_object.remove(cid);
            }
        } finally {
            if (cur != null && !cur.isClosed()) {
                cur.close();
            }
        }
        // then bury
        if (!toBury.isEmpty()) {
            buryCards(Utils.collection2Array(toBury),false);
        }
    }



    /**
     @return The id of the card currently in the reviewer. 0 if no
     such card.
     */
    protected long currentCardId() {
        if (mCurrentCard == null) {
            /* This method is used to ensure that query don't return current card. Since 0 is not a valid nid, all cards
            will have a nid distinct from 0. As it is used in sql statement, it is not possible to just use a function
            areSiblings()*/
            return 0;
        }
        return mCurrentCard.getId();
    }


    /**
     @return The id of the note currently in the reviewer. 0 if no
     such card.
     */
    protected long currentCardNid() {
        Card currentCard = mCurrentCard;
        /* mCurrentCard may be set to null when the reviewer gets closed. So we copy it to be sure to avoid
           NullPointerException */
        if (mCurrentCard == null) {
            /* This method is used to determine whether two cards are siblings. Since 0 is not a valid nid, all cards
            will have a nid distinct from 0. As it is used in sql statement, it is not possible to just use a function
            areSiblings()*/
            return 0;
        }
        return currentCard.getNid();
    }


    protected abstract Card _getLrnCard(boolean collapse);


    protected boolean currentCardIsInQueueWithDeck(int queue, long did) {
        // mCurrentCard may be set to null when the reviewer gets closed. So we copy it to be sure to avoid NullPointerException
        Card currentCard = mCurrentCard;
        List<Long> currentCardParentsDid = mCurrentCardParentsDid;
        return currentCard != null && currentCard.getQueue() == queue && currentCardParentsDid != null && currentCardParentsDid.contains(did);
    }
}<|MERGE_RESOLUTION|>--- conflicted
+++ resolved
@@ -114,7 +114,6 @@
      */
     protected Collection mCol;
 
-<<<<<<< HEAD
     // Default limit for dynamic deck
     protected int mDynReportLimit;
 
@@ -154,13 +153,7 @@
 
     /** Either mTime or Utils's intTime depending on scheduler */
     protected abstract long intTime();
-=======
     protected abstract double now();
-    public abstract Card getCard();
-    public abstract void reset();
-    /** Ensures that reset is executed before the next card is selected */
-    public abstract void deferReset();
->>>>>>> 6641d2a8
     /**
      * Pop the next card from the queue. null if finished.
      */
