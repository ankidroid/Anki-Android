/****************************************************************************************
 * Copyright (c) 2011 Norbert Nagold <norbert.nagold@gmail.com>                         *
 * Copyright (c) 2012 Kostas Spyropoulos <inigo.aldana@gmail.com>                       *
 * Copyright (c) 2013 Houssam Salem <houssam.salem.au@gmail.com>                        *
 *                                                                                      *
 * This program is free software; you can redistribute it and/or modify it under        *
 * the terms of the GNU General private License as published by the Free Software       *
 * Foundation; either version 3 of the License, or (at your option) any later           *
 * version.                                                                             *
 *                                                                                      *
 * This program is distributed in the hope that it will be useful, but WITHOUT ANY      *
 * WARRANTY; without even the implied warranty of MERCHANTABILITY or FITNESS FOR A      *
 * PARTICULAR PURPOSE. See the GNU General private License for more details.            *
 *                                                                                      *
 * You should have received a copy of the GNU General private License along with        *
 * this program.  If not, see <http://www.gnu.org/licenses/>.                           *
 ****************************************************************************************/

package com.ichi2.libanki.sched;

import android.app.Activity;
import android.content.Context;
import android.database.Cursor;
import android.database.SQLException;
import android.database.sqlite.SQLiteConstraintException;
import android.graphics.Typeface;
import android.text.SpannableStringBuilder;
import android.text.TextUtils;
import android.text.style.StyleSpan;

import com.ichi2.anki.R;
import com.ichi2.async.CollectionTask;
import com.ichi2.libanki.Card;
import com.ichi2.libanki.Collection;
import com.ichi2.libanki.Consts;
import com.ichi2.libanki.Decks;
import com.ichi2.libanki.Note;
import com.ichi2.libanki.Utils;
import com.ichi2.libanki.Deck;
import com.ichi2.libanki.DeckConfig;

import com.ichi2.utils.Assert;
import com.ichi2.utils.JSONArray;
import com.ichi2.utils.JSONException;
import com.ichi2.utils.JSONObject;


import java.lang.ref.WeakReference;
import java.util.ArrayList;
import java.util.Collections;
import java.util.HashMap;
import java.util.Iterator;
import java.util.LinkedList;
import java.util.List;
import java.util.Locale;
import java.util.Random;

import androidx.annotation.NonNull;
import androidx.annotation.Nullable;
import androidx.sqlite.db.SupportSQLiteDatabase;
import timber.log.Timber;

@SuppressWarnings({"PMD.ExcessiveClassLength", "PMD.AvoidThrowingRawExceptionTypes","PMD.AvoidReassigningParameters",
                    "PMD.NPathComplexity","PMD.MethodNamingConventions","PMD.AvoidBranchingStatementAsLastInLoop",
                    "PMD.SwitchStmtsShouldHaveDefault","PMD.CollapsibleIfStatements","PMD.EmptyIfStmt"})
public class Sched extends SchedV2 {



    // Not in libanki
    private static final int[] FACTOR_ADDITION_VALUES = { -150, 0, 150 };

    private String mName = "std";
    private boolean mSpreadRev = true;




    // Queues
    private LinkedList<Long> mRevDids = new LinkedList<>();

    /**
     * queue types: 0=new/cram, 1=lrn, 2=rev, 3=day lrn, -1=suspended, -2=buried
     * revlog types: 0=lrn, 1=rev, 2=relrn, 3=cram
     * positive revlog intervals are in days (rev), negative in seconds (lrn)
     */

    public Sched(Collection col) {
        super(col);
    }

    protected long intTime() {
        return Utils.intTime();
    }

    protected double now() {
        return Utils.now();
    }

    @Override
    public void answerCard(Card card, int ease) {
        mCol.log();
        mCol.markReview(card);
        discardCurrentCard();
        _burySiblings(card);
        card.setReps(card.getReps() + 1);
        // former is for logging new cards, latter also covers filt. decks
        card.setWasNew((card.getType() == Consts.CARD_TYPE_NEW));
        boolean wasNewQ = (card.getQueue() == Consts.QUEUE_TYPE_NEW);
        if (wasNewQ) {
            // came from the new queue, move to learning
            card.setQueue(Consts.QUEUE_TYPE_LRN);
            // if it was a new card, it's now a learning card
            if (card.getType() == Consts.CARD_TYPE_NEW) {
                card.setType(Consts.QUEUE_TYPE_LRN);
            }
            // init reps to graduation
            card.setLeft(_startingLeft(card));
            // dynamic?
            if (card.getODid() != 0 && card.getType() == Consts.CARD_TYPE_REV) {
                if (_resched(card)) {
                    // reviews get their ivl boosted on first sight
                    card.setIvl(_dynIvlBoost(card));
                    card.setODue(mToday + card.getIvl());
                }
            }
            _updateStats(card, "new");
        }
        if (card.getQueue() == Consts.QUEUE_TYPE_LRN || card.getQueue() == Consts.QUEUE_TYPE_DAY_LEARN_RELEARN) {
            _answerLrnCard(card, ease);
            if (!wasNewQ) {
                _updateStats(card, "lrn");
            }
        } else if (card.getQueue() == Consts.QUEUE_TYPE_REV) {
            _answerRevCard(card, ease);
            _updateStats(card, "rev");
        } else {
            throw new RuntimeException("Invalid queue");
        }
        _updateStats(card, "time", card.timeTaken());
        card.setMod(intTime());
        card.setUsn(mCol.usn());
        card.flushSched();
    }


    @Override
    public int[] counts(@NonNull Card card) {
        int[] counts = counts();
        int idx = countIdx(card);
        if (idx == 1) {
            counts[1] += card.getLeft() / 1000;
        } else {
            counts[idx] += 1;
        }
        return counts;
    }


    @Override
    public int countIdx(Card card) {
        if (card.getQueue() == Consts.QUEUE_TYPE_DAY_LEARN_RELEARN) {
            return Consts.QUEUE_TYPE_LRN;
        }
        return card.getQueue();
    }


    @Override
    public int answerButtons(Card card) {
        if (card.getODue() != 0) {
            // normal review in dyn deck?
            if (card.getODid() != 0 && card.getQueue() == Consts.QUEUE_TYPE_REV) {
                return 4;
            }
            JSONObject conf = _lrnConf(card);
            if (card.getType() == Consts.CARD_TYPE_NEW || card.getType() == Consts.CARD_TYPE_LRN || conf.getJSONArray("delays").length() > 1) {
                return 3;
            }
            return 2;
        } else if (card.getQueue() == Consts.QUEUE_TYPE_REV) {
            return 4;
        } else {
            return 3;
        }
    }


    /*
     * Unbury cards.
     */
    @Override
    public void unburyCards() {
        mCol.getConf().put("lastUnburied", mToday);
        mCol.log(mCol.getDb().queryLongList("select id from cards where " + queueIsBuriedSnippet()));
        mCol.getDb().execute("update cards set " + _restoreQueueSnippet() + " where " + queueIsBuriedSnippet());
    }


    @Override
    public void unburyCardsForDeck() {
        unburyCardsForDeck(mCol.getDecks().active());
    }

    private void unburyCardsForDeck(List<Long> allDecks) {
        // Refactored to allow unburying an arbitrary deck
        String sids = Utils.ids2str(allDecks);
        mCol.log(mCol.getDb().queryLongList("select id from cards where " + queueIsBuriedSnippet() + " and did in " + sids));
        mCol.getDb().execute("update cards set mod=?,usn=?," + _restoreQueueSnippet() + " where " + queueIsBuriedSnippet() + " and did in " + sids,
                Utils.intTime(), mCol.usn());
    }

    /**
     * Deck list **************************************************************** *******************************
     */


    /**
     * Returns [deckname, did, rev, lrn, new]
     */
    @Override
    public List<DeckDueTreeNode> deckDueList(CollectionTask collectionTask) {
        _checkDay();
        mCol.getDecks().checkIntegrity();
        ArrayList<Deck> decks = mCol.getDecks().allSorted();
        HashMap<String, Integer[]> lims = new HashMap<>();
        ArrayList<DeckDueTreeNode> data = new ArrayList<>();
        for (Deck deck : decks) {
            if (collectionTask != null && collectionTask.isCancelled()) {
                return null;
            }
            String deckName = deck.getString("name");
            String p = Decks.parent(deckName);
            // new
            int nlim = _deckNewLimitSingle(deck);
            int rlim = _deckRevLimitSingle(deck);
            if (!TextUtils.isEmpty(p)) {
                Integer[] parentLims = lims.get(p);
                // 'temporary for diagnosis of bug #6383'
                Assert.that(parentLims != null, "Deck %s is supposed to have parent %s. It has not be found.", deckName, p);
                nlim = Math.min(nlim, parentLims[0]);
                // review
                rlim = Math.min(rlim, parentLims[1]);
            }
            int _new = _newForDeck(deck.getLong("id"), nlim);
            // learning
            int lrn = _lrnForDeck(deck.getLong("id"));
            // reviews
            int rev = _revForDeck(deck.getLong("id"), rlim);
            // save to list
            data.add(new DeckDueTreeNode(mCol, deck.getString("name"), deck.getLong("id"), rev, lrn, _new));
            // add deck as a parent
            lims.put(deck.getString("name"), new Integer[]{nlim, rlim});
        }
        return data;
    }


    /**
     * Getting the next card ****************************************************
     * *******************************************
     */

    /**
     * Return the next due card, or null.
     */
    @Override
    protected Card _getCard() {
        // learning card due?
        Card c = _getLrnCard();
        if (c != null) {
            return c;
        }
        // new first, or time for one?
        if (_timeForNewCard()) {
            c = _getNewCard();
            if (c != null) {
                return c;
            }
        }
        // Card due for review?
        c = _getRevCard();
        if (c != null) {
            return c;
        }
        // day learning card due?
        c = _getLrnDayCard();
        if (c != null) {
            return c;
        }
        // New cards left?
        c = _getNewCard();
        if (c != null) {
            return c;
        }
        // collapse or finish
        return _getLrnCard(true);
    }


    /**
     * New cards **************************************************************** *******************************
     */

    // Used as an argument for _walkingCount() in _resetNewCount() above
    @SuppressWarnings("unused")
    @Override
    protected int _cntFnNew(long did, int lim) {
        return mCol.getDb().queryScalar(
                "SELECT count() FROM (SELECT 1 FROM cards WHERE did = ? AND queue = " + Consts.QUEUE_TYPE_NEW + " LIMIT ?)"
                , did, lim);
    }


    /**
     * Learning queues *********************************************************** ************************************
     */

    @Override
    protected void _resetLrnCount() {
        // sub-day
        mLrnCount = mCol.getDb().queryScalar(
                "SELECT sum(left / 1000) FROM (SELECT left FROM cards WHERE did IN " + _deckLimit()
                + " AND queue = " + Consts.QUEUE_TYPE_LRN + " AND due < ? LIMIT ?)",
                mDayCutoff, mReportLimit);

        // day
        mLrnCount += mCol.getDb().queryScalar(
                "SELECT count() FROM cards WHERE did IN " + _deckLimit() + " AND queue = " + Consts.QUEUE_TYPE_DAY_LEARN_RELEARN + " AND due <= ? "+
                        "LIMIT ?",
                mToday, mReportLimit);
    }


    @Override
    protected void _resetLrn() {
        _resetLrnCount();
        mLrnQueue.clear();
        mLrnDayQueue.clear();
        mLrnDids = mCol.getDecks().active();
    }


    // sub-day learning
    @Override
    protected boolean _fillLrn() {
        if (mLrnCount == 0) {
            return false;
        }
        if (!mLrnQueue.isEmpty()) {
            return true;
        }
        Cursor cur = null;
        mLrnQueue.clear();
        SupportSQLiteDatabase db = mCol.getDb().getDatabase();
        try {
            /* Difference with upstream:
             * Current card can't come in the queue.
             *
             * In standard usage, a card is not requested before the previous card is marked as reviewed. However, if we
             * decide to query a second card sooner, we don't want to get the same card a second time. This simulate
             * _getLrnCard which did remove the card from the queue. _sortIntoLrn will add the card back to the queue if
             * required when the card is reviewed.
             */
            cur = db.query(
                           "SELECT due, id FROM cards WHERE did IN " + _deckLimit() + " AND queue = " + Consts.QUEUE_TYPE_LRN + " AND due < ? AND id != ? LIMIT ?",
                           new Object[]{mDayCutoff, currentCardId(), mReportLimit});
            while (cur.moveToNext()) {
                mLrnQueue.add(new LrnCard(cur.getLong(0), cur.getLong(1) ));
            }
            // as it arrives sorted by did first, we need to sort it
            Collections.sort(mLrnQueue);
            return !mLrnQueue.isEmpty();
        } finally {
            if (cur != null && !cur.isClosed()) {
                cur.close();
            }
        }
    }


    protected Card _getLrnCard(boolean collapse) {
        if (_fillLrn()) {
            double cutoff = now();
            if (collapse) {
                cutoff += mCol.getConf().getInt("collapseTime");
            }
            if (mLrnQueue.getFirst().getDue() < cutoff) {
                long id = mLrnQueue.remove().getId();
                Card card = mCol.getCard(id);
                // mLrnCount -= card.getLeft() / 1000; See decrementCount()
                return card;
            }
        }
        return null;
    }


    /**
     * @param ease 1=no, 2=yes, 3=remove
     */
    @Override
    protected void _answerLrnCard(Card card, int ease) {
        JSONObject conf = _lrnConf(card);
        int type;
        if (card.getODid() != 0 && !card.getWasNew()) {
            type = Consts.CARD_TYPE_RELEARNING;
        } else if (card.getType() == Consts.CARD_TYPE_REV) {
            type = Consts.CARD_TYPE_REV;
        } else {
            type = Consts.CARD_TYPE_NEW;
        }
        boolean leaving = false;
        // lrnCount was decremented once when card was fetched
        int lastLeft = card.getLeft();
        // immediate graduate?
        if (ease == Consts.BUTTON_THREE) {
            _rescheduleAsRev(card, conf, true);
            leaving = true;
            // graduation time?
        } else if (ease == Consts.BUTTON_TWO && (card.getLeft() % 1000) - 1 <= 0) {
            _rescheduleAsRev(card, conf, false);
            leaving = true;
        } else {
            // one step towards graduation
            if (ease == Consts.BUTTON_TWO) {
                // decrement real left count and recalculate left today
                int left = (card.getLeft() % 1000) - 1;
                card.setLeft(_leftToday(conf.getJSONArray("delays"), left) * 1000 + left);
                // failed
            } else {
                card.setLeft(_startingLeft(card));
                boolean resched = _resched(card);
                if (conf.has("mult") && resched) {
                    // review that's lapsed
                    card.setIvl(Math.max(Math.max(1, (int) (card.getIvl() * conf.getDouble("mult"))), conf.getInt("minInt")));
                } else {
                    // new card; no ivl adjustment
                    // pass
                }
                if (resched && card.getODid() != 0) {
                    card.setODue(mToday + 1);
                }
            }
            int delay = _delayForGrade(conf, card.getLeft());
            if (card.getDue() < Utils.now()) {
                // not collapsed; add some randomness
                delay *= Utils.randomFloatInRange(1f, 1.25f);
            }
            card.setDue((int) (Utils.now() + delay));

            // due today?
            if (card.getDue() < mDayCutoff) {
                mLrnCount += card.getLeft() / 1000;
                // if the queue is not empty and there's nothing else to do, make
                // sure we don't put it at the head of the queue and end up showing
                // it twice in a row
                card.setQueue(Consts.QUEUE_TYPE_LRN);
                if (!mLrnQueue.isEmpty() && mRevCount == 0 && mNewCount == 0) {
                    long smallestDue = mLrnQueue.getFirst().getDue();
                    card.setDue(Math.max(card.getDue(), smallestDue + 1));
                }
                _sortIntoLrn(card.getDue(), card.getId());
            } else {
                // the card is due in one or more days, so we need to use the day learn queue
                long ahead = ((card.getDue() - mDayCutoff) / 86400) + 1;
                card.setDue(mToday + ahead);
                card.setQueue(Consts.QUEUE_TYPE_DAY_LEARN_RELEARN);
            }
        }
        _logLrn(card, ease, conf, leaving, type, lastLeft);
    }


    @Override
    protected JSONObject _lrnConf(Card card) {
        if (card.getType() == Consts.CARD_TYPE_REV) {
            return _lapseConf(card);
        } else {
            return _newConf(card);
        }
    }


    @Override
    protected void _rescheduleAsRev(Card card, JSONObject conf, boolean early) {
        boolean lapse = (card.getType() == Consts.CARD_TYPE_REV);
        if (lapse) {
            if (_resched(card)) {
                card.setDue(Math.max(mToday + 1, card.getODue()));
            } else {
                card.setDue(card.getODue());
            }
            card.setODue(0);
        } else {
            _rescheduleNew(card, conf, early);
        }
        card.setQueue(Consts.QUEUE_TYPE_REV);
        card.setType(Consts.CARD_TYPE_REV);
        // if we were dynamic, graduating means moving back to the old deck
        boolean resched = _resched(card);
        if (card.getODid() != 0) {
            card.setDid(card.getODid());
            card.setODue(0);
            card.setODid(0);
            // if rescheduling is off, it needs to be set back to a new card
            if (!resched && !lapse) {
                card.setType(Consts.CARD_TYPE_NEW);
                card.setQueue(Consts.QUEUE_TYPE_NEW);
                card.setDue(mCol.nextID("pos"));
            }
        }
    }


    @Override
    protected int _startingLeft(Card card) {
        JSONObject conf;
    	if (card.getType() == Consts.CARD_TYPE_REV) {
    		conf = _lapseConf(card);
    	} else {
    		conf = _lrnConf(card);
    	}
        int tot = conf.getJSONArray("delays").length();
        int tod = _leftToday(conf.getJSONArray("delays"), tot);
        return tot + tod * 1000;
    }


    private int _graduatingIvl(Card card, JSONObject conf, boolean early) {
        return _graduatingIvl(card, conf, early, true);
    }


    private int _graduatingIvl(Card card, JSONObject conf, boolean early, boolean adj) {
        if (card.getType() == Consts.CARD_TYPE_REV) {
            // lapsed card being relearnt
            if (card.getODid() != 0) {
                if (conf.getBoolean("resched")) {
                    return _dynIvlBoost(card);
                }
            }
            return card.getIvl();
        }
        int ideal;
        JSONArray ja;
        ja = conf.getJSONArray("ints");
        if (!early) {
            // graduate
            ideal = ja.getInt(0);
        } else {
            ideal = ja.getInt(1);
        }
        if (adj) {
            return _adjRevIvl(card, ideal);
        } else {
            return ideal;
        }
    }


    /* Reschedule a new card that's graduated for the first time. */
    private void _rescheduleNew(Card card, JSONObject conf, boolean early) {
        card.setIvl(_graduatingIvl(card, conf, early));
        card.setDue(mToday + card.getIvl());
        card.setFactor(conf.getInt("initialFactor"));
    }


    private void _logLrn(Card card, int ease, JSONObject conf, boolean leaving, int type, int lastLeft) {
        int lastIvl = -(_delayForGrade(conf, lastLeft));
        int ivl = leaving ? card.getIvl() : -(_delayForGrade(conf, card.getLeft()));
        log(card.getId(), mCol.usn(), ease, ivl, lastIvl, card.getFactor(), card.timeTaken(), type);
    }


    private void log(long id, int usn, int ease, int ivl, int lastIvl, int factor, int timeTaken, int type) {
        try {
            mCol.getDb().execute("INSERT INTO revlog VALUES (?,?,?,?,?,?,?,?,?)",
                    now() * 1000, id, usn, ease, ivl, lastIvl, factor, timeTaken, type);
        } catch (SQLiteConstraintException e) {
            try {
                Thread.sleep(10);
            } catch (InterruptedException e1) {
                throw new RuntimeException(e1);
            }
            log(id, usn, ease, ivl, lastIvl, factor, timeTaken, type);
        }
    }


    private void removeLrn() {
    	removeLrn(null);
    }

    /** Remove cards from the learning queues. */
    private void removeLrn(long[] ids) {
        String extra;
        if (ids != null && ids.length > 0) {
            extra = " AND id IN " + Utils.ids2str(ids);
        } else {
            // benchmarks indicate it's about 10x faster to search all decks with the index than scan the table
            extra = " AND did IN " + Utils.ids2str(mCol.getDecks().allIds());
        }
        // review cards in relearning
        mCol.getDb().execute(
                "update cards set due = odue, queue = " + Consts.QUEUE_TYPE_REV + ", mod = ?" +
                ", usn = ?, odue = 0 where queue IN (" + Consts.QUEUE_TYPE_LRN + "," + Consts.QUEUE_TYPE_DAY_LEARN_RELEARN + ") and type = " + Consts.CARD_TYPE_REV + " " + extra,
                Utils.intTime(), mCol.usn());
        // new cards in learning
        forgetCards(Utils.collection2Array(mCol.getDb().queryLongList( "SELECT id FROM cards WHERE queue IN (" + Consts.QUEUE_TYPE_LRN + "," + Consts.QUEUE_TYPE_DAY_LEARN_RELEARN + ") " + extra)));
    }

    private int _lrnForDeck(long did) {
        try {
            int cnt = mCol.getDb().queryScalar(
                    "SELECT sum(left / 1000) FROM (SELECT left FROM cards WHERE did = ?"
                            + " AND queue = " + Consts.QUEUE_TYPE_LRN + " AND due < ?"
                            + " LIMIT ?)",
                    did, (intTime() + mCol.getConf().getInt("collapseTime")), mReportLimit);
            return cnt + mCol.getDb().queryScalar(
                    "SELECT count() FROM (SELECT 1 FROM cards WHERE did = ?"
                            + " AND queue = " + Consts.QUEUE_TYPE_DAY_LEARN_RELEARN + " AND due <= ?"
                            + " LIMIT ?)",
                    did, mToday, mReportLimit);
        } catch (SQLException e) {
            throw new RuntimeException(e);
        }
    }


    /**
     * Reviews ****************************************************************** *****************************
     */

    protected int _deckRevLimit(long did) {
        return _deckNewLimit(did, d -> _deckRevLimitSingle(d));
    }


    @Override
    protected int _deckRevLimitSingle(Deck d) {
        if (d.getInt("dyn") != 0) {
            return mReportLimit;
        }
        long did = d.getLong("id");
        DeckConfig c = mCol.getDecks().confForDid(did);
        int lim = Math.max(0, c.getJSONObject("rev").getInt("perDay") - d.getJSONArray("revToday").getInt(1));
        if (currentCardIsInQueueWithDeck(Consts.QUEUE_TYPE_REV, did)) {
            lim--;
        }
        return lim;
    }


    private int _revForDeck(long did, int lim) {
    	lim = Math.min(lim, mReportLimit);
    	return mCol.getDb().queryScalar("SELECT count() FROM (SELECT 1 FROM cards WHERE did = ? AND queue = " + Consts.QUEUE_TYPE_REV + " AND due <= ? LIMIT ?)",
                                        did, mToday, lim);
    }


    @Override
    protected void _resetRevCount() {
        mRevCount = _walkingCount(d -> _deckRevLimitSingle(d),
                                  (did, lim) -> _cntFnRev(did, lim));
    }


    // Dynamically invoked in _walkingCount, passed as a parameter in _resetRevCount
    @SuppressWarnings("unused")
    protected int _cntFnRev(long did, int lim) {
        //protected because _walkingCount need to be able to access it.
        return mCol.getDb().queryScalar(
                "SELECT count() FROM (SELECT id FROM cards WHERE did = ? AND queue = " + Consts.QUEUE_TYPE_REV + " and due <= ? "
                        + " LIMIT ?)", did, mToday, lim);
    }


    @Override
    protected void _resetRev() {
        super._resetRev();
        mRevDids = mCol.getDecks().active();
    }


    @Override
    protected boolean _fillRev(boolean allowSibling) {
        if (!mRevQueue.isEmpty()) {
            return true;
        }
        if (mRevCount == 0) {
            return false;
        }
        SupportSQLiteDatabase db = mCol.getDb().getDatabase();
        while (!mRevDids.isEmpty()) {
            long did = mRevDids.getFirst();
            int lim = Math.min(mQueueLimit, _deckRevLimit(did));
            Cursor cur = null;
            if (lim != 0) {
                mRevQueue.clear();
                // fill the queue with the current did
                try {
                    /* Difference with upstream: we take current card into account.
                     *
                     * When current card is answered, the card is not due anymore, so does not belong to the queue.
                     * Furthermore, _burySiblings ensure that the siblings of the current cards are removed from the
                     * queue to ensure same day spacing. We simulate this action by ensuring that those siblings are not
                     * filled, except if we know there are cards and we didn't find any non-sibling card. This way, the
                     * queue is not empty if it should not be empty (important for the conditional belows), but the
                     * front of the queue contains distinct card.
                     */
                    String idName = (allowSibling) ? "id": "nid";
                    long id = (allowSibling) ? currentCardId(): currentCardNid();
                    cur = db.query(
                                    "SELECT id FROM cards WHERE did = ? AND queue = " + Consts.QUEUE_TYPE_REV + " AND due <= ?"
                                            + " AND " + idName + " != ? LIMIT ?",
                                    new Object[]{did, mToday, id, lim});
                    while (cur.moveToNext()) {
                        mRevQueue.add(cur.getLong(0));
                    }
                } finally {
                    if (cur != null && !cur.isClosed()) {
                        cur.close();
                    }
                }
                if (!mRevQueue.isEmpty()) {
                    // ordering
                    if (mCol.getDecks().get(did).getInt("dyn") != 0) {
                        // dynamic decks need due order preserved
                        // Note: libanki reverses mRevQueue and returns the last element in _getRevCard().
                        // AnkiDroid differs by leaving the queue intact and returning the *first* element
                        // in _getRevCard().
                    } else {
                        Random r = new Random();
                        r.setSeed(mToday);
                        Collections.shuffle(mRevQueue, r);
                    }
                    // is the current did empty?
                    if (mRevQueue.size() < lim) {
                        mRevDids.remove();
                    }
                    return true;
                }
            }
            // nothing left in the deck; move to next
            mRevDids.remove();
        }
        // Since we didn't get a card and the count is non-zero, we
        // need to check again for any cards that were removed from
        // the queue but not buried
        _resetRev(mCurrentCard);
        return _fillRev(true);
    }


    /**
     * Answering a review card **************************************************
     * *********************************************
     */

    @Override
    protected void _answerRevCard(Card card, int ease) {
        int delay = 0;
        if (ease == Consts.BUTTON_ONE) {
            delay = _rescheduleLapse(card);
        } else {
            _rescheduleRev(card, ease);
        }
        _logRev(card, ease, delay, Consts.REVLOG_REV);
    }


    @Override
    protected int _rescheduleLapse(Card card) {
        JSONObject conf;
        conf = _lapseConf(card);
        card.setLastIvl(card.getIvl());
        if (_resched(card)) {
            card.setLapses(card.getLapses() + 1);
            card.setIvl(_nextLapseIvl(card, conf));
            card.setFactor(Math.max(1300, card.getFactor() - 200));
            card.setDue(mToday + card.getIvl());
            // if it's a filtered deck, update odue as well
            if (card.getODid() != 0) {
                card.setODue(card.getDue());
            }
        }
        // if suspended as a leech, nothing to do
        int delay = 0;
        if (_checkLeech(card, conf) && card.getQueue() == Consts.QUEUE_TYPE_SUSPENDED) {
            return delay;
        }
        // if no relearning steps, nothing to do
        if (conf.getJSONArray("delays").length() == 0) {
            return delay;
        }
        // record rev due date for later
        if (card.getODue() == 0) {
            card.setODue(card.getDue());
        }
        delay = _delayForGrade(conf, 0);
        card.setDue((long) (delay + Utils.now()));
        card.setLeft(_startingLeft(card));
        // queue 1
        if (card.getDue() < mDayCutoff) {
            mLrnCount += card.getLeft() / 1000;
            card.setQueue(Consts.QUEUE_TYPE_LRN);
            _sortIntoLrn(card.getDue(), card.getId());
        } else {
            // day learn queue
            long ahead = ((card.getDue() - mDayCutoff) / 86400) + 1;
            card.setDue(mToday + ahead);
            card.setQueue(Consts.QUEUE_TYPE_DAY_LEARN_RELEARN);
        }
        return delay;
    }


    private int _nextLapseIvl(Card card, JSONObject conf) {
        return Math.max(conf.getInt("minInt"), (int)(card.getIvl() * conf.getDouble("mult")));
    }


    private void _rescheduleRev(Card card, int ease) {
        // update interval
        card.setLastIvl(card.getIvl());
        if (_resched(card)) {
            _updateRevIvl(card, ease);
            // then the rest
            card.setFactor(Math.max(1300, card.getFactor() + FACTOR_ADDITION_VALUES[ease - 2]));
            card.setDue(mToday + card.getIvl());
        } else {
            card.setDue(card.getODue());
        }
        if (card.getODid() != 0) {
            card.setDid(card.getODid());
            card.setODid(0);
            card.setODue(0);
        }
    }


    /**
     * Interval management ******************************************************
     * *****************************************
     */

    /**
     * Ideal next interval for CARD, given EASE.
     */
    private int _nextRevIvl(Card card, int ease) {
        long delay = _daysLate(card);
        int interval = 0;
        JSONObject conf = _revConf(card);
        double fct = card.getFactor() / 1000.0;
        int ivl2 = _constrainedIvl((int)((card.getIvl() + delay/4) * 1.2), conf, card.getIvl());
        int ivl3 = _constrainedIvl((int)((card.getIvl() + delay/2) * fct), conf, ivl2);
        int ivl4 = _constrainedIvl((int)((card.getIvl() + delay) * fct * conf.getDouble("ease4")), conf, ivl3);
        if (ease == Consts.BUTTON_TWO) {
            interval = ivl2;
        } else if (ease == Consts.BUTTON_THREE) {
            interval = ivl3;
        } else if (ease == Consts.BUTTON_FOUR) {
            interval = ivl4;
        }
        // interval capped?
        return Math.min(interval, conf.getInt("maxIvl"));
    }


    /** Integer interval after interval factor and prev+1 constraints applied */
    private int _constrainedIvl(int ivl, JSONObject conf, double prev) {
    	double newIvl = ivl;
    	newIvl = ivl * conf.optDouble("ivlFct",1.0);
        return (int) Math.max(newIvl, prev + 1);
    }



    @Override
    protected void _updateRevIvl(Card card, int ease) {
        try {
            int idealIvl = _nextRevIvl(card, ease);
            JSONObject conf = _revConf(card);
            card.setIvl(Math.min(
                    Math.max(_adjRevIvl(card, idealIvl), card.getIvl() + 1),
                    conf.getInt("maxIvl")));
        } catch (JSONException e) {
            throw new RuntimeException(e);
        }

    }

    @SuppressWarnings("PMD.UnusedFormalParameter") // it's unused upstream as well
    private int _adjRevIvl(Card card, int idealIvl) {
        if (mSpreadRev) {
            idealIvl = _fuzzedIvl(idealIvl);
        }
        return idealIvl;
    }


    /**
     * Dynamic deck handling ******************************************************************
     * *****************************
     */

    @Override
    public List<Long> rebuildDyn(long did) {
        if (did == 0) {
            did = mCol.getDecks().selected();
        }
        Deck deck = mCol.getDecks().get(did);
        if (deck.getInt("dyn") == 0) {
            Timber.e("error: deck is not a filtered deck");
            return null;
        }
        // move any existing cards back first, then fill
        emptyDyn(did);
        List<Long> ids = _fillDyn(deck);
        if (ids.isEmpty()) {
            return null;
        }
        // and change to our new deck
        mCol.getDecks().select(did);
        return ids;
    }


    private List<Long> _fillDyn(Deck deck) {
        JSONArray terms;
        List<Long> ids;
        terms = deck.getJSONArray("terms").getJSONArray(0);
        String search = terms.getString(0);
        int limit = terms.getInt(1);
        int order = terms.getInt(2);
        String orderlimit = _dynOrder(order, limit);
        if (!TextUtils.isEmpty(search.trim())) {
            search = String.format(Locale.US, "(%s)", search);
        }
        search = String.format(Locale.US, "%s -is:suspended -is:buried -deck:filtered -is:learn", search);
        ids = mCol.findCards(search, orderlimit);
        if (ids.isEmpty()) {
            return ids;
        }
        // move the cards over
        mCol.log(deck.getLong("id"), ids);
        _moveToDyn(deck.getLong("id"), ids);
        return ids;
    }


    @Override
    public void emptyDyn(long did, String lim) {
        if (lim == null) {
            lim = "did = " + did;
        }
        mCol.log(mCol.getDb().queryLongList("select id from cards where " + lim));
        // move out of cram queue
        mCol.getDb().execute(
                "update cards set did = odid, queue = (case when type = " + Consts.CARD_TYPE_LRN + " then " + Consts.QUEUE_TYPE_NEW + " " +
                "else type end), type = (case when type = " + Consts.CARD_TYPE_LRN + " then " + Consts.CARD_TYPE_NEW + " else type end), " +
                "due = odue, odue = 0, odid = 0, usn = ? where " + lim,
                mCol.usn());
    }


    /**
     * Generates the required SQL for order by and limit clauses, for dynamic decks.
     *
     * @param o deck["order"]
     * @param l deck["limit"]
     * @return The generated SQL to be suffixed to "select ... from ... order by "
     */
    @Override
    protected String _dynOrder(int o, int l) {
        String t;
        switch (o) {
            case Consts.DYN_OLDEST:
                t = "c.mod";
                break;
            case Consts.DYN_RANDOM:
                t = "random()";
                break;
            case Consts.DYN_SMALLINT:
                t = "ivl";
                break;
            case Consts.DYN_BIGINT:
                t = "ivl desc";
                break;
            case Consts.DYN_LAPSES:
                t = "lapses desc";
                break;
            case Consts.DYN_ADDED:
                t = "n.id";
                break;
            case Consts.DYN_REVADDED:
                t = "n.id desc";
                break;
            case Consts.DYN_DUE:
                t = "c.due";
                break;
            case Consts.DYN_DUEPRIORITY:
                t = String.format(Locale.US,
                        "(case when queue=" + Consts.QUEUE_TYPE_REV + " and due <= %d then (ivl / cast(%d-due+0.001 as real)) else 100000+due end)",
                        mToday, mToday);
                break;
            default:
            	// if we don't understand the term, default to due order
            	t = "c.due";
            	break;
        }
        return t + " limit " + l;
    }


    private void _moveToDyn(long did, List<Long> ids) {
        ArrayList<Object[]> data = new ArrayList<>();
        //long t = Utils.intTime(); // unused variable present (and unused) upstream
        int u = mCol.usn();
        for (long c = 0; c < ids.size(); c++) {
            // start at -100000 so that reviews are all due
            data.add(new Object[] { did, -100000 + c, u, ids.get((int) c) });
        }
        // due reviews stay in the review queue. careful: can't use "odid or did", as sqlite converts to boolean
        String queue = "(CASE WHEN type = " + Consts.CARD_TYPE_REV + " AND (CASE WHEN odue THEN odue <= " + mToday +
                " ELSE due <= " + mToday + " END) THEN " + Consts.QUEUE_TYPE_REV + " ELSE " + Consts.QUEUE_TYPE_NEW + " END)";
        mCol.getDb().executeMany(
                "UPDATE cards SET odid = (CASE WHEN odid THEN odid ELSE did END), " +
                        "odue = (CASE WHEN odue THEN odue ELSE due END), did = ?, queue = " +
                        queue + ", due = ?, usn = ? WHERE id = ?", data);
    }


    private int _dynIvlBoost(Card card) {
        if (card.getODid() == 0 || card.getType() != Consts.CARD_TYPE_REV || card.getFactor() == 0) {
            Timber.e("error: deck is not a filtered deck");
            return 0;
        }
        long elapsed = card.getIvl() - (card.getODue() - mToday);
        double factor = ((card.getFactor() / 1000.0) + 1.2) / 2.0;
        int ivl = Math.max(1, Math.max(card.getIvl(), (int) (elapsed * factor)));
        JSONObject conf = _revConf(card);
        return Math.min(conf.getInt("maxIvl"), ivl);
    }


    /**
     * Leeches ****************************************************************** *****************************
     */

    /** Leech handler. True if card was a leech. */
    @Override
    protected boolean _checkLeech(Card card, JSONObject conf) {
        int lf;
        lf = conf.getInt("leechFails");
        if (lf == 0) {
            return false;
        }
        // if over threshold or every half threshold reps after that
        if (card.getLapses() >= lf && (card.getLapses() - lf) % Math.max(lf / 2, 1) == 0) {
            // add a leech tag
            Note n = card.note();
            n.addTag("leech");
            n.flush();
            // handle
            if (conf.getInt("leechAction") == Consts.LEECH_SUSPEND) {
                // if it has an old due, remove it from cram/relearning
                if (card.getODue() != 0) {
                    card.setDue(card.getODue());
                }
                if (card.getODid() != 0) {
                    card.setDid(card.getODid());
                }
                card.setODue(0);
                card.setODid(0);
                card.setQueue(Consts.QUEUE_TYPE_SUSPENDED);
            }
            // notify UI
            if (mContextReference != null) {
                Activity context = mContextReference.get();
                leech(card, context);
            }
            return true;
        }
        return false;
    }


    /**
     * Tools ******************************************************************** ***************************
     */


    @Override
    protected JSONObject _newConf(Card card) {
        DeckConfig conf = _cardConf(card);
        // normal deck
        if (card.getODid() == 0) {
            return conf.getJSONObject("new");
        }
        // dynamic deck; override some attributes, use original deck for others
        DeckConfig oconf = mCol.getDecks().confForDid(card.getODid());
        JSONArray delays = conf.optJSONArray("delays");
        if (delays == null) {
            delays = oconf.getJSONObject("new").getJSONArray("delays");
        }
        JSONObject dict = new JSONObject();
        // original deck
        dict.put("ints", oconf.getJSONObject("new").getJSONArray("ints"));
        dict.put("initialFactor", oconf.getJSONObject("new").getInt("initialFactor"));
        dict.put("bury", oconf.getJSONObject("new").optBoolean("bury", true));
        // overrides
        dict.put("delays", delays);
        dict.put("separate", conf.getBoolean("separate"));
        dict.put("order", Consts.NEW_CARDS_DUE);
        dict.put("perDay", mReportLimit);
        return dict;
    }


    @Override
    protected JSONObject _lapseConf(Card card) {
        DeckConfig conf = _cardConf(card);
        // normal deck
        if (card.getODid() == 0) {
            return conf.getJSONObject("lapse");
        }
        // dynamic deck; override some attributes, use original deck for others
        DeckConfig oconf = mCol.getDecks().confForDid(card.getODid());
        JSONArray delays = conf.optJSONArray("delays");
        if (delays == null) {
            delays = oconf.getJSONObject("lapse").getJSONArray("delays");
        }
        JSONObject dict = new JSONObject();
        // original deck
        dict.put("minInt", oconf.getJSONObject("lapse").getInt("minInt"));
        dict.put("leechFails", oconf.getJSONObject("lapse").getInt("leechFails"));
        dict.put("leechAction", oconf.getJSONObject("lapse").getInt("leechAction"));
        dict.put("mult", oconf.getJSONObject("lapse").getDouble("mult"));
        // overrides
        dict.put("delays", delays);
        dict.put("resched", conf.getBoolean("resched"));
        return dict;
    }


    private boolean _resched(Card card) {
        DeckConfig conf = _cardConf(card);
        if (conf.getInt("dyn") == 0) {
            return true;
        }
        return conf.getBoolean("resched");
    }


    /**
     * Daily cutoff ************************************************************* **********************************
     * This function uses GregorianCalendar so as to be sensitive to leap years, daylight savings, etc.
     */

    @Override
    protected void _updateCutoff() {
        Integer oldToday = mToday;
        // days since col created
        mToday = (int) ((Utils.now() - mCol.getCrt()) / 86400);
        // end of day cutoff
        mDayCutoff = mCol.getCrt() + ((mToday + 1) * 86400);
        if (oldToday != mToday) {
            mCol.log(mToday, mDayCutoff);
        }
        // update all daily counts, but don't save decks to prevent needless conflicts. we'll save on card answer
        // instead
        for (Deck deck : mCol.getDecks().all()) {
            update(deck);
        }
        // unbury if the day has rolled over
        int unburied = mCol.getConf().optInt("lastUnburied", 0);
        if (unburied < mToday) {
            unburyCards();
        }
    }


    @Override
    protected void update(Deck g) {
        for (String t : new String[] { "new", "rev", "lrn", "time" }) {
            String key = t + "Today";
            JSONArray ja = g.getJSONArray(key);
            if (g.getJSONArray(key).getInt(0) != mToday) {
                ja.put(0, mToday);
                ja.put(1, 0);
            }
        }
    }


    /**
     * Deck finished state ******************************************************
     * *****************************************
     */


    @Override
    public boolean haveBuried() {
        return haveBuried(mCol.getDecks().active());
    }

    private boolean haveBuried(List<Long> allDecks) {
        // Refactored to allow querying an arbitrary deck
        String sdids = Utils.ids2str(allDecks);
        int cnt = mCol.getDb().queryScalar(
                "select 1 from cards where " + queueIsBuriedSnippet() + " and did in " + sdids + " limit 1");
        return cnt != 0;
    }


    /**
     * Next time reports ********************************************************
     * ***************************************
     */

    /**
     * Return the next interval for CARD, in seconds.
     */
    @Override
    public long nextIvl(Card card, int ease) {
        if (card.getQueue() == Consts.QUEUE_TYPE_NEW || card.getQueue() == Consts.QUEUE_TYPE_LRN || card.getQueue() == Consts.QUEUE_TYPE_DAY_LEARN_RELEARN) {
            return _nextLrnIvl(card, ease);
        } else if (ease == Consts.BUTTON_ONE) {
            // lapsed
            JSONObject conf = _lapseConf(card);
            if (conf.getJSONArray("delays").length() > 0) {
                return (long) (conf.getJSONArray("delays").getDouble(0) * 60.0);
            }
            return _nextLapseIvl(card, conf) * 86400L;
        } else {
            // review
            return _nextRevIvl(card, ease) * 86400L;
        }
    }


    @Override
    protected long _nextLrnIvl(Card card, int ease) {
        // this isn't easily extracted from the learn code
        if (card.getQueue() == Consts.QUEUE_TYPE_NEW) {
            card.setLeft(_startingLeft(card));
        }
        JSONObject conf = _lrnConf(card);
        if (ease == Consts.BUTTON_ONE) {
            // fail
            return _delayForGrade(conf, conf.getJSONArray("delays").length());
        } else if (ease == Consts.BUTTON_THREE) {
            // early removal
            if (!_resched(card)) {
                return 0;
            }
            return _graduatingIvl(card, conf, true, false) * 86400L;
        } else {
            int left = card.getLeft() % 1000 - 1;
            if (left <= 0) {
                // graduate
                if (!_resched(card)) {
                    return 0;
                }
                return _graduatingIvl(card, conf, false, false) * 86400L;
            } else {
                return _delayForGrade(conf, left);
            }
        }
    }


    /**
     * Suspending *************************************************************** ********************************
     */

    /**
     * Suspend cards.
     */
    @Override
    public void suspendCards(long[] ids) {
        mCol.log(ids);
        remFromDyn(ids);
        removeLrn(ids);
        mCol.getDb().execute(
                "UPDATE cards SET queue = " + Consts.QUEUE_TYPE_SUSPENDED + ", mod = ?, usn = ? WHERE id IN "
                        + Utils.ids2str(ids),
                intTime(), mCol.usn());
    }

    protected String queueIsBuriedSnippet() {
        return "queue = " + Consts.QUEUE_TYPE_SIBLING_BURIED;
    }

    protected String _restoreQueueSnippet() {
        return "queue = type";
    }

    /**
     * Unsuspend cards
     */
    @Override
    public void unsuspendCards(long[] ids) {
        mCol.log(ids);
        mCol.getDb().execute(
                "UPDATE cards SET " + _restoreQueueSnippet() + ", mod = ?, usn = ?"
                        + " WHERE queue = " + Consts.QUEUE_TYPE_SUSPENDED + " AND id IN " + Utils.ids2str(ids),
                intTime(), mCol.usn());
    }


    @Override
    public void buryCards(long[] cids) {
        buryCards(cids, false);
    }

    @Override
    public void buryCards(long[] cids, boolean manual) {
        // The boolean is useless here. However, it ensures that we are override the method with same parameter in SchedV2.
        mCol.log(cids);
        remFromDyn(cids);
        removeLrn(cids);
<<<<<<< HEAD
        mCol.getDb().execute("update cards set queue=" + Consts.QUEUE_TYPE_SIBLING_BURIED + ",mod=?,usn=? where id in " + Utils.ids2str(cids),
                now(), mCol.usn());
=======
        mCol.getDb().execute("update cards set " + queueIsBuriedSnippet() + ",mod=?,usn=? where id in " + Utils.ids2str(cids),
                Utils.now(), mCol.usn());
>>>>>>> f5ef827f
    }

    /**
     * Repositioning new cards **************************************************
     * *********************************************
     */

    @Override
    public void sortCards(long[] cids, int start, int step, boolean shuffle, boolean shift) {
        String scids = Utils.ids2str(cids);
        long now = intTime();
        ArrayList<Long> nids = new ArrayList<>();
        for (long id : cids) {
            long nid = mCol.getDb().queryLongScalar("SELECT nid FROM cards WHERE id = ?",
                                                    new Object[] {id});
        	if (!nids.contains(nid)) {
        		nids.add(nid);
        	}
        }
        if (nids.isEmpty()) {
            // no new cards
            return;
        }
        // determine nid ordering
        HashMap<Long, Long> due = new HashMap<>();
        if (shuffle) {
            Collections.shuffle(nids);
        }
        for (int c = 0; c < nids.size(); c++) {
            due.put(nids.get(c), (long) (start + c * step));
        }
        int high = start + step * (nids.size() - 1);
        // shift?
        if (shift) {
            int low = mCol.getDb().queryScalar(
                    "SELECT min(due) FROM cards WHERE due >= ? AND type = " + Consts.CARD_TYPE_NEW + " AND id NOT IN " + scids,
                    start);
            if (low != 0) {
                int shiftby = high - low + 1;
                mCol.getDb().execute(
                        "UPDATE cards SET mod = ?, usn = ?, due = due + ?"
                                + " WHERE id NOT IN " + scids + " AND due >= ? AND queue = " + Consts.QUEUE_TYPE_NEW,
                        now, mCol.usn(), shiftby, low);
            }
        }
        // reorder cards
        ArrayList<Object[]> d = new ArrayList<>();
        Cursor cur = null;
        try {
            cur = mCol.getDb().getDatabase()
                    .query("SELECT id, nid FROM cards WHERE type = " + Consts.CARD_TYPE_NEW + " AND id IN " + scids, null);
            while (cur.moveToNext()) {
                long nid = cur.getLong(1);
                d.add(new Object[] { due.get(nid), now, mCol.usn(), cur.getLong(0) });
            }
        } finally {
            if (cur != null && !cur.isClosed()) {
                cur.close();
            }
        }
        mCol.getDb().executeMany("UPDATE cards SET due = ?, mod = ?, usn = ? WHERE id = ?", d);
    }



    /*
     * ***********************************************************
     * The methods below are not in LibAnki.
     * ***********************************************************
     */
    @Override
    public boolean haveBuried(long did) {
        List<Long> all = new ArrayList<>(mCol.getDecks().children(did).values());
        all.add(did);
        return haveBuried(all);
    }

    @Override
    public void unburyCardsForDeck(long did) {
        List<Long> all = new ArrayList<>(mCol.getDecks().children(did).values());
        all.add(did);
        unburyCardsForDeck(all);
    }


    @Override
    public String getName() {
        return mName;
    }


    /**
     * Counts
     */





    /**
     * This is used when card is currently in the reviewer, to adapt the counts by removing this card from it.
     *
     * @param discardCard A card sent to reviewer that should not be
     * counted.
     */
    @Override
    public void decrementCounts(@Nullable Card discardCard) {
        if (discardCard == null) {
            return;
        }
        @Consts.CARD_QUEUE int type = discardCard.getQueue();
        switch (type) {
        case Consts.QUEUE_TYPE_NEW:
            mNewCount--;
            break;
        case Consts.QUEUE_TYPE_LRN:
            mLrnCount -= discardCard.getLeft() / 1000;
            break;
        case Consts.QUEUE_TYPE_REV:
            mRevCount--;
            break;
        case Consts.QUEUE_TYPE_DAY_LEARN_RELEARN:
            mLrnCount--;
            break;
        }
    }


    /**
     * Sorts a card into the lrn queue LIBANKI: not in libanki
     */
    @Override
    protected void _sortIntoLrn(long due, long id) {
        Iterator<LrnCard> i = mLrnQueue.listIterator();
        int idx = 0;
        while (i.hasNext()) {
            if (i.next().getDue() > due) {
                break;
            } else {
                idx++;
            }
        }
        mLrnQueue.add(idx, new LrnCard(due, id));
    }
}<|MERGE_RESOLUTION|>--- conflicted
+++ resolved
@@ -1323,13 +1323,8 @@
         mCol.log(cids);
         remFromDyn(cids);
         removeLrn(cids);
-<<<<<<< HEAD
-        mCol.getDb().execute("update cards set queue=" + Consts.QUEUE_TYPE_SIBLING_BURIED + ",mod=?,usn=? where id in " + Utils.ids2str(cids),
+        mCol.getDb().execute("update cards set " + queueIsBuriedSnippet() + ",mod=?,usn=? where id in " + Utils.ids2str(cids),
                 now(), mCol.usn());
-=======
-        mCol.getDb().execute("update cards set " + queueIsBuriedSnippet() + ",mod=?,usn=? where id in " + Utils.ids2str(cids),
-                Utils.now(), mCol.usn());
->>>>>>> f5ef827f
     }
 
     /**
