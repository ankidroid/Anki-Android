/*
 Copyright (c) 2021 Tarek Mohamed Abdalla <tarekkma@gmail.com>

 This program is free software; you can redistribute it and/or modify it under
 the terms of the GNU General Public License as published by the Free Software
 Foundation; either version 3 of the License, or (at your option) any later
 version.

 This program is distributed in the hope that it will be useful, but WITHOUT ANY
 WARRANTY; without even the implied warranty of MERCHANTABILITY or FITNESS FOR A
 PARTICULAR PURPOSE. See the GNU General Public License for more details.

 You should have received a copy of the GNU General Public License along with
 this program.  If not, see <http://www.gnu.org/licenses/>.
 */
package com.ichi2.ui

import android.content.Context
import android.os.Parcel
import android.os.Parcelable
import android.util.AttributeSet
import android.widget.CompoundButton.OnCheckedChangeListener
import androidx.appcompat.widget.AppCompatCheckBox
import com.ichi2.anki.R
import com.ichi2.utils.KotlinCleanup

/**
 * Based on https://gist.github.com/kevin-barrientos/d75a5baa13a686367d45d17aaec7f030.
 */
class CheckBoxTriStates : AppCompatCheckBox {
    enum class State {
        INDETERMINATE, UNCHECKED, CHECKED
    }

    private var mState: State = State.UNCHECKED
<<<<<<< HEAD

    override fun setChecked(checked: Boolean) {
        mState = if (checked) {
            State.CHECKED
        } else {
            State.UNCHECKED
        }
    }

    private fun setCycleBackToIndeterminate(cycleBackToIndeterminate: Boolean) {
        mCycleBackToIndeterminate = cycleBackToIndeterminate
    }

    override fun setOnCheckedChangeListener(listener: OnCheckedChangeListener?) {

        // we never truly set the listener to the client implementation, instead we only hold
        // a reference to it and invoke it when needed.
        if (mPrivateListener !== listener) {
            mClientListener = listener
        }

        // always use our implementation
        super.setOnCheckedChangeListener(mPrivateListener)
    }

    private var mCycleBackToIndeterminate = false
=======
    @KotlinCleanup("move setter function here")
    var cycleCheckedToIndeterminate = false
    var cycleIndeterminateToChecked = false
>>>>>>> ce8df179

    /**
     * This is the listener set to the super class which is going to be invoked each
     * time the check state has changed.
     */
    private val mPrivateListener = OnCheckedChangeListener { _, _ ->
        // checkbox status is changed from unchecked to checked.
        toggle()
    }

    /**
     * Holds a reference to the listener set by a client, if any.
     */
    private var mClientListener: OnCheckedChangeListener? = null

    /**
     * This flag is needed to avoid accidentally changing the current [mState] when
     * [onRestoreInstanceState] calls [setChecked]
     * invoking our [mPrivateListener] and therefore changing the real state.
     */
    private var mRestoring = false

    constructor(context: Context) : super(context) {
        init(context, null)
    }

    constructor(context: Context, attrs: AttributeSet?) : super(context, attrs) {
        init(context, attrs)
    }

    constructor(context: Context, attrs: AttributeSet?, defStyleAttr: Int) : super(context, attrs, defStyleAttr) {
        init(context, attrs)
    }

    var state: State
        get() = mState
        set(state) {
            if (!mRestoring && mState != state) {
                mState = state
                mClientListener?.onCheckedChanged(this, this.isChecked)
                updateBtn()
            }
        }

    override fun toggle() {
        state = when (mState) {
<<<<<<< HEAD
            State.INDETERMINATE -> State.UNCHECKED
            State.UNCHECKED -> State.CHECKED
            State.CHECKED -> if (mCycleBackToIndeterminate) {
=======
            State.INDETERMINATE -> if (cycleIndeterminateToChecked) {
                State.CHECKED
            } else {
                State.UNCHECKED
            }
            State.UNCHECKED -> State.CHECKED
            State.CHECKED -> if (cycleCheckedToIndeterminate) {
>>>>>>> ce8df179
                State.INDETERMINATE
            } else {
                State.UNCHECKED
            }
        }
    }

    override fun isChecked(): Boolean {
        return mState != State.UNCHECKED
    }

<<<<<<< HEAD
    override fun onSaveInstanceState(): Parcelable? {
        val superState = super.onSaveInstanceState()
        val savedState = SavedState(superState)
        savedState.state = mState
        savedState.cycleBackToIndeterminate = mCycleBackToIndeterminate
        return savedState
=======
    override fun setOnCheckedChangeListener(listener: OnCheckedChangeListener?) {

        // we never truly set the listener to the client implementation, instead we only hold
        // a reference to it and invoke it when needed.
        if (mPrivateListener !== listener) {
            mClientListener = listener
        }

        // always use our implementation
        super.setOnCheckedChangeListener(mPrivateListener)
    }

    override fun onSaveInstanceState(): Parcelable? {
        val superState = super.onSaveInstanceState()
        val ss = SavedState(superState)
        ss.state = mState
        ss.cycleCheckedToIndeterminate = cycleCheckedToIndeterminate
        ss.cycleIndeterminateToChecked = cycleIndeterminateToChecked
        return ss
>>>>>>> ce8df179
    }

    override fun onRestoreInstanceState(state: Parcelable) {
        mRestoring = true // indicates that the ui is restoring its state
<<<<<<< HEAD
        val savedState = state as SavedState
        super.onRestoreInstanceState(savedState.superState)
        this.state = savedState.state
        setCycleBackToIndeterminate(savedState.cycleBackToIndeterminate)
=======
        val ss = state as SavedState
        super.onRestoreInstanceState(ss.superState)
        this.state = ss.state
        cycleCheckedToIndeterminate = ss.cycleCheckedToIndeterminate
        cycleIndeterminateToChecked = ss.cycleIndeterminateToChecked
>>>>>>> ce8df179
        requestLayout()
        mRestoring = false
    }

    private fun init(context: Context, attrs: AttributeSet?) {
        cycleCheckedToIndeterminate = true
        cycleIndeterminateToChecked = false
        if (attrs != null) {
            val a = context.theme.obtainStyledAttributes(
                attrs, R.styleable.CheckBoxTriStates, 0, 0
            )
            cycleCheckedToIndeterminate = a.getBoolean(
                R.styleable.CheckBoxTriStates_cycle_checked_to_indeterminate,
                cycleCheckedToIndeterminate
            )
            cycleIndeterminateToChecked = a.getBoolean(
                R.styleable.CheckBoxTriStates_cycle_indeterminate_to_checked,
                cycleIndeterminateToChecked
            )
        }
        updateBtn()
        setOnCheckedChangeListener(mPrivateListener)
    }

    private fun updateBtn() {
        val btnDrawable: Int = when (mState) {
            State.UNCHECKED -> R.drawable.ic_baseline_check_box_outline_blank_24
            State.CHECKED -> R.drawable.ic_baseline_check_box_24
            else -> R.drawable.ic_baseline_indeterminate_check_box_24
        }
        setButtonDrawable(btnDrawable)
    }

    @KotlinCleanup("https://stackoverflow.com/a/69476454")
    private class SavedState : BaseSavedState {
        lateinit var state: State
        var cycleCheckedToIndeterminate = false
        var cycleIndeterminateToChecked = false

        internal constructor(superState: Parcelable?) : super(superState) {}
        private constructor(`in`: Parcel) : super(`in`) {
            state = State.values()[`in`.readInt()]
            cycleCheckedToIndeterminate = `in`.readInt() != 0
            cycleIndeterminateToChecked = `in`.readInt() != 0
        }

        override fun writeToParcel(out: Parcel, flags: Int) {
            super.writeToParcel(out, flags)
            out.writeValue(state)
            out.writeInt(if (cycleCheckedToIndeterminate) 1 else 0)
            out.writeInt(if (cycleIndeterminateToChecked) 1 else 0)
        }

        override fun toString(): String {
            return (
                "CheckboxTriState.SavedState{" +
                    Integer.toHexString(System.identityHashCode(this)) +
                    " state=" + state +
                    " cycleCheckedToIndeterminate=" + cycleCheckedToIndeterminate +
                    " cycleIndeterminateToChecked=" + cycleIndeterminateToChecked + "}"
                )
        }

        companion object {
            @JvmField
            val CREATOR: Parcelable.Creator<SavedState> = object : Parcelable.Creator<SavedState> {
                override fun createFromParcel(`in`: Parcel): SavedState {
                    return SavedState(`in`)
                }

                override fun newArray(size: Int): Array<SavedState?> {
                    return arrayOfNulls(size)
                }
            }
        }
    }
}<|MERGE_RESOLUTION|>--- conflicted
+++ resolved
@@ -33,7 +33,6 @@
     }
 
     private var mState: State = State.UNCHECKED
-<<<<<<< HEAD
 
     override fun setChecked(checked: Boolean) {
         mState = if (checked) {
@@ -60,11 +59,6 @@
     }
 
     private var mCycleBackToIndeterminate = false
-=======
-    @KotlinCleanup("move setter function here")
-    var cycleCheckedToIndeterminate = false
-    var cycleIndeterminateToChecked = false
->>>>>>> ce8df179
 
     /**
      * This is the listener set to the super class which is going to be invoked each
@@ -111,19 +105,9 @@
 
     override fun toggle() {
         state = when (mState) {
-<<<<<<< HEAD
             State.INDETERMINATE -> State.UNCHECKED
             State.UNCHECKED -> State.CHECKED
             State.CHECKED -> if (mCycleBackToIndeterminate) {
-=======
-            State.INDETERMINATE -> if (cycleIndeterminateToChecked) {
-                State.CHECKED
-            } else {
-                State.UNCHECKED
-            }
-            State.UNCHECKED -> State.CHECKED
-            State.CHECKED -> if (cycleCheckedToIndeterminate) {
->>>>>>> ce8df179
                 State.INDETERMINATE
             } else {
                 State.UNCHECKED
@@ -135,50 +119,20 @@
         return mState != State.UNCHECKED
     }
 
-<<<<<<< HEAD
     override fun onSaveInstanceState(): Parcelable? {
         val superState = super.onSaveInstanceState()
         val savedState = SavedState(superState)
         savedState.state = mState
         savedState.cycleBackToIndeterminate = mCycleBackToIndeterminate
         return savedState
-=======
-    override fun setOnCheckedChangeListener(listener: OnCheckedChangeListener?) {
-
-        // we never truly set the listener to the client implementation, instead we only hold
-        // a reference to it and invoke it when needed.
-        if (mPrivateListener !== listener) {
-            mClientListener = listener
-        }
-
-        // always use our implementation
-        super.setOnCheckedChangeListener(mPrivateListener)
-    }
-
-    override fun onSaveInstanceState(): Parcelable? {
-        val superState = super.onSaveInstanceState()
-        val ss = SavedState(superState)
-        ss.state = mState
-        ss.cycleCheckedToIndeterminate = cycleCheckedToIndeterminate
-        ss.cycleIndeterminateToChecked = cycleIndeterminateToChecked
-        return ss
->>>>>>> ce8df179
     }
 
     override fun onRestoreInstanceState(state: Parcelable) {
         mRestoring = true // indicates that the ui is restoring its state
-<<<<<<< HEAD
         val savedState = state as SavedState
         super.onRestoreInstanceState(savedState.superState)
         this.state = savedState.state
         setCycleBackToIndeterminate(savedState.cycleBackToIndeterminate)
-=======
-        val ss = state as SavedState
-        super.onRestoreInstanceState(ss.superState)
-        this.state = ss.state
-        cycleCheckedToIndeterminate = ss.cycleCheckedToIndeterminate
-        cycleIndeterminateToChecked = ss.cycleIndeterminateToChecked
->>>>>>> ce8df179
         requestLayout()
         mRestoring = false
     }
