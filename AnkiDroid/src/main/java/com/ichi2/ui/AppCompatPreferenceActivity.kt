--- conflicted
+++ resolved
@@ -64,11 +64,8 @@
         val mValues: MutableMap<String, String> = HashUtil.HashMapInit(30) // At most as many as in cacheValues
         val mSummaries: MutableMap<String, String?> = HashMap()
         protected val listeners: MutableList<SharedPreferences.OnSharedPreferenceChangeListener> = LinkedList()
-<<<<<<< HEAD
+
         @KotlinCleanup("Use kotlin's methods instead of java's")
-=======
-
->>>>>>> c98d72cf
         @KotlinCleanup("scope function")
         abstract fun cacheValues()
 
