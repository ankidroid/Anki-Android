<?xml version="1.0" encoding="utf-8"?>
<androidx.coordinatorlayout.widget.CoordinatorLayout
    xmlns:android="http://schemas.android.com/apk/res/android"
    xmlns:app="http://schemas.android.com/apk/res-auto"
    xmlns:tools="http://schemas.android.com/tools"
    android:id="@+id/root_layout"
    android:layout_width="fill_parent"
    android:layout_height="fill_parent"
    android:fitsSystemWindows="true">
    <LinearLayout
        android:layout_width="match_parent"
        android:layout_height="match_parent"
        android:orientation="vertical">
        <include layout="@layout/toolbar"/>
        <ScrollView
            android:layout_width="match_parent"
            android:layout_height="0dp"
            android:layout_gravity="center_horizontal"
            android:fillViewport="true"
            android:layout_weight="1">

            <LinearLayout
                android:id="@+id/MyAccountLayout"
                android:layout_width="fill_parent"
                android:layout_height="wrap_content"
                android:orientation="vertical"
                android:padding="15dp"
                android:gravity="top"
                >
                <!-- TODO JS choose a standardized padding to use here -->
                <ImageView
                    android:id="@+id/ankidroid_logo"
                    android:layout_width="200dp"
                    app:srcCompat="@drawable/ankidroid_logo"
                    android:layout_marginBottom="0dp"
                    android:layout_gravity="center"
                    android:layout_height="200dp"
                    />

                <!--<com.ichi2.ui.FixedTextView-->
                <!--android:id="@+id/sign_in"-->
                <!--android:layout_width="fill_parent"-->
                <!--android:layout_height="wrap_content"-->
                <!--android:text="Sign in"-->
                <!--android:gravity="center"-->
                <!--android:textSize="@dimen/md_title_textsize"-->
                <!--android:textColor="?android:textColorPrimary"-->
                <!--android:layout_gravity="center"-->
                <!--android:layout_margin="@dimen/content_vertical_padding"/>-->
                <!--&lt;!&ndash; TODO JS - move into strings.xml &ndash;&gt;-->

                <com.google.android.material.textfield.TextInputLayout
                    android:layout_width="match_parent"
                    android:layout_height="wrap_content"
                    android:focusable="true"
                    android:hint="@string/username">

                    <com.google.android.material.textfield.TextInputEditText
                        android:id="@+id/username"
                        android:layout_width="match_parent"
                        android:layout_height="wrap_content"
                        android:focusable="true"
                        android:inputType="textNoSuggestions|textEmailAddress"
                        android:layout_margin="@dimen/content_vertical_padding"/>
                </com.google.android.material.textfield.TextInputLayout>

                <com.google.android.material.textfield.TextInputLayout
                    android:id="@+id/password_layout"
                    android:layout_width="match_parent"
                    android:layout_height="wrap_content"
                    android:hint="@string/password"
                    android:focusable="true"
                    app:passwordToggleEnabled="true">

                    <com.ichi2.ui.TextInputEditField
                        android:id="@+id/password"
                        android:layout_width="match_parent"
                        android:layout_height="wrap_content"
                        android:inputType="textPassword"
<<<<<<< HEAD
                        android:focusable="true"
                        android:layout_margin="@dimen/content_vertical_padding"/>
=======
                        android:layout_margin="@dimen/content_vertical_padding"
                        android:paddingRight="40dp"/>
>>>>>>> 205bbcbf
                </com.google.android.material.textfield.TextInputLayout>

                <Button
                    android:id="@+id/login_button"
                    android:layout_width="fill_parent"
                    android:layout_height="wrap_content"
                    android:theme="@style/LargeButtonStyle"
                    android:singleLine="true"
                    android:background="@drawable/footer_button_round_blue"
                    android:textSize="@dimen/md_title_textsize"
                    android:layout_gravity="center"
                    android:padding="10dp"
                    android:focusable="true"
                    android:text="@string/log_in"
                    android:paddingTop="30dp"
                    android:layout_margin="@dimen/content_vertical_padding"/>
                <!-- TODO better text size ^^ -->


                <Button
                    android:id="@+id/reset_password_button"
                    android:layout_width="wrap_content"
                    android:layout_height="wrap_content"
                    android:background="@null"
                    android:textSize="@dimen/abc_text_size_button_material"
                    android:textColor="?attr/colorAccent"
                    android:focusable="true"
                    android:singleLine="true"
                    android:padding="10dp"
                    android:layout_gravity="center"
                    android:text="@string/reset_password"
                    android:layout_margin="@dimen/content_vertical_padding"
                    />

            </LinearLayout>

        </ScrollView>

        <LinearLayout
            android:layout_width="fill_parent"
            android:layout_height="wrap_content"
            android:padding="3dp"
            android:orientation="vertical"
            >
            <!-- TODO move padding to dimen, when finalized -->

            <com.ichi2.ui.FixedTextView
                android:id="@+id/no_account_text"
                android:layout_width="wrap_content"
                android:layout_height="wrap_content"
                android:text="@string/sign_up_description"
                android:focusable="true"
                android:layout_gravity="center"
                android:textSize="@dimen/abc_text_size_button_material"
                android:textStyle="bold"/>
            <com.ichi2.ui.FixedTextView
                android:id="@+id/no_account_not_affiliated"
                android:layout_width="wrap_content"
                android:focusable="true"
                android:layout_height="wrap_content"
                android:text="@string/sign_up_not_affiliated"
                android:layout_gravity="center"
                android:textSize="@dimen/abc_text_size_button_material"
                android:textStyle="italic"/>

            <Button
                android:id="@+id/sign_up_button"
                android:layout_width="wrap_content"
                android:layout_height="wrap_content"
                android:background="@null"
                android:textSize="@dimen/abc_text_size_button_material"
                android:focusable="true"
                android:textColor="?attr/colorAccent"
                android:padding="3dp"
                android:layout_gravity="center"
                android:singleLine="true"
                android:text="@string/sign_up" />
        </LinearLayout>
    </LinearLayout>
</androidx.coordinatorlayout.widget.CoordinatorLayout><|MERGE_RESOLUTION|>--- conflicted
+++ resolved
@@ -77,13 +77,10 @@
                         android:layout_width="match_parent"
                         android:layout_height="wrap_content"
                         android:inputType="textPassword"
-<<<<<<< HEAD
                         android:focusable="true"
-                        android:layout_margin="@dimen/content_vertical_padding"/>
-=======
                         android:layout_margin="@dimen/content_vertical_padding"
                         android:paddingRight="40dp"/>
->>>>>>> 205bbcbf
+
                 </com.google.android.material.textfield.TextInputLayout>
 
                 <Button
