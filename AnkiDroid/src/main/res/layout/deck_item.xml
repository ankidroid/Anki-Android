--- conflicted
+++ resolved
@@ -22,14 +22,9 @@
     android:layout_height="wrap_content"
     android:gravity="center_vertical"
     android:orientation="horizontal"
-<<<<<<< HEAD
     android:focusable="true"
-    android:paddingLeft="@dimen/deck_picker_left_padding"
-    android:paddingRight="@dimen/deck_picker_right_padding"
-=======
     android:paddingStart="@dimen/deck_picker_left_padding"
     android:paddingEnd="@dimen/deck_picker_right_padding"
->>>>>>> c19389d7
     tools:background="@android:color/holo_orange_light">
 
     <ImageButton
@@ -37,12 +32,8 @@
         android:minWidth="0dp"
         android:layout_height="wrap_content"
         android:layout_width="wrap_content"
-<<<<<<< HEAD
-        android:focusable="true"
-        android:layout_alignParentLeft="true"
-=======
+        android:focusable="true
         android:layout_alignParentStart="true"
->>>>>>> c19389d7
         android:background="@android:color/transparent" />
     <LinearLayout
         android:layout_width="wrap_content"
@@ -114,12 +105,8 @@
             android:layout_width="wrap_content"
             android:layout_height="wrap_content"
             android:layout_gravity="center"
-<<<<<<< HEAD
             android:focusable="true"
-            android:layout_marginRight="6dip"
-=======
             android:layout_marginEnd="6dip"
->>>>>>> c19389d7
             android:background="@color/transparent"
             android:gravity="center"
             android:textSize="14sp"
