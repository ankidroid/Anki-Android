--- conflicted
+++ resolved
@@ -24,18 +24,14 @@
                 android:layout_below="@id/top_bar" />
             <include layout="@layout/reviewer_flashcard_fullscreen"
                      android:layout_width="fill_parent"
-<<<<<<< HEAD
-                     android:layout_height="fill_parent"/>
+                     android:layout_height="fill_parent"
+                     android:layout_below="@id/mic_tool_bar_layer"/>
             <include
                 layout="@layout/reviewer_whiteboard_pen_color"
                 android:layout_width="wrap_content"
                 android:layout_height="wrap_content"
                 android:layout_centerHorizontal="true"
                 android:layout_above="@+id/bottom_area_layout"/>
-=======
-                     android:layout_height="fill_parent"
-                     android:layout_below="@id/mic_tool_bar_layer"/>
->>>>>>> 6a3339cf
             <include layout="@layout/reviewer_answer_buttons"/>
         </RelativeLayout>
         <!-- Controls that are overlaid over the main content when the user interrupts immersive mode -->
