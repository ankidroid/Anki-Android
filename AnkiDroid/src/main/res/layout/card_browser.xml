<?xml version="1.0" encoding="utf-8"?>
<androidx.drawerlayout.widget.ClosableDrawerLayout xmlns:android="http://schemas.android.com/apk/res/android"
                                           xmlns:app="http://schemas.android.com/apk/res-auto"
                                           android:id="@+id/drawer_layout"
                                           android:layout_width="match_parent"
                                           android:layout_height="match_parent"
                                           android:fitsSystemWindows="true">
    <com.drakeet.drawer.FullDraggableContainer
        android:layout_width="match_parent"
        android:layout_height="match_parent">

        <androidx.coordinatorlayout.widget.CoordinatorLayout
            android:id="@+id/root_layout"
            android:layout_width="fill_parent"
            android:layout_height="fill_parent">
            <LinearLayout
                android:layout_width="fill_parent"
                android:layout_height="fill_parent"
                android:orientation="vertical" >

                <include layout="@layout/toolbar" />

                <LinearLayout
                    android:layout_width="match_parent"
                    android:background="?android:attr/colorBackground"
                    android:orientation="horizontal"
                    style="@style/card_browser_spinner_layout">

                    <Spinner
                        android:id="@+id/browser_column1_spinner"
                        android:layout_width="0dp"
<<<<<<< HEAD
                        android:focusable="true"
                        android:layout_height="wrap_content"
=======
                        android:layout_height="match_parent"
>>>>>>> dfa10a3f
                        android:layout_weight="1"
                        app:popupTheme="@style/ActionBar.Popup" />

                    <Spinner
                        android:id="@+id/browser_column2_spinner"
                        android:layout_width="0dp"
                        android:layout_height="match_parent"
                        android:layout_weight="1"
<<<<<<< HEAD
                        android:focusable="true"
                        app:popupTheme="@style/ActionBar.Popup"/>
=======
                        app:popupTheme="@style/ActionBar.Popup" />
>>>>>>> dfa10a3f
                </LinearLayout>

                <ListView
                    android:id="@+id/card_browser_list"
                    android:layout_width="fill_parent"
                    android:layout_height="fill_parent"
                    android:background="?android:attr/colorBackground"
                    android:divider="?attr/cardBrowserDivider"
                    android:overScrollFooter="@color/transparent"
                    android:dividerHeight="0.5dp"
                    android:drawSelectorOnTop="true"
                    android:fastScrollEnabled="true" />

            </LinearLayout>
            <include layout="@layout/anki_progress"/>
        </androidx.coordinatorlayout.widget.CoordinatorLayout>

    </com.drakeet.drawer.FullDraggableContainer>
    <include layout="@layout/navigation_drawer" />
</androidx.drawerlayout.widget.ClosableDrawerLayout><|MERGE_RESOLUTION|>--- conflicted
+++ resolved
@@ -29,12 +29,9 @@
                     <Spinner
                         android:id="@+id/browser_column1_spinner"
                         android:layout_width="0dp"
-<<<<<<< HEAD
                         android:focusable="true"
                         android:layout_height="wrap_content"
-=======
                         android:layout_height="match_parent"
->>>>>>> dfa10a3f
                         android:layout_weight="1"
                         app:popupTheme="@style/ActionBar.Popup" />
 
@@ -43,12 +40,9 @@
                         android:layout_width="0dp"
                         android:layout_height="match_parent"
                         android:layout_weight="1"
-<<<<<<< HEAD
                         android:focusable="true"
                         app:popupTheme="@style/ActionBar.Popup"/>
-=======
-                        app:popupTheme="@style/ActionBar.Popup" />
->>>>>>> dfa10a3f
+
                 </LinearLayout>
 
                 <ListView
