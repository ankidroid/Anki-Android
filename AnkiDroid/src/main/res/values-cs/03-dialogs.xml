<?xml version="1.0" encoding="utf-8"?> 
 <!-- 
 ~ Copyright (c) 2009 Andrew <andrewdubya@gmail> 
 ~ Copyright (c) 2009 Edu Zamora <edu.zasu@gmail.com> 
 ~ Copyright (c) 2009 Daniel Svaerd <daniel.svard@gmail.com> 
 ~ Copyright (c) 2009 Nicolas Raoul <nicolas.raoul@gmail.com> 
 ~ Copyright (c) 2010 Norbert Nagold <norbert.nagold@gmail.com> 
 ~ This program is free software; you can redistribute it and/or modify it under 
 ~ the terms of the GNU General Public License as published by the Free Software 
 ~ Foundation; either version 3 of the License, or (at your option) any later 
 ~ version. 
 ~ 
 ~ This program is distributed in the hope that it will be useful, but WITHOUT ANY 
 ~ WARRANTY; without even the implied warranty of MERCHANTABILITY or FITNESS FOR A 
 ~ PARTICULAR PURPOSE. See the GNU General Public License for more details. 
 ~ 
 ~ You should have received a copy of the GNU General Public License along with 
 ~ this program.  If not, see <http://www.gnu.org/licenses/>. 
 --> 
 
<!--
~ Copyright (c) 2009 Andrew <andrewdubya@gmail>
~ Copyright (c) 2009 Edu Zamora <edu.zasu@gmail.com>
~ Copyright (c) 2009 Daniel Svärd <daniel.svard@gmail.com>
~ Copyright (c) 2009 Nicolas Raoul <nicolas.raoul@gmail.com>
~ Copyright (c) 2010 Norbert Nagold <norbert.nagold@gmail.com>
~
~ This program is free software; you can redistribute it and/or modify it under
~ the terms of the GNU General Public License as published by the Free Software
~ Foundation; either version 3 of the License, or (at your option) any later
~ version.
~
~ This program is distributed in the hope that it will be useful, but WITHOUT ANY
~ WARRANTY; without even the implied warranty of MERCHANTABILITY or FITNESS FOR A
~ PARTICULAR PURPOSE. See the GNU General Public License for more details.
~
~ You should have received a copy of the GNU General Public License along with
~ this program.  If not, see <http://www.gnu.org/licenses/>.
-->
<resources xmlns:tools="http://schemas.android.com/tools">
    <string name="check_db_title">Zkontrolovat databázi?</string>
    <string name="check_db_warning">Toto může trvat dlouhou dobu</string>
    <string name="check_db_acknowledge">Databáze zkontrolována</string>
    <string name="check_db_acknowledge_shrunk">Databáze zkontrolována a optimalizována.\nZmenšena o %d MB.</string>
    <string name="contextmenu_deckpicker_delete_deck">Odstranit balíček</string>
    <string name="delete_deck_default_deck">Nelze odstranit výchozí balíček</string>
    <string name="delete_deck_title">Odstranit balíček?</string>
    <plurals name="delete_deck_message">
        <item quantity="one">Odstranit všechny karty v %1$s? Obsahuje %2$d kartu.</item>
        <item quantity="few">Odstranit všechny karty v %1$s? Obsahuje %2$d karty.</item>
        <item quantity="many">Odstranit všechny karty v %1$s? Obsahuje %2$d karty.</item>
        <item quantity="other">Odstranit všechny karty v %1$s? Obsahuje %2$d karet.</item>
    </plurals>
    <string name="delete_cram_deck_message">Poslat všechny karty z %s zpět do svých původních balíčků?</string>
    <string name="no_tts_available_message">Není dostupný žádný jazyk převodu textu na řeč</string>
    <string name="initializing_tts">Inicializuje se TTS&#8230;</string>
    <string name="tts_no_tts">Nemluv</string>
    <string-array name="about_content">
        <item><![CDATA[<h2>%1$s:<br/>Kartičky pro Android</h2>AnkiDroid je kartičková aplikace plně kompatibilní s desktopovou verzí <a href=\"%2$s\">Anki</a>. Můžete vytvářet, stahovat a učit se materiály jak v AnkiDroid tak Anki Desktop a velmi snadno je synchronizovat i s AnkiWeb.]]></item>
        <item><![CDATA[Chcete-li nám pomoci vylepšit AnkiDroid prosím ohlaste chyby ve <a href=\"%1$s\">sledovači chyb</a>; nové myšlenky na funkce jsou také velmi vítány. Mnoho odpovědí naleznete ve <a href=\"%2$s\">wiki</a> nebo začněte diskutovat na <a href=\"%3$s\">foru</a>.]]></item>
        <item><![CDATA[AnkiDroid je <a href=\"%1$s\">open source software<a/>, takže každý se může <a href=\"%2$s\">stát přispěvatelem</a> :-)]]></item>
        <item><![CDATA[Nejenom vývojáři mohou pomoci. Například můžete <a href=\"%1$s\">pomoc s překladem</a> AnkiDroid, aktualizovat wiki, poskytnout náhledy obrazovky nebo blogovat o AnkiDroid.]]></item>
        <item><![CDATA[AnkiDroid je vydán pod <a href=\"%1$s\">GNU-GPL v3 licencí</a> a zdrojový kód je dostupný <a href=\"%2$s\">na GitHub</a>.]]></item>
    </string-array>
    <string name="preview_title" comment="Title of the window allowing to preview card(s)">Náhled</string>
    <string name="reposition_card_dialog_title">Změnit pořadí nové karty</string>
    <string name="reposition_card_dialog_message">Počáteční pozice:</string>
    <string name="reposition_card_not_new_error">Změnit pořadí lze pouze u nových karet</string>
    <plurals name="reposition_card_dialog_acknowledge">
        <item quantity="one">%d karta přesunuta</item>
        <item quantity="few">%d karty přesunuty</item>
        <item quantity="many">%d karty přesunuto</item>
        <item quantity="other">%d karet přesunuto</item>
    </plurals>
    <string name="reset_card_dialog_title">Obnovit proces učení karty</string>
    <string name="reset_card_dialog_message">Tato karta bude umístěna na konec fronty s novými kartami.</string>
    <plurals name="reset_cards_dialog_acknowledge">
        <item quantity="one">%d karta obnovena</item>
        <item quantity="few">%d karty obnoveny</item>
        <item quantity="many">%d karty obnoveno</item>
        <item quantity="other">%d karet obnoveno</item>
    </plurals>
    <!-- Reschedule Card Dialog -->
    <plurals name="reschedule_cards_dialog_title">
        <item quantity="one">Přeplánovat kartu</item>
        <item quantity="few">Přeplánovat karty</item>
        <item quantity="many">Přeplánovat karty</item>
        <item quantity="other">Přeplánovat karty</item>
    </plurals>
    <plurals name="reschedule_card_dialog_interval">
        <item quantity="one">Současný interval: %d den</item>
        <item quantity="few">Současný interval: %d dny</item>
        <item quantity="many">Současný interval: %d dne</item>
        <item quantity="other">Současný interval: %d dní</item>
    </plurals>
    <string name="reschedule_card_dialog_message">Přeplánovat opakování za x dní</string>
    <plurals name="reschedule_cards_dialog_acknowledge">
        <item quantity="one">%d karta přeplánována</item>
        <item quantity="few">%d karty přeplánovány</item>
        <item quantity="many">%d karty přeplánováno</item>
        <item quantity="other">%d karet přeplánováno</item>
    </plurals>
    <string name="reschedule_card_dialog_new_card_warning">Přeplánovává se nová karta. Přeplánování také změní novou kartu na opakovanou kartu. Použijte volbu „změnit pořadí karty“, abyste změnili pořadí nové karty v rámci fronty nových karet</string>
    <string name="reschedule_card_dialog_warning_ease_reset">Přeplánování také obnoví to, jak bude plánovač v budoucnu zacházet s kartou (snadnost bude nastavena na %d%%)</string>
    <string name="firefox_workaround_launched_reviewer_opening_deck">Vyberte balíček ve správci souborů nebo navštivte stránku about:downloads, abyste ho importovali</string>
    <string name="answering_error_title">Chyba databáze</string>
    <string name="answering_error_message">Zápis do kolekce se nezdařil. Databáze může být poškozena nebo nemusí být dostatek prázdného místa na disku.\n\nPokud se to děje častěji, zkuste zkontrolovat databázi, opravit kolekci nebo ji obnovit ze zálohy. Klepněte na „možnosti“.\n\nNebo to může být také chyba AnkiDroid, prosím nahlaste chybu, abychom to mohli zkontrolovat.</string>
    <string name="answering_error_report">Hlášení chyby</string>
    <string name="repair_deck_dialog">Opravdu se chcete pokusit opravit databázi?\n\nPřed obnovou bude vytvořena kopie v podadresáři \'%s\'.</string>
    <string name="intent_aedict_empty">Kategorie \'výchozí\' je prázdná</string>
    <string name="intent_aedict_category">Chcete-li přidat AnkiDroid karty, odstraňte všechny kategorie Poznámkového bloku nebo přidejte jednu s názvem \'default\'</string>
    <string name="custom_study_new_total_new">Nové karty v balíčku: %d</string>
    <string name="custom_study_rev_total_rev">K opakování v balíčku: %d</string>
    <string name="custom_study_new_extend">Zvýšit/snížit („-3“) dnešní limit nových karet o</string>
    <string name="custom_study_rev_extend">Zvýšit/snížit („-3“) dnešní limit opakování o</string>
    <string name="custom_study_forgotten">Opakovat zapomenuté karty z posledních x dnů:</string>
    <string name="custom_study_ahead">Opakovat dopředu o x dnů:</string>
    <string name="custom_study_random">Vybrat náhodně x karet z balíčku:</string>
    <string name="custom_study_preview">Zkoušení nových karet přidaných v posledních x dnech:</string>
    <string name="custom_study_rebuild_deck_corrupt">Nelze znovu sestavit balíček vlastního učení</string>
    <string name="importing_collection">Importuje se kolekce&#8230;</string>
    <string name="import_media_count">Importují se multimediální soubory %1$d%%&#8230;</string>
    <string name="import_progress">• Importování poznámek: %1$d%%\n• Importování karet: %2$d%%\n• Post-processing: %3$d%%</string>
    <string name="import_update_details">Aktualizováno %1$d z %2$d existujících poznámek.</string>
    <string name="import_update_ignored">Některé aktualizace byly ignorovány, protože se změnil typ poznámky</string>
    <string name="import_complete_count">Importováno karet: %d</string>
    <string name="sd_card_full_title">SD karta je plná</string>
    <string name="sd_card_almost_full_title">SD karta téměř plná</string>
    <string name="no_space_to_downgrade_title">Není místo</string>
    <string name="no_space_to_downgrade_content">AnkiDroid potřebuje %s volného úložiště. Abyste mohli pokračovat. Uvolněte prosím nějaké místo</string>
    <string name="restore_backup_title">Obnovit zálohu?</string>
    <string name="restore_backup">Vaše kolekce bude nahrazena starší kopií. Všechny neuložené změny budou ztraceny.</string>
    <string name="dialog_cancel">Zrušit</string>
    <string name="dialog_ok">Ok</string>
    <string name="dialog_no">Ne</string>
    <string name="dialog_continue">Pokračovat</string>
    <string name="dialog_positive_create" comment="Create a new collection, probably erasing the previous one, may be necessary in case of error.">Vytvořit</string>
    <string name="dialog_positive_delete">Odstranit</string>
    <!-- Currently unsued, should be useful in the future -->
    <string name="dialog_positive_disable" tools:ignore="UnusedResources">Zakázat</string>
    <string name="dialog_positive_overwrite">Přepsat</string>
    <string name="dialog_positive_remove">Odstranit</string>
    <string name="dialog_positive_repair">Opravit</string>
    <string name="dialog_positive_replace">Nahradit</string>
    <string name="dialog_positive_restore">Obnovit</string>
    <string name="dialog_positive_set">Nastavit</string>
    <string name="lookup_button_content">Vyhledat</string>
    <string name="dialog_collection_path_not_dir">Zadaná cesta není platný adresář</string>
    <!-- Media checking -->
    <string name="check_media_title">Zkontrolovat multimédia?</string>
    <string name="check_media_warning">Toto může trvat dlouhou dobu u velké sbírky multimédií</string>
    <string name="check_media_message">Kontrolují se multimédia&#8230;</string>
    <string name="check_media_acknowledge">Multimédia zkontrolována</string>
    <string name="check_media_failed">Kontrola multimédií se nezdařila</string>
    <string name="check_media_invalid">Soubory s neplatným kódováním: %d</string>
    <string name="check_media_unused">Soubory ve složce s multimédii, ale nejsou používány na žádné kartě: %d</string>
    <string name="check_media_nohave">Soubory jsou používané na kartách, ale nejsou ve složce s multimédii: %d</string>
    <string name="check_media_no_unused_missing">Nenalezeny žádné nepoužívané nebo chybějící soubory</string>
    <string name="check_media_db_updated">Multimediální databáze opravena</string>
    <string name="check_media_delete_unused">Odstranit nepoužité</string>
    <string name="delete_media_message">Odstraňují se multimédia&#8230;</string>
    <string name="delete_media_result_title">Výsledek odstraňování</string>
    <plurals name="delete_media_result_message">
        <item quantity="one">%d soubor odstraněn</item>
        <item quantity="few">%d soubory odstraněny</item>
        <item quantity="many">%d souboru odstraněno</item>
        <item quantity="other">%d souborů odstraněno</item>
    </plurals>
    <!-- Tags Dialog Options -->
    <string name="tags_dialog_option_all_cards">Všechny karty</string>
    <string name="tags_dialog_option_new_cards">Nové</string>
    <string name="tags_dialog_option_due_cards" comment="Name of cards that are already been reviewed in the past, and that should be reviewed again">Ke zkoušení</string>
    <!-- Empty cards -->
    <string name="emtpy_cards_finding">Hledají se prázdné karty&#8230;</string>
    <string name="confirm_cancel">Chcete to zrušit?</string>
    <string name="empty_cards_none">Žádné prázdné karty</string>
    <string name="empty_cards_count">Karet k odstranění: %d</string>
    <string name="empty_cards_deleted">Odstraněno karet: %d</string>
    <!-- Multimedia - Edit Field Activity -->
    <string name="multimedia_editor_audio_permission_refused">Nelze získat oprávnění k mikrofonu.</string>
    <string name="multimedia_editor_camera_permission_refused">Nelze získat oprávnění k fotoaparátu. Funkcionalita byla zakázána.</string>
    <string name="multimedia_editor_failed">Nepodařilo se otevřít multimediální editor</string>
    <!-- Multimedia - Audio View -->
    <string name="multimedia_editor_audio_permission_denied">Oprávnění k nahrávání zvuku bylo odepřeno</string>
    <!-- Initial collection load -->
    <string name="collection_load_welcome_request_permissions_title">Vítejte v AnkiDroid!</string>
    <string name="collection_load_welcome_request_permissions_details">AnkiDroid vyžaduje oprávnění k úložišti, které používáme výhradně pro ukládání vaší AnkiDroid kolekce, multimédií kartiček a záloh. Náš kód je otevřený, napsaný dobrovolníky a mají v něj důvěru miliony.\n\nPokud máte jakékoliv dotazy, nahlédněte prosím do naší příručky v aplikaci nebo navštivte naše fóra podpory.\n\nDěkujeme, že zkoušíte AnkiDroid!\n—AnkiDroid vývojový tým</string>
    <string name="mutimedia_editor_assertion_failed">Nastala neznámá chyba při zobrazování pokročilého editoru</string>
    <!-- Database Integrity Check -->
    <string name="integrity_check_startup_title">AnkiDroid aktualizován</string>
    <string name="integrity_check_startup_content">AnkiDroid byl aktualizován. Tato aktualizace obsahuje opravy možných problémů databáze, a doporučuje se nyní spustit kontrolu databáze.</string>
    <string name="integrity_check_continue_anyway">Přesto pokračovat</string>
    <string name="integrity_check_insufficient_space">Kontrola databáze používá velké množství dočasného úložiště.\n\nDůrazně se doporučuje, abyste předtím, než budete pokračovat, měli v zařízení alespoň %s volného místa.</string>
    <string name="integrity_check_insufficient_space_extra_content">\n\nMomentálně máte %s volného místa.</string>
    <string name="integrity_check_fixed_no_home_deck">Bylo obnoveno %d karet s nesprávnými domovskými balíčky. Více informací naleznete v příručce.</string>
    <string name="video_creation_error">Nelze přehrát video</string>
    <!-- Card Browser -->
    <string name="card_browser_deck_change_error">Nelze změnit balíček</string>
    <!-- AbstractFlashCardViewer -->
    <string name="card_viewer_url_decode_error">Chyba při dekódování dat z karty</string>
    <!-- Deck Options -->
    <string name="deck_options_corrupt">Nepodařilo se zpracovat možnosti balíčku: %s</string>
    <!-- Database Errors-->
    <string name="database_locked_title">Databáze uzamčena</string>
    <string name="database_locked_summary">Databázi AnkiDroid používá jiná aplikace. Zavřete prosím druhou aplikaci a znovu otevřete AnkiDroid.</string>
    <string name="incompatible_database_version_title">Nekompatibilní verze databáze</string>
    <string name="incompatible_database_version_summary">Databáze je pokročilejší verze, než se kterou může tato verze AnkiDroid pracovat. Aktualizujte AnkiDroid nebo ponižte databázi, abyste ji otevřeli\n\nPodporovaná verze: %1$d\nVerze databáze: %2$d\n\nNásledující možnosti obnovení přepíšou vaši současnou kolekci snad kompatibilní verzí databáze:</string>
    <!-- Deck Picker Background-->
    <string name="background_image_applied">Obrázek na pozadí byl použit</string>
    <string name="background_image_removed">Obrázek na pozadí byl odstraněn</string>
    <string name="no_image_selected">Nebyl vybrán žádný obrázek</string>
    <string name="error_selecting_image">Chyba při výběru obrázku. Podívejte se do příručky. %s</string>
    <string name="error_deleting_image">Chyba při odstraňování obrázku</string>
    <string name="failed_to_apply_background_image">Nepodařilo se použít obrázek pozadí %s</string>
    <string name="background_image_too_large">Pozadí výběru balíčků je příliš velké</string>
    <string name="image_max_size_allowed">Povolená maximální velikost obrázku %d MB</string>
    <!-- Global Intent handler -->
    <!-- Also used by Card Browser, not renaming to save translators effort -->
    <string name="intent_handler_failed_no_storage_permission">Chybí požadované oprávnění k úložišti. Prosím udělte oprávnění k úložišti a zkuste to znovu.</string>
    <!-- Browser Appearance -->
    <string name="card_template_editor_card_browser_appearance_failed">Nelze načíst vzhled prohlížeče karet</string>
    <!-- Boot Service -->
    <string name="boot_service_failed_to_schedule_notifications">Nepodařilo se naplánovat upomínky</string>
    <string name="boot_service_too_many_notifications">Naplánováno příliš mnoho upomínek. Některé se nezobrazí</string>
    <!-- Locale Selection Dialog -->
    <string name="locale_selection_dialog_title">Výběr nápovědy klávesnice</string>
    <string name="locale_selection_dialog_summary">Některé vícejazyčné klávesnice, např. GBoard podporují změnu jazyka při úpravách textu\n\nProsím požádejte výrobce klávesnice o funkci „setImeHintLocales“, pokud vaše klávesnice nepřepíná mezi jazyky.</string>
    <!-- Help Dialog -->
    <string name="help_title_using_ankidroid">Používání AnkiDroid</string>
    <string name="help_item_ankidroid_manual">Příručka AnkiDroid</string>
    <string name="help_item_anki_manual">Příručka Anki</string>
    <string name="help_item_ankidroid_faq">AnkiDroid FAQ</string>
    <string name="help_title_get_help">Získat pomoc</string>
    <string name="help_item_mailing_list">Seznam adresátů</string>
    <string name="help_item_reddit">Reddit</string>
    <string name="help_item_report_bug">Nahlásit chybu</string>
    <string name="help_title_support_ankidroid">Podpořit AnkiDroid</string>
    <string name="help_item_support_opencollective_donate">Přispět</string>
    <string name="help_item_support_develop_ankidroid">Vyvíjet</string>
    <string name="help_item_support_rate_ankidroid">Ohodnotit</string>
    <string name="help_item_support_other_ankidroid">Ostatní</string>
    <string name="help_title_community">Komunita</string>
    <string name="help_item_anki_forums">Fóra Anki</string>
    <string name="help_item_discord">Spor</string>
    <string name="help_item_facebook">Facebook</string>
    <string name="help_item_twitter">Twitter</string>
<<<<<<< HEAD
    <string name="help_title_send_exception">Send troubleshooting report</string>
    <string name="help_dialog_exception_report_debounce">Report already submitted</string>
    <string name="help_title_privacy">Soukromí</string>
    <string name="help_item_ankidroid_privacy_policy">Zásady ochrany osobních údajů AnkiDroid</string>
    <string name="help_item_ankiweb_privacy_policy">Zásady ochrany osobních údajů AnkiWeb</string>
    <string name="help_item_ankiweb_terms_and_conditions">Podmínky AnkiWeb</string>
=======
    <string name="help_title_send_exception">Odeslat hlášení o řešení problémů</string>
    <string name="help_dialog_exception_report_debounce">Nahlášení již odesláno</string>
>>>>>>> f554614c
    <!--Sync-->
    <plurals name="sync_automatic_sync_needs_more_time">
        <item quantity="one">Automatická synchronizace může být spuštěna za %d sekundu</item>
        <item quantity="few">Automatická synchronizace může být spuštěna za %d sekundy</item>
        <item quantity="many">Automatická synchronizace může být spuštěna za %d sekundy</item>
        <item quantity="other">Automatická synchronizace může být spuštěna za %d sekund</item>
    </plurals>
    <string name="deck_picker_new">Počet nových karet dnes k učení v tomto balíčku.</string>
    <string name="deck_picker_rev">Počet karet dnes ke zkoušení v tomto balíčku.</string>
    <string name="deck_picker_lrn">Počet karet v procesu učení v tomto balíčku.</string>
    <!-- This description is valid fos
    sched V2. For V1, it was counting the number of repetitions of cards in learning. This approximation is acceptable
    for the sake of simplicity and because V1 will leave.-->
    <string name="deck_picker_counts">Open the deck overview page containing the number of cards to see today.</string>
</resources><|MERGE_RESOLUTION|>--- conflicted
+++ resolved
@@ -244,17 +244,12 @@
     <string name="help_item_discord">Spor</string>
     <string name="help_item_facebook">Facebook</string>
     <string name="help_item_twitter">Twitter</string>
-<<<<<<< HEAD
-    <string name="help_title_send_exception">Send troubleshooting report</string>
-    <string name="help_dialog_exception_report_debounce">Report already submitted</string>
+    <string name="help_title_send_exception">Odeslat hlášení o řešení problémů</string>
+    <string name="help_dialog_exception_report_debounce">Nahlášení již odesláno</string>
     <string name="help_title_privacy">Soukromí</string>
     <string name="help_item_ankidroid_privacy_policy">Zásady ochrany osobních údajů AnkiDroid</string>
     <string name="help_item_ankiweb_privacy_policy">Zásady ochrany osobních údajů AnkiWeb</string>
     <string name="help_item_ankiweb_terms_and_conditions">Podmínky AnkiWeb</string>
-=======
-    <string name="help_title_send_exception">Odeslat hlášení o řešení problémů</string>
-    <string name="help_dialog_exception_report_debounce">Nahlášení již odesláno</string>
->>>>>>> f554614c
     <!--Sync-->
     <plurals name="sync_automatic_sync_needs_more_time">
         <item quantity="one">Automatická synchronizace může být spuštěna za %d sekundu</item>
