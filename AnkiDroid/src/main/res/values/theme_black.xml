--- conflicted
+++ resolved
@@ -115,15 +115,12 @@
 
         <item name="editTextDisabled">@color/material_grey_700</item>
         <item name="android:navigationBarColor">@color/black</item>
-<<<<<<< HEAD
+        <item name="prefIconColor">?android:attr/textColor</item>
 
         <!-- Filter Bottom sheet -->
         <item name="bottomSheetDialogTheme">@style/AppBottomSheetDialogThemeBlack</item>
         <item name="filterItemBackground">@color/theme_black_primary_light</item>
         <item name="filterHeaderDivider">@color/white</item>
-=======
-        <item name="prefIconColor">?android:attr/textColor</item>
->>>>>>> 5f2ca812
     </style>
 
     <!-- Preferences screens -->
