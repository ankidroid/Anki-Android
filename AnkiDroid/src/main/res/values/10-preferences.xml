--- conflicted
+++ resolved
@@ -282,17 +282,14 @@
 
     <string name="no_code_formatting" maxLength="41">Simple typed answer formatting</string>
     <string name="no_code_formatting_summ">Fixes ‘􏿾’ appearing in typed answer results</string>
-<<<<<<< HEAD
 
     <!-- Paste clipboard image as png option -->
     <string name="paste_as_png">Paste clipboard images as PNG</string>
     <string name="paste_as_png_summary">By default Anki pastes images on the clipboard as JPG files, to save disk space. You can use this option to paste as PNG images instead.</string>
-=======
     
     <string name="type_in_answer_focus" maxLength="41">Focus ‘type in answer’</string>
     <string name="type_in_answer_focus_summ">Automatically focus the ‘type in answer’ field in the reviewer</string>
 
     <!-- Open Changelog-->
     <string name="open_changelog">Open Changelog</string>
->>>>>>> 79e2979f
 </resources>