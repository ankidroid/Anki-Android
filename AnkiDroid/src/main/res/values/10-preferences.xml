<?xml version='1.0' encoding='UTF-8'?>
<!--
~ Copyright (c) 2009 Andrew <andrewdubya@gmail>
~ Copyright (c) 2009 Edu Zamora <edu.zasu@gmail.com>
~ Copyright (c) 2009 Daniel Svärd <daniel.svard@gmail.com>
~ Copyright (c) 2009 Nicolas Raoul <nicolas.raoul@gmail.com>
~ Copyright (c) 2010 Norbert Nagold <norbert.nagold@gmail.com>
~
~ This program is free software; you can redistribute it and/or modify it under
~ the terms of the GNU General Public License as published by the Free Software
~ Foundation; either version 3 of the License, or (at your option) any later
~ version.
~
~ This program is distributed in the hope that it will be useful, but WITHOUT ANY
~ WARRANTY; without even the implied warranty of MERCHANTABILITY or FITNESS FOR A
~ PARTICULAR PURPOSE. See the GNU General Public License for more details.
~
~ You should have received a copy of the GNU General Public License along with
~ this program.  If not, see <http://www.gnu.org/licenses/>.
--><resources>
    <!-- generic strings -->
    <string name="disabled">Disabled</string>
    <string name="enabled">Enabled</string>
    <!-- preferences.xml categories-->
    <string name="pref_cat_general">AnkiDroid</string>
    <string name="pref_cat_general_summ">General settings</string>
    <string name="pref_cat_reviewing">Reviewing</string>
    <string name="pref_cat_reviewing_summ">Non-deck-specific reviewer settings</string>
    <string name="pref_cat_reviewer_behaviour">Behavior</string>
    <string name="pref_cat_flashcard">Display</string>
    <string name="pref_cat_whiteboard">Whiteboard</string>
    <string name="pref_cat_automatic_display">Automatic display answer</string>
    <string name="pref_cat_appearance">Appearance</string>
    <string name="pref_cat_appearance_summ">Change themes and default font</string>
    <string name="pref_cat_themes">Themes</string>
    <string name="pref_cat_fonts">Fonts</string>
    <string name="pref_cat_gestures">Gestures</string>
    <string name="pref_cat_gestures_summ">Use taps and swipes instead of buttons</string>
    <string name="pref_cat_actions">Actions</string>
    <string name="pref_cat_advanced">Advanced</string>
    <string name="pref_cat_advanced_summ">Optimization and experimental features</string>
    <string name="pref_cat_performance">Performance</string>
    <string name="pref_cat_workarounds">Workarounds</string>
    <string name="pref_cat_plugins">Plugins</string>
    <string name="about_title">About AnkiDroid</string>
    <string name="about_version">Version: </string>

    <!-- preferences.xml entries-->
    <string name="whiteboard_stroke_width">Stroke width</string>
    <string name="whiteboard_black">Black strokes</string>
    <string name="whiteboard_black_summ">Uses less memory, unless in night mode</string>
    <string name="use_input_tag">Type answer into the card</string>
    <string name="use_input_tag_summ">Use a text input box inside the card to type in the answer</string>
    <string name="dictionary">Lookup dictionary</string>
    <string name="reset_languages">Reset languages</string>
    <string name="reset_languages_summ">Reset language assignments (for text to speech and dictionaries) for all decks</string>
    <string name="reset_languages_question">Reset all language assignments?</string>
    <string name="reset_confirmation">All states reset</string>
    <string name="card_zoom">Card zoom</string>
    <string name="image_zoom">Image zoom</string>
    <string name="button_size">Answer button size</string>
    <string name="card_browser_font_size">Card browser font scaling</string>
    <string name="col_path">AnkiDroid directory</string>
    <string name="fullscreen_review">Fullscreen mode</string>
    <string name="full_screen_off">Off</string>
    <string name="full_screen_system">Hide the system bars</string>
    <string name="full_screen_complete">Hide the system bars and answer buttons</string>
    <string name="full_screen_error_gestures">You must enable gestures to hide the answer buttons</string>
    <string name="answer_buttons_position">Answer buttons position</string>
    <string-array name="answer_buttons_position_labels">
        <item>Top</item>
        <item>Bottom</item>
    </string-array>
    <string name="gestures">Enable gestures</string>
    <string name="gestures_summ">Assign gestures to actions such as answering and editing cards.</string>
    <string name="gestures_swipe_up">Swipe up</string>
    <string name="gestures_swipe_down">Swipe down</string>
    <string name="gestures_swipe_left">Swipe left</string>
    <string name="gestures_swipe_right">Swipe right</string>
    <string name="gestures_double_tap">Double touch</string>
    <string name="gestures_tap_top">Touch top</string>
    <string name="gestures_tap_bottom">Touch bottom</string>
    <string name="gestures_tap_left">Touch left</string>
    <string name="gestures_tap_right">Touch right</string>
    <string name="more_scrolling_buttons">eReader</string>
    <string name="more_scrolling_buttons_summ">Also use kanji/katakana, emoji/kao-moji buttons for scrolling</string>
    <string name="double_scrolling_gap">Double scrolling</string>
    <string name="double_scrolling_gap_summ">Double the scroll gap with eReader</string>
    <string name="swipe_sensitivity">Swipe sensitivity</string>
    <string name="tts">Text to speech</string>
    <string name="tts_summ">Reads out question and answer if no sound file is included</string>
    <string name="sync_fetch_missing_media">Fetch media on sync</string>
    <string name="sync_fetch_missing_media_summ">Automatically fetch missing media when syncing</string>
    <string name="sync_account">AnkiWeb account</string>
    <string name="sync_account_summ_logged_out">Not logged in</string>
    <string name="sync_account_summ_logged_in">%s</string>
    <string name="automatic_sync_choice">Automatic synchronization</string>
    <string name="automatic_sync_choice_summ">Sync automatically on app start/exit if the last sync was more than 10
        minutes ago.</string>
    <string name="fix_hebrew_text">Fix for Hebrew vowels</string>
    <string name="fix_hebrew_text_summ">Workaround for rendering Hebrew vowels correctly.</string>
    <string name="fix_hebrew_instructions">This setting bypasses the RTL algorithm of Android to show Hebrew text with vowels correctly.\n\nFor this to work, you need to download font Tohu.ttf and copy it manually to\n“%s/fonts/”\n\nYou won’t have to modify your cards.</string>
    <string name="fix_hebrew_download_font">Download font</string>
    <string name="day_theme">Day theme</string>
    <string name="night_theme">Night theme</string>
    <string name="default_font">Default font</string>
    <string name="override_font">Default font applicability</string>
    <string name="language">Language</string>
    <string name="language_system">System language</string>
    <string name="notification_pref">Notifications</string>
    <string name="notification_pref_title">Notify when</string>
    <string name="never_notify">Never notify</string>
    <string name="notify_when_pending">Pending messages available</string>
    <string name="notification_minimum_cards_due">More than %d cards due</string>
    <string name="notification_minimum_cards_due_vibrate">Vibrate</string>
    <string name="notification_minimum_cards_due_blink">Blink light</string>
    <string name="timeout_answer_text">Automatic display answer</string>
    <string name="timeout_answer_summ">Show answer automatically without user input. Delay includes time for automatically played audio files.</string>
    <string name="timeout_answer_seconds">Time to show answer</string>
    <string name="timeout_answer_seconds_summ">XXX s</string>
    <string name="timeout_question_seconds">Time to show next question</string>
    <string name="timeout_question_seconds_summ">XXX s</string>
    <string name="select_locale_title">Select language</string>
    <string name="safe_display">Safe display mode</string>
    <string name="safe_display_summ">Disable all animations and use safer method for drawing cards. E-ink devices may require this.</string>
    <string name="vertical_centering">Center align</string>
    <string name="vertical_centering_summ">Center the content of cards vertically</string>
    <string name="pref_backup_max">Max number of backups</string>
    <string name="show_estimates">Show button time</string>
    <string name="show_estimates_summ">Show next review time on answer buttons</string>
    <string name="show_progress">Show remaining</string>
    <string name="show_progress_summ">Show remaining card count</string>
    <string name="show_eta">Show ETA</string>
    <string name="show_eta_summ">Show remaining time</string>
    <string name="use_current">Deck for new cards</string>
    <string name="new_spread">New card position</string>
    <string name="learn_cutoff">Learn ahead limit</string>
    <string name="learn_cutoff_summ">XXX min</string>
    <string name="time_limit">Timebox time limit</string>
    <string name="time_limit_summ">XXX min</string>
    <string name="day_offset">Start of next day</string>
    <string name="day_offset_summ">XXX hours past midnight</string>
<<<<<<< HEAD
    <string name="input_workaround">Input workaround</string>
    <string name="input_workaround_summ">Workaround for focusing problems on HTML input boxes. Causes problems on several devices.</string>
    <string name="show_virt_kybd">Automatically show the keyboard when cards require input.</string>
    <string name="show_virt_kybd_summ">Show keyboard</string>
=======
>>>>>>> b032a545
    <string name="pref_keep_screen_on">Keep screen on</string>
    <string name="pref_keep_screen_on_summ">Disable screen timeout</string>
    <string name="convert_fen_text">Chess notation support</string>
    <string name="convert_fen_text_summ">Draw chessboard from Forsyth–Edwards Notation. The notation must be enclosed in [fen][/fen] tags.</string>
    <string name="enable_api_title">Enable AnkiDroid API</string>
    <string name="enable_api_summary">Let other apps connect to AnkiDroid and read / write data without your intervention</string>
    <string name="custom_buttons">App bar buttons</string>
    <string name="custom_buttons_summary">Customize which actions appear in the app bar</string>
    <string name="custom_buttons_setting_always_show">Always show</string>
    <string name="custom_buttons_setting_if_room">Show if room</string>
    <string name="custom_buttons_setting_menu_only">Menu only</string>
    <string name="reset_custom_buttons">Reset to default</string>

    <string name="html_javascript_debugging">HTML / Javascript Debugging</string>
    <string name="html_javascript_debugging_summ">Enable remote WebView connections, and save card HTML to AnkiDroid directory</string>

    <!-- Advanced statistics settings -->
    <string name="advanced_statistics_title">Advanced statistics</string>
    <string name="enable_advanced_statistics_title">Enable advanced statistics</string>
    <string name="enable_advanced_statistics_summ">Display forecast statistics based on a computation or simulation of future reviews (enabled) or on the future reviews already scheduled (disabled).</string>
    <string name="advanced_forecast_stats_compute_n_days_title">Compute first n days, simulate remainder</string>
    <string name="advanced_forecast_stats_compute_precision_title">Precision of computation</string>
    <string name="advanced_forecast_stats_mc_n_iterations_title">Number of iterations of the simulation</string>
    <!-- Custom sync server settings -->
    <string name="custom_sync_server_title">Custom sync server</string>
    <string name="custom_sync_server_enable_title">Use custom sync server</string>
    <string name="custom_sync_server_enable_summary">If you don\'t want to use the proprietary AnkiWeb service you can specify an alternative server here</string>
    <string name="custom_sync_server_base_url_title">Sync url</string>
    <string name="custom_sync_server_media_url_title">Media sync url</string>

    <!-- studyoptions -->
    <string name="deck_conf_group_summ">Changes to deck group options will affect multiple decks. If you wish to change only the current deck, please add a new options group first</string>
    <string name="studyoptions_limit_select_tags">Select tags</string>
    <!-- Deck configurations -->
    <string name="deck_conf_deck_description">Deck description (affects current deck only)</string>
    <string name="deck_conf_group">Options group</string>
    <plurals name="deck_conf_group_summ">
        <item quantity="one">%1$s\n%2$d deck uses this group</item>
        <item quantity="other">%1$s\n%2$d decks use this group</item>
    </plurals>
    <string name="deck_conf_new_cards">New cards</string>
    <string name="deck_conf_rev_cards">Reviews</string>
    <string name="deck_conf_lps_cards">Lapses</string>
    <string name="deck_conf_general">General</string>
    <string name="deck_conf_reminders">Reminders</string>
    <string name="deck_conf_steps">Steps (in minutes)</string>
    <string name="deck_conf_order">Order</string>
    <string name="deck_conf_new_cards_day">New cards/day</string>
    <string name="deck_conf_graduating_ivl">Graduating interval</string>
    <string name="deck_conf_days">XXX day(s)</string>
    <string name="deck_conf_easy_ivl">Easy interval</string>
    <string name="deck_conf_start_ease">Starting ease</string>
    <string name="deck_conf_max_rev">Maximum reviews/day</string>
    <string name="deck_conf_new_bury">Bury related new cards</string>
    <string name="deck_conf_new_bury_summ">Related new cards are buried until the next day</string>
    <string name="deck_conf_rev_bury">Bury related reviews</string>
    <string name="deck_conf_rev_bury_summ">Related reviews are buried until the next day</string>
    <string name="deck_conf_easy_bonus">Easy bonus</string>
    <string name="deck_conf_ivl_fct">Interval modifier</string>
    <string name="deck_conf_max_ivl">Maximum interval</string>
    <string name="deck_conf_new_lps_ivl">New interval</string>
    <string name="deck_conf_min_ivl">Minimum interval</string>
    <string name="deck_conf_leech_thres">Leech threshold</string>
    <string name="deck_conf_fails">XXX lapse(s)</string>
    <string name="deck_conf_leech_action">Leech action</string>
    <string name="deck_conf_max_time">Maximal answer time</string>
    <string name="deck_conf_seconds">XXX seconds</string>
    <string name="deck_conf_timer">Show answer timer</string>
    <string name="deck_conf_autoplay">Automatically play audio</string>
    <string name="deck_conf_replayq">Replay question</string>
    <string name="deck_conf_replayq_summ">When answer shown, replay both question and answer audio</string>
    <string name="deck_conf_manage">Group management</string>
    <string name="deck_conf_current_group">Current group</string>
    <string name="deck_conf_rename">Rename</string>
    <string name="deck_conf_reset">Restore defaults</string>
    <string name="deck_conf_reset_title">Restore defaults</string>
    <string name="deck_conf_reset_message">Restore current options group to default values?</string>
    <string name="deck_conf_add">Add</string>
    <string name="deck_conf_add_summ">Create a copy of the current options group</string>
    <string name="deck_conf_remove">Remove</string>
    <string name="deck_conf_remove_title">Remove</string>
    <string name="deck_conf_remove_message">Remove current options group?</string>
    <string name="deck_conf_set_subdecks">Set for all subdecks</string>
    <plurals name="deck_conf_set_subdecks_summ">
        <item quantity="one">%s subdeck will use this group</item>
        <item quantity="other">%s subdecks will use this group</item>
    </plurals>
    <string name="deck_conf_set_subdecks_title">Set for all subdecks</string>
    <string name="deck_conf_set_subdecks_message">Set current options group for all of this deck’s subdecks?</string>
    <string name="pref_browser_editor_font">Browser and editor font</string>
    <string name="deck_conf_cram_filter">Filter</string>
    <string name="deck_conf_cram_options">Options</string>
    <string name="deck_conf_cram_search">Search</string>
    <string name="deck_conf_cram_limit">Limit to</string>
    <string name="deck_conf_cram_order">cards selected by</string>
    <string name="deck_conf_cram_reschedule">Reschedule</string>
    <string name="deck_conf_cram_reschedule_summ">Reschedule cards based on my answers in this deck</string>
    <string name="deck_conf_cram_steps">Custom steps (in minutes)</string>
    <string name="deck_conf_cram_steps_summ">Define custom steps</string>
    <string name="deck_conf_reminders_enabled">Enable reminder notifications for decks in this deck group</string>
    <string name="deck_conf_reminders_time">Remind at</string>

    <!-- analytics options -->
    <string name="analytics_dialog_title">Help make AnkiDroid better!</string>
    <string name="analytics_title">Share feature usage</string>
    <string name="analytics_summ">You can contribute to AnkiDroid by helping the development team see which features people use</string>
"</resources><|MERGE_RESOLUTION|>--- conflicted
+++ resolved
@@ -140,13 +140,10 @@
     <string name="time_limit_summ">XXX min</string>
     <string name="day_offset">Start of next day</string>
     <string name="day_offset_summ">XXX hours past midnight</string>
-<<<<<<< HEAD
     <string name="input_workaround">Input workaround</string>
     <string name="input_workaround_summ">Workaround for focusing problems on HTML input boxes. Causes problems on several devices.</string>
     <string name="show_virt_kybd">Automatically show the keyboard when cards require input.</string>
     <string name="show_virt_kybd_summ">Show keyboard</string>
-=======
->>>>>>> b032a545
     <string name="pref_keep_screen_on">Keep screen on</string>
     <string name="pref_keep_screen_on_summ">Disable screen timeout</string>
     <string name="convert_fen_text">Chess notation support</string>
