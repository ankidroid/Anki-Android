--- conflicted
+++ resolved
@@ -243,9 +243,7 @@
     <string name="migration_successful_message">Migration successful</string>
     <string name="migration_failed_message">Migration failed</string>
     <string name="migration_transferred_size">Migrated %1$.0f MB of %2$.0f MB</string>
-<<<<<<< HEAD
     <string name="migration_completed">The migration process has completed successfully</string>
-=======
 
     <string name="directory_inaccessible_after_uninstall" comment="Dialog title if AnkiDroid can't access the collection once the app is installed">Inaccessible collection</string>
     <string name="directory_inaccessible_after_uninstall_summary" comment="the parameter is the path to the AnkiDroid folder. Typically /storage/emulated/0/AnkiDroid">We are unable to access your collection after AnkiDroid is uninstalled due to a change in Play Store Policy\n\nYour data is safe and can be restored. It is located at\n%s\n\nSelect an option below to restore:</string>
@@ -256,5 +254,4 @@
     <string name="create_new_collection">Create a new collection</string>
 
     <string name="new_unsafe_collection">The new collection will be deleted from your phone if you uninstall AnkiDroid</string>
->>>>>>> 8f1984d6
 </resources>