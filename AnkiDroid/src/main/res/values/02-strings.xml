<?xml version='1.0' encoding='UTF-8'?>
<!--
~ Copyright (c) 2009 Andrew <andrewdubya@gmail>
~ Copyright (c) 2009 Edu Zamora <edu.zasu@gmail.com>
~ Copyright (c) 2009 Daniel Svärd <daniel.svard@gmail.com>
~ Copyright (c) 2009 Nicolas Raoul <nicolas.raoul@gmail.com>
~ Copyright (c) 2010 Norbert Nagold <norbert.nagold@gmail.com>
~
~ This program is free software; you can redistribute it and/or modify it under
~ the terms of the GNU General Public License as published by the Free Software
~ Foundation; either version 3 of the License, or (at your option) any later
~ version.
~
~ This program is distributed in the hope that it will be useful, but WITHOUT ANY
~ WARRANTY; without even the implied warranty of MERCHANTABILITY or FITNESS FOR A
~ PARTICULAR PURPOSE. See the GNU General Public License for more details.
~
~ You should have received a copy of the GNU General Public License along with
~ this program.  If not, see <http://www.gnu.org/licenses/>.
-->
<resources>
    <!-- How to format a percentage shown in the summary field of a preference -->
    <string name="preference_summary_percentage">XXX%</string>

    <!-- Navigation drawer strings -->
    <string name="drawer_open">Open drawer</string>
    <string name="drawer_close">Close drawer</string>

    <string name="CardEditorLaterMessage">Saved information for later</string>
    <string name="CardEditorCardDeck">Card deck:</string>
    <string name="CardEditorNoteDeck">Deck:</string>
    <string name="CardEditorModel">Type:</string>
    <string name="CardEditorTags">Tags: %1$s</string>
    <string name="CardEditorCards">Cards: %1$s</string>
    <string name="tag_name">Tag name</string>
    <string name="add_new_filter_tags">Add/filter tags</string>
    <string name="add_tag">Add tag</string>
    <string name="check_all_tags">Check/uncheck all tags</string>
    <string name="filter_tags">Filter tags</string>
    <string name="no_tags">You haven’t added any tags yet</string>
    <string name="sdcard_missing_message">Switch off USB storage to access your decks</string>
    <string name="updated_version">Updated to version %s</string>

    <!-- Reviewer.java -->
    <string name="enable_whiteboard">Enable whiteboard</string>
    <string name="disable_whiteboard">Disable whiteboard</string>
    <string name="show_whiteboard">Show whiteboard</string>
    <string name="hide_whiteboard">Hide whiteboard</string>
    <string name="clear_whiteboard">Clear whiteboard</string>
    <string name="replay_audio">Replay audio</string>
    <string name="toggle_mic_tool_bar">Check Pronunciation</string>
    <string name="leech_suspend_notification">Card marked as leech and suspended</string>
    <string name="leech_notification">Card marked as leech</string>
    <string name="corrupt_font">Corrupt font file %s</string>
    <string name="webview_crash_unknown">Unknown error</string>
    <string name="webview_crash_unknwon_detailed">This was caused by an internal error in the WebView</string>
    <string name="webview_crash_oom">Out of Memory</string>
    <string name="webview_crash_oom_details">The WebView was terminated by the system. This typically happens when the application runs out of memory, often due to large fonts or media.</string>
    <string name="webview_crash_nonfatal">WebView renderer crashed. Cause: %s</string>
    <string name="webview_crash_fatal">Fatal Error: WebView renderer crashed. Cause: %s</string>
    <string name="webview_crash_loop_dialog_title">System WebView Rendering Failure</string>
    <string name="webview_crash_loop_dialog_content">System WebView failed to render card \'%1$s\'.\n %2$s</string>

    <!-- Browser -->
    <string-array name="browser_column1_headings">
        <item>Question</item>
        <item>Sort field</item>
    </string-array>
    <string-array name="browser_column2_headings">
        <item>Answer</item>
        <item>Card</item>
        <item>Deck</item>
        <item>Note</item>
        <item>Question</item>
        <item>Tags</item>
        <item>Lapses</item>
        <item>Reviews</item>
        <item>Interval</item>
        <item>Ease</item>
        <item>Due</item>
        <item>Changed</item>
        <item>Created</item>
        <item>Edited</item>
    </string-array>

    <!-- Custom study options -->
    <string name="custom_study_increase_new_limit">Increase today’s new card limit</string>
    <string name="custom_study_increase_review_limit">Increase today’s review card limit</string>
    <string name="custom_study_review_forgotten">Review forgotten cards</string>
    <string name="custom_study_review_ahead">Review ahead</string>
    <string name="custom_study_random_selection">Study a random selection of cards</string>
    <string name="custom_study_preview_new">Preview new cards</string>
    <string name="custom_study_limit_tags">Limit to particular tags</string>

    <!-- Card editor -->
    <string name="cardeditor_title_add_note">Add note</string>
    <string name="cardeditor_title_edit_card">Edit note</string>
    <string name="discard_unsaved_changes">Close and lose current input?</string>
    <string name="note_editor_no_cards_created">No cards created. Please fill in more fields</string>
    <string name="note_editor_no_first_field">The first field is empty</string>
    <string name="note_editor_no_cloze_delations">This note type must contain cloze deletions</string>
    <string name="note_editor_no_cards_created_all_fields">The current note type did not produce any cards.\nPlease choose another note type, or click ‘Cards’ and add a field substitution</string>
    <string name="saving_facts">Saving note</string>
    <string name="saving_model">Saving note type</string>
    <string name="add">Add</string>
    <string name="save">Save</string>
    <string name="close">Close</string>
    <string name="select">Select</string>
    <string name="saving_changes">Saving changes…</string>
    <string name="reordering_cards">Reordering cards…</string>
    <string name="field_remapping">%1$s (from “%2$s”)</string>
    <string name="confirm_map_cards_to_nothing">Any cards mapped to nothing will be deleted. If a note has no remaining cards, it will be lost. Are you sure you want to continue?</string>

    <plurals name="timebox_reached">
        <item quantity="one">%1$d card studied in %2$s</item>
        <item quantity="other">%1$d cards studied in %2$s</item>
    </plurals>
    <!-- minutes used in '[studied in] x minutes' context, causing inflexion in some languages -->
    <plurals name="in_minutes">
        <item quantity="one">%1$d minute</item>
        <item quantity="other">%1$d minutes</item>
    </plurals>

    <string name="studyoptions_welcome_title">Welcome to AnkiDroid</string>
    <string name="fact_adder_intent_title">AnkiDroid card</string>
    <string name="note_editor_add_note">Add note</string>
    <string name="note_editor_copy_note">Copy note</string>
    <string name="card_editor_copy_card">Copy card</string>
    <string name="card_editor_reposition_card">Reposition</string>
    <string name="card_editor_reset_card">Reset progress</string>
    <string name="card_editor_reschedule_card">Reschedule</string>
    <string name="card_editor_preview_card">Preview</string>
    <string name="error_insufficient_memory">Operation not possible due to insufficient memory on your device</string>
    <string name="rename">Rename</string>
    <string name="default_conf_delete_error">The default options group can’t be removed</string>

    <plurals name="factadder_cards_added">
        <item quantity="one">%d card added</item>
        <item quantity="other">%d cards added</item>
    </plurals>

    <string name="help_title">Help</string>
    <string name="check_db">Check database</string>
    <string name="check_media">Check media</string>
    <string name="empty_cards">Empty cards</string>
    <string name="check_db_message">Checking database…</string>
    <string name="empty_card_warning">This card is empty. Use the “Empty cards” option from the menu on the deck list screen.</string>
    <string name="unknown_type_field_warning">Type answer: unknown field %s</string>
    <string name="delete_deck">Deleting deck…</string>

    <string name="show_hint">Show %s</string>
    <string name="info_rate">Rate AnkiDroid</string>
    <string name="col_load_failed">Collection loading failed.\nPress back to close AnkiDroid.</string>
    <string name="import_title">Importing</string>
    <string name="import_select_title">Choose a file to import</string>
    <string name="import_message_add">Add</string>
    <string name="import_message_replace_confirm">This will delete your existing collection and replace it with the data of file %s</string>
    <string name="import_message_add_confirm">Add “%s” to collection? This may take a long time</string>
    <string name="import_log_no_apkg">This isn’t a valid Anki package file</string>
    <string name="import_log_failed_unzip">Failed to unzip apkg: %s</string>
    <string name="import_log_failed_copy_to">Failed to copy apkg to %s</string>
    <string name="import_log_failed_validate">apkg failed validation</string>
    <string name="import_error_unhandled_request">Unable to process import request</string>
    <string name="import_error_exception">Failed to import package\n\n%s</string>
    <string name="import_error_not_apkg_extension">Filename “%s” doesn’t have .apkg or .colpkg extension</string>
    <string name="import_error_load_imported_database">Anki Database (.anki2) replacements are not yet supported. Please see the manual for replacement instructions.</string>
    <string name="import_error_content_provider">The selected file couldn’t be imported automatically by AnkiDroid. Please see the user manual for how to manually import anki files: \n%s</string>
    <string name="import_error_copy_file_to_cache">copyFileToCache() failed (possibly out of storage space)</string>
    <string name="import_replacing">Replacing collection…</string>
    <string name="import_interrupted">Import interrupted</string>
    <string name="export_include_schedule">Include scheduling</string>
    <string name="export_include_media">Include media</string>
    <string name="confirm_apkg_export">Export collection as Anki package?</string>
    <string name="confirm_apkg_export_deck">Export “%s” as apkg file?</string>
    <string name="export_in_progress">Exporting Anki package file…</string>
    <string name="export_successful_title">Send Anki package?</string>
    <string name="export_send_button">Send</string>
    <string name="export_save_button">Save to file</string>
    <string name="export_send_no_handlers">No applications available to handle apkg. Saving...</string>
    <string name="export_save_apkg_successful">Successfully saved Anki package</string>
    <string name="export_save_apkg_unsuccessful">Save Anki package failed</string>
    <string name="export_successful">File “%s” was exported. Do you want to send it with another app?</string>
    <string name="export_email_subject">AnkiDroid exported flashcards: %s</string>
    <string name="export_email_text">
        <![CDATA[
        Hi!
        <br/><br/>
        This is an Anki flashcards deck send from <a href="https://ankidroid.org/docs/manual.html">AnkiDroid</a>.
        Try to open it using one of the available <a href="http://ankisrs.net/#download">Anki distributions</a> and enjoy easy and efficient learning!
        ]]>
    </string>
    <string name="export_unsuccessful">Error exporting apkg file</string>
    <string name="import_hint">Place the apkg file in directory “%s” and touch “OK” to import cards</string>
    <string name="upgrade_import_no_file_found">No importable %1$s file found</string>
    <string name="study_options">Options</string>
    <string name="select_tts">Set TTS language</string>
    <string name="custom_study">Custom study</string>
    <string name="more_options">More</string>
    <string name="dyn_deck_desc">This is a special deck for studying outside of the normal schedule. Cards will be automatically returned to their original decks after you review them. Deleting this deck from the deck list will return all remaining cards to their original deck.</string>
    <string name="steps_error">Steps must be numbers greater than 0</string>
    <string name="steps_min_error">At least one step is required</string>
    <string name="sched_end">(end)</string>
    <string name="sched_unbury_action">To see them now touch the “Unbury” item in the menu</string>
    <string name="sched_has_buried">Some related or buried cards were delayed until tomorrow</string>
    <string name="tag_editor_add_feedback">Touch “%2$s” to confirm adding “%1$s”</string>
    <string name="tag_editor_add_feedback_existing">Existing tag “%1$s” selected</string>
    <string name="lookup_hint">After copying the text, tap anywhere on the flashcard to show the search icon</string>
    <!-- Time spans -->
    <plurals name="time_span_seconds">
        <item quantity="one">%s second</item>
        <item quantity="other">%s seconds</item>
    </plurals>
    <plurals name="time_span_minutes">
        <item quantity="one">%s minute</item>
        <item quantity="other">%s minutes</item>
    </plurals>
    <plurals name="time_span_hours">
        <item quantity="one">%s hour</item>
        <item quantity="other">%s hours</item>
    </plurals>
    <plurals name="time_span_days">
        <item quantity="one">%s day</item>
        <item quantity="other">%s days</item>
    </plurals>
    <plurals name="time_span_months">
        <item quantity="one">%s month</item>
        <item quantity="other">%s months</item>
    </plurals>
    <plurals name="time_span_years">
        <item quantity="one">%s year</item>
        <item quantity="other">%s years</item>
    </plurals>
    <!-- The reason for making a simple “< x” translatable are RTL
         languages which apparently use the other symbol to mean less
         than. -->
    <string name="less_than_time">&lt; %s</string>

    <string name="decks_rename_exists">That deck already exists</string>
    <string name="decks_rename_filtered_nosubdecks">A filtered deck cannot have subdecks</string>
    <string name="filtered_deck_name">Filtered Deck</string>

    <string name="reminder_title">Do not forget to study today!</string>
    <plurals name="reminder_text">
        <item quantity="one">%2$d card to review in %1$s</item>
        <item quantity="other">%2$d cards to review in %1$s</item>
    </plurals>
    <!-- Currently only used if exporting APKG fails -->
    <string name="apk_share_error">Error sharing apkg file</string>
    <!-- Import and export v2 feedback -->
    <string name="import_needs_v2">V2 scheduler must be enabled to import this file.</string>
    <string name="import_cannot_with_v2">V2 scheduler can not import V1 decks with scheduling included.</string>
    <string name="export_v2_dummy_note">This file requires a newer version of Anki.</string>
    <string name="export_v2_forbidden">Please switch to the V1 scheduler before exporting a single deck with scheduling information.</string>
    <!-- Placed in a snackbar with a long URL. Limit the length and move the URL to the start of the string -->
    <string name="activity_start_failed_load_url">Loading \'%s\' failed.</string>
    <string name="activity_start_failed">The system does not have an app installed that can perform this action.</string>
    <string name="multimedia_editor_image_compression_failed"><![CDATA[Camera images may be large. You may wish to compress & resize images in the media directory]]></string>
    <string name="no_browser_notification">No browser found，please visit web page by pc or mobile: </string>
    <string name="no_outgoing_link_in_cardbrowser">External page link in card is not supported.</string>
    <!-- The name of the deck which corrupt cards will be moved to -->
    <string name="check_integrity_recovered_deck_name">Recovered Cards</string>
    <!-- Deckpicker Background -->
    <string name="background_image_title">Background</string>
    <string name="choose_an_image">Choose an Image</string>
    <!-- Card Template Browser Appearance -->
    <string name="restore_default">Restore Default</string>

    <string name="reviewer_tts_cloze_spoken_replacement">Blank</string>

<<<<<<< HEAD
    <string name="api_version_developer_contact">This card uses unsupported AnkiDroid features. Contact the deck creator at %s, or view the wiki to resolve this manually.</string>
    <string name="api_version_no_developer_contact">This card uses unsupported AnkiDroid features. View the wiki to resolve this manually.</string>
    <string name="invalid_json_data">Card provided invalid data. %s</string>
    <string name="valid_js_api_version">Please provide a valid api version. Current api version is %s</string>
    <string name="update_js_api_version">Please update js api version. Current api version is %s</string>
=======
    <!-- in options menu & Navigation Drawer -->
    <string name="ankidroid_turn_on_fullscreen_nav_drawer">Please turn on fullscreen to use Show Navigation Drawer using JavaScript.</string>
    <string name="ankidroid_turn_on_fullscreen_options_menu">Please turn on fullscreen to use Show Options Menu using JavaScript.</string>
>>>>>>> 4de77954
</resources><|MERGE_RESOLUTION|>--- conflicted
+++ resolved
@@ -267,15 +267,13 @@
 
     <string name="reviewer_tts_cloze_spoken_replacement">Blank</string>
 
-<<<<<<< HEAD
     <string name="api_version_developer_contact">This card uses unsupported AnkiDroid features. Contact the deck creator at %s, or view the wiki to resolve this manually.</string>
     <string name="api_version_no_developer_contact">This card uses unsupported AnkiDroid features. View the wiki to resolve this manually.</string>
     <string name="invalid_json_data">Card provided invalid data. %s</string>
     <string name="valid_js_api_version">Please provide a valid api version. Current api version is %s</string>
     <string name="update_js_api_version">Please update js api version. Current api version is %s</string>
-=======
+
     <!-- in options menu & Navigation Drawer -->
     <string name="ankidroid_turn_on_fullscreen_nav_drawer">Please turn on fullscreen to use Show Navigation Drawer using JavaScript.</string>
     <string name="ankidroid_turn_on_fullscreen_options_menu">Please turn on fullscreen to use Show Options Menu using JavaScript.</string>
->>>>>>> 4de77954
 </resources>