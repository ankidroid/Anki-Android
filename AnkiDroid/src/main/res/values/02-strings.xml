<?xml version='1.0' encoding='UTF-8'?>
<!--
~ Copyright (c) 2009 Andrew <andrewdubya@gmail>
~ Copyright (c) 2009 Edu Zamora <edu.zasu@gmail.com>
~ Copyright (c) 2009 Daniel Svärd <daniel.svard@gmail.com>
~ Copyright (c) 2009 Nicolas Raoul <nicolas.raoul@gmail.com>
~ Copyright (c) 2010 Norbert Nagold <norbert.nagold@gmail.com>
~
~ This program is free software; you can redistribute it and/or modify it under
~ the terms of the GNU General Public License as published by the Free Software
~ Foundation; either version 3 of the License, or (at your option) any later
~ version.
~
~ This program is distributed in the hope that it will be useful, but WITHOUT ANY
~ WARRANTY; without even the implied warranty of MERCHANTABILITY or FITNESS FOR A
~ PARTICULAR PURPOSE. See the GNU General Public License for more details.
~
~ You should have received a copy of the GNU General Public License along with
~ this program.  If not, see <http://www.gnu.org/licenses/>.
-->
<resources xmlns:tools="http://schemas.android.com/tools">
    <!-- How to format a percentage shown in the summary field of a preference -->
    <string name="preference_summary_percentage">XXX%</string>

    <!-- #7570: We should use these strings again -->
    <!-- Navigation drawer strings -->
    <string tools:ignore="UnusedResources" name="drawer_open">Open drawer</string>
    <string tools:ignore="UnusedResources" name="drawer_close">Close drawer</string>

    <string name="CardEditorCardDeck">Card deck:</string>
    <string name="CardEditorNoteDeck">Deck:</string>
    <string name="CardEditorModel">Type:</string>
    <string name="CardEditorTags">Tags: %1$s</string>
    <string name="CardEditorCards">Cards: %1$s</string>
    <string name="tag_name">Tag name</string>
    <string name="add_new_filter_tags">Add/filter tags</string>
    <string name="add_tag">Add tag</string>
    <string name="check_all_tags">Check/uncheck all tags</string>
    <string name="filter_tags">Filter tags</string>
    <string name="no_tags">You haven’t added any tags yet</string>
    <string name="updated_version">Updated to version %s</string>

    <!-- Reviewer.java -->
    <string name="save_whiteboard">Save whiteboard</string>
    <string name="enable_whiteboard">Enable whiteboard</string>
    <string name="disable_whiteboard">Disable whiteboard</string>
    <string name="show_whiteboard">Show whiteboard</string>
    <string name="hide_whiteboard">Hide whiteboard</string>
    <string name="clear_whiteboard">Clear whiteboard</string>
    <string name="replay_audio">Replay audio</string>
    <string name="leech_suspend_notification">Card marked as leech and suspended</string>
    <string name="leech_notification">Card marked as leech</string>
    <string name="corrupt_font">Corrupt font file %s</string>
    <string name="webview_crash_unknown">Unknown error</string>
    <string name="webview_crash_unknwon_detailed">This was caused by an internal error in the WebView</string>
    <string name="webview_crash_oom">Out of Memory</string>
    <string name="webview_crash_oom_details">The WebView was terminated by the system. This typically happens when the application runs out of memory, often due to large fonts or media.</string>
    <string name="webview_crash_nonfatal">WebView renderer crashed. Cause: %s</string>
    <string name="webview_crash_fatal">Fatal Error: WebView renderer crashed. Cause: %s</string>
    <string name="webview_crash_loop_dialog_title">System WebView Rendering Failure</string>
    <string name="webview_crash_loop_dialog_content">System WebView failed to render card \'%1$s\'.\n %2$s</string>

    <!-- Browser -->
    <string-array name="browser_column1_headings">
        <item>Question</item>
        <item>Sort field</item>
    </string-array>
    <string-array name="browser_column2_headings">
        <item>Answer</item>
        <item>Card</item>
        <item>Deck</item>
        <item>Note</item>
        <item>Question</item>
        <item>Tags</item>
        <item>Lapses</item>
        <item>Reviews</item>
        <item>Interval</item>
        <item>Ease</item>
        <item>Due</item>
        <item>Card Modified</item>
        <item>Created</item>
        <item>Note Modified</item>
    </string-array>

    <!-- Custom study options -->
    <string name="custom_study_increase_new_limit">Modify today’s new card limit</string>
    <string name="custom_study_increase_review_limit">Modify today’s review card limit</string>
    <string name="custom_study_review_forgotten">Review forgotten cards</string>
    <string name="custom_study_review_ahead">Review ahead</string>
    <string name="custom_study_random_selection">Study a random selection of cards</string>
    <string name="custom_study_preview_new">Preview new cards</string>
    <string name="custom_study_limit_tags">Limit to particular tags</string>

    <!-- Card editor -->
    <string name="cardeditor_title_edit_card">Edit note</string>
    <string name="discard_unsaved_changes">Close and lose current input?</string>
    <string name="note_editor_no_cards_created">No cards created. Please fill in more fields</string>
    <string name="note_editor_no_first_field">The first field is empty</string>
    <string name="note_editor_no_cloze_delations">This note type must contain cloze deletions</string>
    <string name="note_editor_set_field_language">Set field language</string>
    <string name="note_editor_no_cards_created_all_fields">The current note type did not produce any cards.\nPlease choose another note type, or click ‘Cards’ and add a field substitution</string>
    <string name="note_editor_insert_cloze_no_cloze_note_type">Cloze deletions will only work on a Cloze note type</string>
    <string name="saving_facts">Saving note</string>
    <string name="saving_model">Saving note type</string>
    <string name="save">Save</string>
    <string name="close">Close</string>
    <string name="select">Select</string>
    <string name="saving_changes">Saving changes…</string>
    <string name="reordering_cards">Reordering cards…</string>
    <string name="field_remapping">%1$s (from “%2$s”)</string>
    <string name="confirm_map_cards_to_nothing">Any cards mapped to nothing will be deleted. If a note has no remaining cards, it will be lost. Are you sure you want to continue?</string>

    <plurals name="timebox_reached">
        <item quantity="one">%1$d card studied in %2$s</item>
        <item quantity="other">%1$d cards studied in %2$s</item>
    </plurals>
    <!-- minutes used in '[studied in] x minutes' context, causing inflexion in some languages -->
    <plurals name="in_minutes">
        <item quantity="one">%1$d minute</item>
        <item quantity="other">%1$d minutes</item>
    </plurals>

    <string name="fact_adder_intent_title" comment="Label of the 'Add Note' window. This title can't be seen in AnkiDroid directly.">AnkiDroid card</string>
    <string name="note_editor_copy_note">Copy note</string>
    <string name="card_editor_reposition_card">Reposition</string>
    <string name="card_editor_reset_card">Reset progress</string>
    <string name="card_editor_reschedule_card" comment="Action to reschedule a card">Reschedule</string>
    <string name="card_editor_preview_card" comment="Button offering to preview some card(s)">Preview</string>
    <string name="error_insufficient_memory">Operation not possible due to insufficient memory on your device</string>
    <string name="rename" comment="Confirm that the renaming action should be processed.">Rename</string>
    <string name="default_conf_delete_error">The default options group can’t be removed</string>

    <plurals name="factadder_cards_added">
        <item quantity="one">%d card added</item>
        <item quantity="other">%d cards added</item>
    </plurals>

    <string name="check_db">Check database</string>
    <string name="check_media">Check media</string>
    <string name="empty_cards">Empty cards</string>
    <string name="check_db_message">Checking database…</string>
    <string name="empty_card_warning">This card is empty. Use the “Empty cards” option from the menu on the deck list screen.</string>
    <string name="unknown_type_field_warning">Type answer: unknown field %s</string>
    <string name="delete_deck">Deleting deck…</string>

    <string name="show_hint">Show %s</string>
    <string name="info_rate">Rate AnkiDroid</string>
    <string name="import_title">Importing</string>
    <string name="import_select_title">Choose a file to import</string>
    <string name="import_message_add" comment="Adding a new deck to the collection (import)">Add</string>
    <string name="import_message_replace_confirm">This will delete your existing collection and replace it with the data of file %s</string>
    <string name="import_message_add_confirm">Add “%s” to collection? This may take a long time</string>
    <string name="import_log_no_apkg">This isn’t a valid Anki package file</string>
    <string name="import_log_failed_unzip">Failed to unzip apkg: %s</string>
    <string name="import_log_failed_copy_to">Failed to copy apkg to %s</string>
    <string name="import_log_failed_validate">apkg failed validation</string>
    <string name="import_log_insufficient_space">There is not enough space to unzip the package. Needed %1$d, available %2$d</string>
    <string name="import_log_file_cache_cleared">Error importing file, likely a cache clear during processing.\nPlease try again</string>
    <string name="import_succeeded_but_check_database">Data import succeeded but post-import cleanup failed. Run check database later. Root cause: %s</string>
    <string name="import_error_unhandled_request">Unable to process import request</string>
    <string name="import_error_corrupt_zip">The apkg file is corrupt. Please delete and re-download it.\n\nRoot cause: %s</string>
    <string name="import_error_exception">Failed to import package\n\n%s</string>
    <string name="import_error_not_apkg_extension">Filename “%s” doesn’t have .apkg or .colpkg extension</string>
    <string name="import_error_load_imported_database">Anki Database (.anki2) replacements are not yet supported. Please see the manual for replacement instructions.</string>
    <string name="import_error_content_provider">The selected file couldn’t be imported automatically by AnkiDroid. Please see the user manual for how to manually import anki files: \n%s</string>
    <string name="import_error_copy_file_to_cache">copyFileToCache() failed (possibly out of storage space)</string>
    <string name="import_error_unhandled_scheme">Unhandled import from: “%s”</string>
    <string name="import_replacing">Replacing collection…</string>
    <string name="import_interrupted">Import interrupted: AnkiDroid was closed</string>
    <string name="export_include_schedule">Include scheduling</string>
    <string name="export_include_media">Include media</string>
    <string name="confirm_apkg_export">Export collection as Anki package?</string>
    <string name="confirm_apkg_export_deck">Export “%s” as apkg file?</string>
    <string name="export_in_progress">Exporting Anki package file…</string>
    <string name="export_successful_title">Send Anki package?</string>
    <string name="export_send_button">Send</string>
    <string name="export_save_button">Save to file</string>
    <string name="export_send_no_handlers">No applications available to handle apkg. Saving...</string>
    <string name="export_save_apkg_successful">Successfully saved Anki package</string>
    <string name="export_save_apkg_unsuccessful">Save Anki package failed</string>
    <string name="export_successful">File “%s” was exported. Do you want to send it with another app?</string>
    <string name="export_email_subject">AnkiDroid exported flashcards: %s</string>
    <string name="export_email_text">
        <![CDATA[
        Hi!
        <br/><br/>
        This is an Anki flashcards deck send from <a href="https://ankidroid.org/docs/manual.html">AnkiDroid</a>.
        Try to open it using one of the available <a href="http://ankisrs.net/#download">Anki distributions</a> and enjoy easy and efficient learning!
        ]]>
    </string>
    <string name="export_unsuccessful">Error exporting apkg file</string>
    <string name="import_hint">Place the apkg file in directory “%s” and touch “OK” to import cards</string>
    <string name="upgrade_import_no_file_found">No importable %1$s file found</string>
    <string name="study_options" comment="Menu entry to open an options menu">Options</string>
    <string name="select_tts">Set TTS language</string>
    <string name="custom_study">Custom study</string>
    <string name="more_options">More</string>
    <string name="dyn_deck_desc">This is a special deck for studying outside of the normal schedule. Cards will be automatically returned to their original decks after you review them. Deleting this deck from the deck list will return all remaining cards to their original deck.</string>
    <string name="steps_error">Steps must be numbers greater than 0</string>
    <string name="steps_min_error">At least one step is required</string>
    <string name="sched_end">(end)</string>
    <string name="sched_unbury_action">To see them now touch the “Unbury” item in the menu</string>
    <string name="sched_has_buried">Some related or buried cards were delayed until tomorrow</string>
    <string name="tag_editor_add_feedback">Touch “%2$s” to confirm adding “%1$s”</string>
    <string name="tag_editor_add_feedback_existing">Existing tag “%1$s” selected</string>
    <string name="lookup_hint">After copying the text, tap anywhere on the flashcard to show the search icon</string>
    <!-- Time spans -->
    <plurals name="time_span_seconds">
        <item quantity="one">%s second</item>
        <item quantity="other">%s seconds</item>
    </plurals>
    <plurals name="time_span_minutes">
        <item quantity="one">%s minute</item>
        <item quantity="other">%s minutes</item>
    </plurals>
    <plurals name="time_span_hours">
        <item quantity="one">%s hour</item>
        <item quantity="other">%s hours</item>
    </plurals>
    <plurals name="time_span_days">
        <item quantity="one">%s day</item>
        <item quantity="other">%s days</item>
    </plurals>
    <plurals name="time_span_months">
        <item quantity="one">%s month</item>
        <item quantity="other">%s months</item>
    </plurals>
    <plurals name="time_span_years">
        <item quantity="one">%s year</item>
        <item quantity="other">%s years</item>
    </plurals>

    <!-- A decimal number of seconds.
    Please give this a best-effort translation and explain the requirements for
    formatting decimals in your language in the CrowdIn comments -->
    <string name="time_span_decimal_seconds">%s seconds</string>
    <!-- The reason for making a simple “< x” translatable are RTL
         languages which apparently use the other symbol to mean less
         than. -->
    <string name="less_than_time">&lt; %s</string>

    <string name="decks_rename_exists">That deck already exists</string>
    <string name="decks_rename_filtered_nosubdecks">A filtered deck cannot have subdecks</string>
    <string name="filtered_deck_name">Filtered Deck</string>

    <string name="reminder_title">Do not forget to study today!</string>
    <plurals name="reminder_text">
        <item quantity="one">%2$d card to review in %1$s</item>
        <item quantity="other">%2$d cards to review in %1$s</item>
    </plurals>
    <!-- Currently only used if exporting APKG fails -->
    <string name="apk_share_error">Error sharing apkg file</string>
    <!-- Import and export v2 feedback -->
    <string name="export_v2_dummy_note">This file requires a newer version of Anki.</string>
    <!-- Placed in a snackbar with a long URL. Limit the length and move the URL to the start of the string -->
    <string name="activity_start_failed_load_url">Loading \'%s\' failed.</string>
    <string name="activity_start_failed">The system does not have an app installed that can perform this action.</string>
    <string name="multimedia_editor_image_compression_failed"><![CDATA[Camera images may be large. You may wish to compress & resize images in the media directory]]></string>
    <string name="no_browser_notification">No browser found，please visit web page by pc or mobile: </string>
    <string name="web_page_error">Error loading page: %s</string>
    <string name="no_outgoing_link_in_cardbrowser">External page link in card is not supported.</string>
    <!-- The name of the deck which corrupt cards will be moved to -->
    <string name="check_integrity_recovered_deck_name">Recovered Cards</string>
    <!-- Deckpicker Background -->
    <string name="background_image_title">Background</string>
    <string name="choose_an_image">Choose an Image</string>
    <!-- Card Template Browser Appearance -->
    <string name="restore_default">Restore Default</string>

    <string name="reviewer_tts_cloze_spoken_replacement">Blank</string>

    <!-- in options menu & Navigation Drawer -->
    <string name="ankidroid_turn_on_fullscreen_nav_drawer">Please turn on fullscreen to use Show Navigation Drawer using JavaScript.</string>
    <string name="ankidroid_turn_on_fullscreen_options_menu">Please turn on fullscreen to use Show Options Menu using JavaScript.</string>
    <!-- Whiteboard save image message in Reviewer -->
    <string name="white_board_image_save_failed">Failed to save whiteboard image. %s</string>
    <string name="white_board_image_saved">Whiteboard image saved to %s</string>

    <string name="title_whiteboard_pen_color">Whiteboard pen color</string>


    <!-- CSV/Note Import -->
    <string name="note_importer_empty_cards_found"><![CDATA[Empty cards found. Please run Tools>Empty Cards.]]></string>

    <string name="note_importer_error_empty_first_field">Empty first field: %s</string>
    <string name="note_importer_error_first_field_matched">First field matched: %s</string>
    <string name="note_importer_error_added_duplicate_first_field">Added duplicate with first field: %s</string>
    <string name="note_importer_error_appeared_twice">Appeared twice in file: %s</string>
    <string name="note_importer_error_empty_notes">One or more notes were not imported, because they didn\'t generate any cards. This can happen when you have empty fields or when you have not mapped the content in the text file to the correct fields</string>
    <string name="csv_importer_error_invalid_field_count">‘%1$s’ had %2$d fields, expected %3$d</string>
    <string name="csv_importer_error_exception">Aborted: %s</string>
    <string name="user_is_a_robot">Detected automated test. If you are a human, contact AnkiDroid support</string>

    <plurals name="note_importer_notes_added">
        <item quantity="one">%d note added</item>
        <item quantity="other">%d notes added</item>
    </plurals>

    <plurals name="note_importer_notes_updated">
        <item quantity="one">%d note updated</item>
        <item quantity="other">%d notes updated</item>
    </plurals>

    <plurals name="note_importer_notes_unchanged">
        <item quantity="one">%d note unchanged</item>
        <item quantity="other">%d notes unchanged</item>
    </plurals>

    <!--js api console log-->
    <string name="js_api_console">Console</string>
    <string name="js_api_debug_mode_enabled">Debug Mode Enabled</string>
    <string name="js_api_console_action">View</string>

    <!-- JS api -->
    <string name="api_version_developer_contact">This card uses unsupported AnkiDroid features. Contact developer %1$s, or view the wiki. %2$s</string>
    <string name="invalid_json_data">Card provided invalid data. %s</string>
    <string name="valid_js_api_version">Invalid AnkiDroid JS API version. Contact developer %s, or view wiki</string>
    <string name="update_js_api_version">AnkiDroid JS API update available. Contact developer %s, or view wiki</string>
    <string name="reviewer_invalid_api_version_visit_documentation">View</string>
    <string name="anki_js_error_code">(Error Code: %d)</string>

    <!-- About AnkiDroid screen -->
    <string name="about_ankidroid_successfully_copied_debug">Copied debug information to clipboard</string>
    <string name="about_ankidroid_error_copy_debug_info">Error copying debug information to clipboard</string>

    <!-- Card Viewer -->
    <string name="card_viewer_could_not_find_image">Card Content Error: Failed to load ‘%s’</string>
    <string name="card_viewer_media_relative_protocol">Card Content Error: Media update required</string>

    <!-- Deck Picker -->
    <string name="deck_picker_failed_deck_load">Failed to load deck ‘%s’</string>
    <string name="search_decks">Search decks</string>


    <string name="ankidroid_init_failed_webview_title">Fatal Error</string>
    <string name="ankidroid_init_failed_webview">AnkiDroid relies on the System WebView which is unavailable. This can happen if the system is installing updates. Please try again in a few minutes.\n\n%s</string>

    <!-- A Menu item to change the Font Size (currently in the Note Editor) -->
    <string name="menu_font_size">Font Size</string>

    <string name="menu_show_toolbar" comment="Checkable item stating whether the note editor toolbar should be shown">Show Toolbar</string>

    <string name="format_insert_bold">Format as Bold</string>
    <string name="format_insert_italic">Format as Italic</string>
    <string name="format_insert_underline">Format as Underline</string>
    <string name="insert_horizontal_line">Insert Horizontal Line</string>
    <string name="insert_heading">Insert Heading</string>
    <string name="format_font_size">Change Font Size</string>
    <string name="insert_mathjax">Insert MathJax Equation</string>
    <string name="insert_cloze">Insert Cloze Deletion</string>

    <string name="before_text">HTML Before Selection</string>
    <string name="after_text">HTML After Selection</string>
    <string name="add_toolbar_item">Create Toolbar Item</string>
    <string name="toolbar_item_explain_remove">Enter HTML to be inserted before and after the selected text\n\nLong press a toolbar item to remove it</string>
    <string name="remove_toolbar_item">Remove Toolbar Item?</string>

    <string name="note_editor_paste_too_large">The image is too large to paste, please insert the image manually</string>
    <string name="ankidroid_cannot_open_after_backup_try_again"
        comment="After an Android backup is restored, AnkiDroid opens and shows this message.
        Opening AnkiDroid again will work correctly">
        Android backup in progress. Please try again</string>


    <string name="create_shortcut_error_vivo" comment="iManager is an app on Vivo phones">You may need to use iManager to allow AnkiDroid to add shortcuts</string>
    <string name="create_shortcut_failed" comment="home screen == launcher">Your home screen does not allow AnkiDroid to add shortcuts</string>
    <string name="create_shortcut_error">Error adding shortcut: %s</string>
<<<<<<< HEAD

    <!--js api console log-->
    <string name="js_api_console">Console</string>
    <string name="js_api_debug_mode_enabled">Debug Mode Enabled</string>
    <string name="js_api_console_action">View</string>
=======
>>>>>>> 1ef55b00
</resources><|MERGE_RESOLUTION|>--- conflicted
+++ resolved
@@ -365,12 +365,9 @@
     <string name="create_shortcut_error_vivo" comment="iManager is an app on Vivo phones">You may need to use iManager to allow AnkiDroid to add shortcuts</string>
     <string name="create_shortcut_failed" comment="home screen == launcher">Your home screen does not allow AnkiDroid to add shortcuts</string>
     <string name="create_shortcut_error">Error adding shortcut: %s</string>
-<<<<<<< HEAD
 
     <!--js api console log-->
     <string name="js_api_console">Console</string>
     <string name="js_api_debug_mode_enabled">Debug Mode Enabled</string>
     <string name="js_api_console_action">View</string>
-=======
->>>>>>> 1ef55b00
 </resources>