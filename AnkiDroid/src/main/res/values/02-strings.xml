--- conflicted
+++ resolved
@@ -308,12 +308,11 @@
         <item quantity="other">%d notes unchanged</item>
     </plurals>
 
-<<<<<<< HEAD
     <!--js api console log-->
     <string name="js_api_console">Console</string>
     <string name="js_api_debug_mode_enabled">Debug Mode Enabled</string>
     <string name="js_api_console_action">View</string>
-=======
+
     <!-- JS api -->
     <string name="api_version_developer_contact">This card uses unsupported AnkiDroid features. Contact developer %1$s, or view the wiki. %2$s</string>
     <string name="invalid_json_data">Card provided invalid data. %s</string>
@@ -325,5 +324,4 @@
     <!-- About AnkiDroid screen -->
     <string name="about_ankidroid_successfully_copied_debug">Copied debug information to clipboard</string>
     <string name="about_ankidroid_error_copy_debug_info">Error copying debug information to clipboard</string>
->>>>>>> c6edff28
 </resources>