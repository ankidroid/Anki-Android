--- conflicted
+++ resolved
@@ -365,7 +365,6 @@
     <string name="create_shortcut_error">Error adding shortcut: %s</string>
     <string name="note_editor_capitalize" comment="This is for a switch with a checkbox - on: enabled">Capitalize sentences</string>
 
-<<<<<<< HEAD
     <string name="error_listing_addons">Error listing addons</string>
     <string name="install_js_addon">Import Addon</string>
     <string name="get_more_addons">Get more addons</string>
@@ -390,10 +389,8 @@
     <string name="addon_developer">Developer</string>
     <string name="ankidroid_js_api">AnkiDroid JS API</string>
     <string name="addon_homepage">Homepage</string>
-=======
 
     <!-- Symbols used as Button text in IncrementNumberRangePreference -->
     <string name="plus_sign" comment="Label for increment button in IncrementerNumberRangePreference">+</string>
     <string name="minus_sign" comment="Label for decrement button in IncrementerNumberRangePreference">-</string>
->>>>>>> 67f0938b
 </resources>