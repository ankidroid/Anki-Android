--- conflicted
+++ resolved
@@ -370,11 +370,7 @@
     <string name="get_more_addons">Get more addons</string>
     <string name="not_valid_package">Not a valid package for AnkiDroid</string>
     <string name="addon_download_success">Addon downloads successful</string>
-<<<<<<< HEAD
-    <string name="downloading_addon">Downloading addon...</string>
-=======
     <string name="downloading_addon">Downloading addon…</string>
->>>>>>> c6b1ac90
     <string name="confirm_remove_addon">Do you want to remove %s ?</string>
     <string name="enter_npm_install_text">Enter npm install text</string>
     <string name="error_downloading_file">Error downloading file, Try again</string>
@@ -383,11 +379,7 @@
     <string name="checking_addon_update">Checking for addon updates…</string>
     <string name="reviewer_addons">Reviewer addons</string>
     <string name="note_editor_addons">Note editor addons</string>
-<<<<<<< HEAD
-    <string name="js_addon">JavaScript Addon</string>
-=======
     <string name="addon_download_hint_text">npm i ankidroid-js-addon…</string>
->>>>>>> c6b1ac90
 
     <string name="addon_name">Name</string>
     <string name="addon_version">Version</string>
