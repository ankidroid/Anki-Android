--- conflicted
+++ resolved
@@ -6,9 +6,5 @@
     <!-- https://developers.google.com/analytics/devguides/collection/android/v4/limits-quotas -->
     <integer name="ga_sampleFrequency">10</integer>
     <bool name="ga_anonymizeIp">true</bool>
-<<<<<<< HEAD
-
-=======
     <string name="toastOnBackPressed" translatable="false">Press back again to exit.</string>
->>>>>>> adcca275
 </resources>