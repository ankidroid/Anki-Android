--- conflicted
+++ resolved
@@ -92,13 +92,8 @@
     <string name="card_info_latest_review">Latest Review</string>
     <string name="card_info_interval">Interval</string>
     <string name="card_info_ease">Ease</string>
-<<<<<<< HEAD
-    <string name="card_info_reviews">Reviews</string>
+    <string name="card_info_reviews" comment="Number of times a card was reviewed">Reviews</string>
     <string name="card_info_lapses" comment="Label indicating the number of lapses of a card.">Lapses</string>
-=======
-    <string name="card_info_reviews" comment="Number of times a card was reviewed">Reviews</string>
-    <string name="card_info_lapses">Lapses</string>
->>>>>>> 0e55bd99
     <string name="card_info_average_time">Average Time</string>
     <string name="card_info_total_time">Total Time</string>
     <string name="card_info_card_type">Card Type</string>
