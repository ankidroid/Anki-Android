<?xml version="1.0" encoding="utf-8"?>
<resources xmlns:tools="http://schemas.android.com/tools" tools:ignore="UnusedResources,DuplicateCrowdInStrings">

    <style name="Theme_Dark.Launcher">
        <item name="android:windowBackground">@drawable/launch_screen</item>
    </style>

    <style name="Animation.Translucent" parent="@android:style/Animation.Translucent">
        <item name="android:windowEnterAnimation">@null</item>
        <item name="android:windowExitAnimation">@anim/translucent_exit</item>
    </style>

    <!-- Nav drawer style to set width specified by Material Design specification -->
    <style name="NavDrawer">
        <item name="android:layout_width">280dp</item>
        <item name="android:layout_marginRight">@dimen/nav_drawer_margin_offset</item>
        <item name="android:maxWidth">280dp</item>
    </style>

    <style name="OverflowMenuStyle" parent="Widget.MaterialComponents.PopupMenu.Overflow">
        <item name="android:popupBackground">@drawable/bg_popup</item>
    </style>

    <style name="PopupMenuStyle" parent="Widget.MaterialComponents.PopupMenu">
        <item name="android:popupBackground">@drawable/bg_popup</item>
    </style>

    <style name="SpinnerStyle" parent="Widget.AppCompat.Spinner">
        <item name="android:popupBackground">@drawable/bg_popup</item>
    </style>

    <!--  Material Design-style persistent footer button -->
    <style name="FooterButtonBase">
        <item name="android:layout_height">48dp</item>
        <item name="android:textSize">14sp</item>
        <item name="android:typeface">sans</item>
        <item name="android:gravity">center</item>
        <item name="android:layout_gravity">center_vertical</item>
        <item name="android:singleLine">true</item>
    </style>
    <style name="FooterButton" parent="FooterButtonBase">
        <item name="android:fontFamily">@string/font_fontFamily_medium</item>
    </style>

    <style name="FooterButtonNextTime">
        <item name="android:layout_width">match_parent</item>
        <item name="android:layout_height">wrap_content</item>
        <item name="android:layout_gravity">center</item>
        <item name="android:ellipsize">marquee</item>
        <item name="android:gravity">bottom|center_horizontal</item>
        <item name="android:singleLine">true</item>
        <item name="android:textSize">12sp</item>
    </style>

    <style name="FooterButtonEaseTextBase" parent="FooterButtonNextTime">
        <item name="android:textSize">14sp</item>
        <item name="android:typeface">sans</item>
    </style>
    <style name="FooterButtonEaseText" parent="FooterButtonEaseTextBase" >
        <item name="android:fontFamily">@string/font_fontFamily_medium</item>
    </style>

    <!-- Styles for each of the 4 answer buttons -->
    <!-- Ease text -->
    <style name="AgainButtonEaseStyle" parent="FooterButtonEaseText">
        <item name="android:textColor">?attr/againButtonTextColor</item>
    </style>
    <style name="HardButtonEaseStyle" parent="FooterButtonEaseText">
        <item name="android:textColor">?attr/hardButtonTextColor</item>
    </style>
    <style name="GoodButtonEaseStyle" parent="FooterButtonEaseText">
        <item name="android:textColor">?attr/goodButtonTextColor</item>
    </style>
    <style name="EasyButtonEaseStyle" parent="FooterButtonEaseText">
        <item name="android:textColor">?attr/easyButtonTextColor</item>
    </style>
    <!-- Next time text. Use the same color as the ease text. -->
    <style name="AgainButtonTimeStyle" parent="FooterButtonNextTime">
        <item name="android:textColor">?attr/againButtonTextColor</item>
    </style>
    <style name="HardButtonTimeStyle" parent="FooterButtonNextTime">
        <item name="android:textColor">?attr/hardButtonTextColor</item>
    </style>
    <style name="GoodButtonTimeStyle" parent="FooterButtonNextTime">
        <item name="android:textColor">?attr/goodButtonTextColor</item>
    </style>
    <style name="EasyButtonTimeStyle" parent="FooterButtonNextTime">
        <item name="android:textColor">?attr/easyButtonTextColor</item>
    </style>

    <!-- Action bar. Currently all action bar text is white in every theme. -->
    <style name="ActionBarStyle" parent="Base.ThemeOverlay.AppCompat.ActionBar">
        <!-- Colors: hamburger, title text, overflow icon -->
        <item name="android:textColorPrimary">@color/white</item>
        <!-- Colors: subtitle text -->
        <item name="android:textColorSecondary">@color/white</item>
        <!-- Overflow menu style -->
        <item name="popupTheme">@style/ActionBar.Popup</item>
    </style>

    <!-- For all other action bar popups like overflow menu (except spinner dropdown in Lollipop). -->
    <style name="ActionBar.Popup" parent="Base.ThemeOverlay.AppCompat.ActionBar">
        <item name="android:drawSelectorOnTop">false</item>
        <item name="android:textColorPrimary">?attr/actionBarPopupTextColor</item>
        <item name="android:textColorSecondary">?attr/actionBarPopupTextColor</item>
        <item name="android:colorBackground">?attr/popupBackgroundColor</item>
    </style>

    <style name="TabLayoutStyle" parent="Widget.Material3.TabLayout">
        <item name="materialThemeOverlay">@style/ThemeOverlay.App.TabLayout</item>
        <item name="tabTextAppearance">@style/TextAppearance.Material3.LabelLarge</item>
        <item name="tabIndicator">@drawable/tab_layout_indicator_floating_pill</item>
        <item name="tabIndicatorHeight">14dp</item>
        <item name="tabTextColor">@color/white</item>
        <item name="tabIndicatorColor">@color/white</item>
    </style>
    <style name="ThemeOverlay.App.TabLayout" parent="">
        <item name="colorSurface">?attr/tabLayoutBackgroundColor</item> <!-- Background -->
        <item name="colorOnSurfaceVariant">#cfff</item> <!-- Not selected text color -->
    </style>

    <style name="BottomNavigationViewStyle" parent="@style/Widget.Material3.BottomNavigationView">
        <item name="materialThemeOverlay">@style/ThemeOverlay.App.BottomNavigationView</item>
    </style>
    <style name="ThemeOverlay.App.BottomNavigationView" parent="">
        <item name="colorSecondaryContainer">#fff</item> <!-- Selected item indicator -->
        <item name="colorOnSecondaryContainer">?attr/tabLayoutBackgroundColor</item> <!-- Active icon -->
        <item name="colorOnSurface">#fff</item> <!-- Active icon -->
        <item name="colorOnSurfaceVariant">#fff</item> <!-- Inactive icon & label -->
        <item name="textAppearanceTitleSmall">@style/TextAppearance.Material3.TitleSmall</item>
        <item name="textAppearanceLabelLarge">@style/TextAppearance.Material3.LabelLarge</item>
    </style>

    <!-- padding is hardcoded in Toolbar.java (32) to allow for fixing the scrollview -->
    <style name="note_editor_toolbar_button">
        <item name="android:layout_width">44dp</item>
        <item name="android:layout_height">44dp</item>
        <item name="android:padding">2dp</item>
        <item name="android:background">?android:attr/selectableItemBackground</item>
        <item name="android:tint">@color/black</item>
    </style>

    <style name="reviewer_whiteboard_editor_button_style">
        <item name="android:layout_height">40dp</item>
        <item name="android:layout_width">40dp</item>
        <item name="android:layout_margin">5dp</item>
    </style>


    <style name="binding_gesture_tap_button">
        <item name="android:layout_height">0dp</item>
        <item name="android:layout_width">0dp</item>
        <item name="layout_constraintWidth_percent">0.125</item>
        <item name="layout_constraintHeight_percent">0.125</item>
        <item name="android:background">@drawable/ic_gesture_tap</item>
    </style>

    <!-- Snackbars -->
    <style name="SnackbarStyle" parent="Widget.MaterialComponents.Snackbar">
        <item name="android:backgroundTint">?attr/snackbarBackgroundTintColor</item>
    </style>
    <style name="SnackbarButtonStyle" parent="Widget.MaterialComponents.Button.TextButton.Snackbar">
        <item name="android:textColor">?attr/snackbarButtonTextColor</item>
    </style>

    <!-- Switches -->
    <style name="Preference.SwitchPreferenceCompat.Material3" parent="@style/Preference.SwitchPreferenceCompat.Material">
        <item name="widgetLayout">@layout/preference_material_switch_widget</item>
    </style>

    <style name="SliderLabelStyle" parent="Widget.MaterialComponents.Tooltip">
        <item name="android:textColor">@color/white</item>
    </style>

    <style name="SliderStyle" parent="Widget.Material3.Slider">
        <item name="trackColorActive">@color/slider_active_track_color</item>
        <item name="trackColorInactive">@color/slider_inactive_track_color</item>
        <item name="haloColor">@color/slider_halo_color</item>
        <item name="thumbColor">@color/slider_thumb_color</item>
        <item name="labelStyle">@style/SliderLabelStyle</item>
        <item name="tickVisible">false</item>
    </style>

    <style name="PreferenceThemeOverlay.AnkiDroid">
        <item name="singleLineTitle">false</item>
    </style>

    <style name="AppCompatProgressDialogStyle" parent="Theme.AppCompat.Light.Dialog.Alert">
        <item name="colorAccent">@color/material_light_blue_500</item>
        <item name="android:textColorPrimary">?android:attr/textColor</item>
        <item name="android:background">?attr/dialogBackground</item>
        <item name="android:buttonBarButtonStyle">@style/CustomButtonBarButtonStyle</item>
    </style>

<<<<<<< HEAD
    <style name="AlertDialogStyle" parent="Theme.AppCompat.DayNight.Dialog.Alert">
        <item name="android:textColorAlertDialogListItem">?android:attr/textColor</item>
        <item name="android:background">?attr/md_background_color</item>
    </style>

=======
    <style name="CustomButtonBarButtonStyle" parent="Widget.AppCompat.Button.ButtonBar.AlertDialog">
        <item name="android:textColor">?attr/colorPrimary</item>
    </style>
>>>>>>> 9196bac9
</resources><|MERGE_RESOLUTION|>--- conflicted
+++ resolved
@@ -192,15 +192,12 @@
         <item name="android:buttonBarButtonStyle">@style/CustomButtonBarButtonStyle</item>
     </style>
 
-<<<<<<< HEAD
     <style name="AlertDialogStyle" parent="Theme.AppCompat.DayNight.Dialog.Alert">
         <item name="android:textColorAlertDialogListItem">?android:attr/textColor</item>
         <item name="android:background">?attr/md_background_color</item>
     </style>
 
-=======
     <style name="CustomButtonBarButtonStyle" parent="Widget.AppCompat.Button.ButtonBar.AlertDialog">
         <item name="android:textColor">?attr/colorPrimary</item>
     </style>
->>>>>>> 9196bac9
 </resources>