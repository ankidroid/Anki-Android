<?xml version="1.0" encoding="utf-8"?>
<resources xmlns:tools="http://schemas.android.com/tools" tools:ignore="DuplicateCrowdInStrings">
    <color name="theme_plain_primary">#9E9E9E</color>
    <color name="theme_plain_primary_dark">#616161</color>
    <color name="theme_plain_primary_light">#F5F5F5</color>
    <color name="theme_plain_accent">#607D8B</color>
    <color name="theme_plain_primary_text">#212121</color>
    <color name="theme_plain_secondary_text">#727272</color>

    <style name="Theme_Light.Plain">
        <!-- Android colors -->
        <item name="colorPrimary">@color/theme_plain_primary</item>
        <item name="colorPrimaryDark">@color/theme_plain_primary_dark</item>
        <item name="colorAccent">@color/theme_plain_accent</item>
        <item name="android:textColor">@color/theme_plain_primary_text</item>
        <item name="android:textColorPrimary">@color/theme_plain_primary_text</item>
        <item name="android:textColorSecondary">@color/theme_plain_secondary_text</item>
        <!-- App buttons -->
        <item name="largeButtonBackgroundColor">#607D8B</item>
        <item name="largeButtonBackgroundColorFocused">#587180</item>
        <item name="largeButtonBackgroundColorPressed">#475C66</item>
        <!-- Action bar styles -->
        <item name="actionBarPopupTextColor">@color/theme_plain_primary_text</item>
        <item name="actionModeBackground">@color/theme_plain_primary</item>
        <!-- Reviewer colors -->
        <item name="topBarColor">@color/theme_plain_primary_light</item>
        <!-- Reviewer button drawables -->
        <item name="againButtonRef">@drawable/footer_button_all_plain</item>
        <item name="hardButtonRef">@drawable/footer_button_all_plain</item>
        <item name="goodButtonRef">@drawable/footer_button_all_plain</item>
        <item name="easyButtonRef">@drawable/footer_button_all_plain</item>
        <item name="againButtonRippleRef">@drawable/footer_button_all_plain_ripple</item>
        <item name="hardButtonRippleRef">@drawable/footer_button_all_plain_ripple</item>
        <item name="goodButtonRippleRef">@drawable/footer_button_all_plain_ripple</item>
        <item name="easyButtonRippleRef">@drawable/footer_button_all_plain_ripple</item>
        <!-- Card Browser Colors -->
        <item name="cardBrowserDivider">?attr/dividerHorizontal</item>
        <!-- Note editor colors -->
        <item name="editTextBackgroundColor">#EBCCCCCC</item>
        <item name="toolbarBackgroundColor">#D6D7D7</item>
        <item name="toolbarIconColor">@color/black</item>
        <item name="buttonShadowColor">#FFAAAAAA</item>
        <item name="buttonRippleColor">#595959</item>
        <item name="buttonForegroundColor">#D6D7D7</item>
        <!-- FAB -->
        <item name="fab_normal">@color/theme_plain_accent</item>
        <item name="fab_pressed">#c8607d8b</item> <!-- 55 less opacity than fab_normal -->
        <!--Custom Tabs colors-->
        <item name="customTabNavBarColor">@color/material_grey_500</item>

        <item name="currentDeckBackground">@drawable/item_background_selected</item>
<<<<<<< HEAD

        <!-- Filter Bottom sheet -->
        <item name="bottomSheetDialogTheme">@style/AppBottomSheetDialogThemePlain</item>
        <item name="filterItemBackground">@color/white</item>
        <item name="filterHeaderDivider">@color/black</item>
=======
        <item name="prefIconColor">?attr/colorPrimary</item>
>>>>>>> 5f2ca812
    </style>

    <!-- Preferences screens -->
    <!-- Theme for showing legacy ActionBar without explicitly including a toolbar -->
    <style name="LegacyActionBarPlain" parent="Theme_Light.Plain">
        <item name="windowActionBar">true</item>
        <item name="windowNoTitle">false</item>
        <item name="android:textColor">@color/prefs_item_light</item>
        <item name="android:textColorSecondary">@color/prefs_item_light</item>
    </style>

    <!-- Filter Sheet Style -->
    <style name="AppBottomSheetDialogThemePlain" parent="Theme.MaterialComponents.Light.BottomSheetDialog">
        <item name="android:windowIsFloating">false</item>
        <item name="android:statusBarColor">@android:color/transparent</item>
        <item name="android:navigationBarColor">@color/white</item>
        <item name="bottomSheetStyle">@style/CustomBottomSheetStylePlain</item>
    </style>

    <style name="CustomBottomSheetStylePlain" parent="Widget.Design.BottomSheet.Modal">
        <item name="android:background">@drawable/rounded_bottom_sheet</item>
    </style>
</resources><|MERGE_RESOLUTION|>--- conflicted
+++ resolved
@@ -49,15 +49,12 @@
         <item name="customTabNavBarColor">@color/material_grey_500</item>
 
         <item name="currentDeckBackground">@drawable/item_background_selected</item>
-<<<<<<< HEAD
+        <item name="prefIconColor">?attr/colorPrimary</item>
 
         <!-- Filter Bottom sheet -->
         <item name="bottomSheetDialogTheme">@style/AppBottomSheetDialogThemePlain</item>
         <item name="filterItemBackground">@color/white</item>
         <item name="filterHeaderDivider">@color/black</item>
-=======
-        <item name="prefIconColor">?attr/colorPrimary</item>
->>>>>>> 5f2ca812
     </style>
 
     <!-- Preferences screens -->
