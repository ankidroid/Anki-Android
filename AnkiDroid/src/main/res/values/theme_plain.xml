--- conflicted
+++ resolved
@@ -51,7 +51,9 @@
         <item name="currentDeckBackground">@drawable/item_background_selected</item>
         <item name="iconColor">?attr/colorPrimary</item>
 
-<<<<<<< HEAD
+        <!--Dialog-->
+        <item name="md_color_button_text">@color/black</item>
+
         <!-- Filter Bottom sheet -->
         <item name="bottomSheetDialogTheme">@style/AppBottomSheetDialogThemePlain</item>
         <item name="filterSheetBackground">@color/white</item>
@@ -60,10 +62,6 @@
         <item name="filterItemTextColor">@color/theme_light_drawer_item</item>
         <item name="filterItemTextColorSelected">@color/material_light_blue_500</item>
         <item name="filterHeaderDivider">@color/black</item>
-=======
-        <!--Dialog-->
-        <item name="md_color_button_text">@color/black</item>
->>>>>>> d526e58d
     </style>
 
     <!-- Preferences screens -->
