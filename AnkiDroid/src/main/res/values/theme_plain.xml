<?xml version="1.0" encoding="utf-8"?>
<resources xmlns:tools="http://schemas.android.com/tools" tools:ignore="DuplicateCrowdInStrings">
    <color name="theme_plain_primary">#9E9E9E</color>
    <color name="theme_plain_primary_dark">#616161</color>
    <color name="theme_plain_primary_light">#F5F5F5</color>
    <color name="theme_plain_accent">#607D8B</color>
    <color name="theme_plain_primary_text">#212121</color>
    <color name="theme_plain_secondary_text">#727272</color>

    <style name="Theme_Light.Plain">
        <!-- Android colors -->
        <item name="colorPrimary">@color/theme_plain_primary</item>
        <item name="colorPrimaryDark">@color/theme_plain_primary_dark</item>
        <item name="colorAccent">@color/theme_plain_accent</item>
        <item name="android:textColor">@color/theme_plain_primary_text</item>
        <item name="android:textColorPrimary">@color/theme_plain_primary_text</item>
        <item name="android:textColorSecondary">@color/theme_plain_secondary_text</item>
        <!-- App buttons -->
        <item name="largeButtonBackgroundColor">#607D8B</item>
        <item name="largeButtonBackgroundColorFocused">#587180</item>
        <item name="largeButtonBackgroundColorPressed">#475C66</item>
        <!-- Action bar styles -->
        <item name="actionBarPopupTextColor">@color/theme_plain_primary_text</item>
        <item name="actionModeBackground">@color/theme_plain_primary</item>
        <!-- Reviewer colors -->
        <item name="topBarColor">@color/theme_plain_primary_light</item>
        <!-- Reviewer button drawables -->
        <item name="againButtonRef">@drawable/footer_button_all_plain</item>
        <item name="hardButtonRef">@drawable/footer_button_all_plain</item>
        <item name="goodButtonRef">@drawable/footer_button_all_plain</item>
        <item name="easyButtonRef">@drawable/footer_button_all_plain</item>
        <item name="againButtonRippleRef">@drawable/footer_button_all_plain_ripple</item>
        <item name="hardButtonRippleRef">@drawable/footer_button_all_plain_ripple</item>
        <item name="goodButtonRippleRef">@drawable/footer_button_all_plain_ripple</item>
        <item name="easyButtonRippleRef">@drawable/footer_button_all_plain_ripple</item>
        <!-- Card Browser Colors -->
        <item name="cardBrowserDivider">?attr/dividerHorizontal</item>
        <!-- Note editor colors -->
        <item name="editTextBackgroundColor">#EBCCCCCC</item>
        <item name="toolbarBackgroundColor">#D6D7D7</item>
        <item name="toolbarIconColor">@color/black</item>
        <item name="buttonShadowColor">#FFAAAAAA</item>
        <item name="buttonRippleColor">#595959</item>
        <item name="buttonForegroundColor">#D6D7D7</item>
        <!-- FAB -->
        <item name="fab_normal">@color/theme_plain_accent</item>
        <item name="fab_pressed">#c8607d8b</item> <!-- 55 less opacity than fab_normal -->
        <!--Custom Tabs colors-->
        <item name="customTabNavBarColor">@color/material_grey_500</item>

        <item name="currentDeckBackground">@drawable/item_background_selected</item>
<<<<<<< HEAD
        <item name="prefIconColor">?attr/colorPrimary</item>

        <!-- Filter Bottom sheet -->
        <item name="bottomSheetDialogTheme">@style/AppBottomSheetDialogThemePlain</item>
        <item name="filterItemBackground">@color/white</item>
        <item name="filterItemBackgroundSelected">@color/theme_light_drawer_row_current</item>
        <item name="filterItemTextColor">@color/theme_light_drawer_item</item>
        <item name="filterItemTextColorSelected">@color/material_light_blue_500</item>
        <item name="filterHeaderDivider">@color/black</item>
=======
        <item name="iconColor">?attr/colorPrimary</item>
>>>>>>> 1b8889f6
    </style>

    <!-- Preferences screens -->
    <!-- Theme for showing legacy ActionBar without explicitly including a toolbar -->
    <style name="LegacyActionBarPlain" parent="Theme_Light.Plain">
        <item name="windowActionBar">true</item>
        <item name="windowNoTitle">false</item>
        <item name="android:textColor">@color/prefs_item_light</item>
        <item name="android:textColorSecondary">@color/prefs_item_light</item>
    </style>

    <!-- Filter Sheet Style -->
    <style name="AppBottomSheetDialogThemePlain" parent="Theme.MaterialComponents.Light.BottomSheetDialog">
        <item name="android:windowIsFloating">false</item>
        <item name="android:statusBarColor">@android:color/transparent</item>
        <item name="android:navigationBarColor">@color/white</item>
        <item name="bottomSheetStyle">@style/CustomBottomSheetStylePlain</item>
    </style>

    <style name="CustomBottomSheetStylePlain" parent="Widget.Design.BottomSheet.Modal">
        <item name="android:background">@drawable/rounded_bottom_sheet</item>
    </style>
</resources><|MERGE_RESOLUTION|>--- conflicted
+++ resolved
@@ -49,8 +49,7 @@
         <item name="customTabNavBarColor">@color/material_grey_500</item>
 
         <item name="currentDeckBackground">@drawable/item_background_selected</item>
-<<<<<<< HEAD
-        <item name="prefIconColor">?attr/colorPrimary</item>
+        <item name="iconColor">?attr/colorPrimary</item>
 
         <!-- Filter Bottom sheet -->
         <item name="bottomSheetDialogTheme">@style/AppBottomSheetDialogThemePlain</item>
@@ -59,9 +58,6 @@
         <item name="filterItemTextColor">@color/theme_light_drawer_item</item>
         <item name="filterItemTextColorSelected">@color/material_light_blue_500</item>
         <item name="filterHeaderDivider">@color/black</item>
-=======
-        <item name="iconColor">?attr/colorPrimary</item>
->>>>>>> 1b8889f6
     </style>
 
     <!-- Preferences screens -->
