--- conflicted
+++ resolved
@@ -252,10 +252,10 @@
 
     <string name="create_deck_numeric_hint">If you have deck ordering issues (e.g. ‘10’ appears before ‘2’), replace ‘2’ with ‘02’</string>
 
-<<<<<<< HEAD
     <string name="webview_update_message" comment="The First Parameter represents the package name of the outdated WebView(com.google.android.webview) and the second parameter represents the outdated version">Android System WebView is out of date\n\n%1$s: %2$s</string>
     <string name="older_native_webview_found_alert" comment="The First Parameter represents the package name of the outdated WebView(com.android.webview) and the second parameter represents the outdated version">Android System WebView is out of date. You may need to use com.google.android.webview\n\n%1$s: %2$s</string>
-=======
+</resources>
+
     <!-- Set Due Date -->
     <string name="set_due_date_match_interval" comment="when setting a card's due date, this checkbox
 also changes the interval of the card"
@@ -274,5 +274,4 @@
     </plurals>
     <string name="range_delimiter" comment="Placed between two input boxes to denote a range">–</string>
 
->>>>>>> 73120360
-</resources>+</resources>
