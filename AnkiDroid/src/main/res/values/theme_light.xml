--- conflicted
+++ resolved
@@ -135,14 +135,11 @@
         <item name="customTabNavBarColor">@color/material_light_blue_500</item>
         <item name="popupBackgroundColor">@android:color/white</item>
         <item name="iconColor">?android:attr/textColor</item>
-<<<<<<< HEAD
         <!-- StatusBar -->
         <item name="android:statusBarColor">?attr/colorPrimary</item>
         <!-- Navbar -->
         <item name="android:navigationBarColor">@color/semi_transparent_black</item>
         <item name="android:windowLightNavigationBar" tools:targetApi="o_mr1">true</item>
-=======
->>>>>>> a2eef401
         <item name="editTextDisabled">@color/material_grey_500</item>
 
         <!-- Filter Bottom sheet -->
