--- conflicted
+++ resolved
@@ -134,17 +134,12 @@
         <!--Custom Tabs colors-->
         <item name="customTabNavBarColor">@color/material_light_blue_500</item>
         <item name="popupBackgroundColor">@android:color/white</item>
-<<<<<<< HEAD
-        <item name="prefIconColor">?android:attr/textColor</item>
+        <item name="iconColor">?android:attr/textColor</item>
         <!-- StatusBar -->
         <item name="android:statusBarColor">?attr/colorPrimary</item>
         <!-- Navbar -->
         <item name="android:navigationBarColor">@color/semi_transparent_black</item>
         <item name="android:windowLightNavigationBar" tools:targetApi="o_mr1">true</item>
-=======
-        <item name="iconColor">?android:attr/textColor</item>
->>>>>>> 03303375
-
         <item name="editTextDisabled">@color/material_grey_500</item>
     </style>
 
