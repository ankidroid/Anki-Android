--- conflicted
+++ resolved
@@ -22,13 +22,8 @@
           xmlns:tools="http://schemas.android.com/tools"
           package="com.ichi2.anki"
           android:installLocation="auto"
-<<<<<<< HEAD
-          android:versionCode="20500202"
-          android:versionName="2.5beta2">
-=======
-          android:versionCode="20501300"
-          android:versionName="2.5.1">
->>>>>>> 39157e00
+          android:versionCode="20600000"
+          android:versionName="2.6dev">
 
     <!--
         The version number is of the form:
