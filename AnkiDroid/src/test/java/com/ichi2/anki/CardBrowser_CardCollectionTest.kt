/*
 *  Copyright (c) 2020 David Allison <davidallisongithub@gmail.com>
 *
 *  This program is free software; you can redistribute it and/or modify it under
 *  the terms of the GNU General Public License as published by the Free Software
 *  Foundation; either version 3 of the License, or (at your option) any later
 *  version.
 *
 *  This program is distributed in the hope that it will be useful, but WITHOUT ANY
 *  WARRANTY; without even the implied warranty of MERCHANTABILITY or FITNESS FOR A
 *  PARTICULAR PURPOSE. See the GNU General Public License for more details.
 *
 *  You should have received a copy of the GNU General Public License along with
 *  this program.  If not, see <http://www.gnu.org/licenses/>.
 */
package com.ichi2.anki

import com.ichi2.anki.CardBrowser.CardCollection
import com.ichi2.anki.CardBrowser.PositionAware
import com.ichi2.utils.KotlinCleanup
import org.hamcrest.MatcherAssert.*
import org.hamcrest.Matchers.*
import org.junit.Test
import java.util.*

@KotlinCleanup("IDE lint")
@KotlinCleanup("`is` -> equalTo")
class CardBrowser_CardCollectionTest {
    @Test
    fun reverseFixesPosition() {
        val cardCollection = createCollection(Positioned(0), Positioned(1))
        assertThat(cardCollection[0].position, `is`(0))
        assertThat(cardCollection[0].initialValue, `is`(0))
        cardCollection.reverse()
        assertThat(cardCollection[0].position, `is`(0))
        assertThat(cardCollection[0].initialValue, `is`(1))
    }

    private fun createCollection(vararg toInsert: Positioned?): CardCollection<Positioned> {
        val cardCollection = CardCollection<Positioned>()
        cardCollection.replaceWith(Arrays.asList(*toInsert))
        return cardCollection
    }

<<<<<<< HEAD
    @KotlinCleanup("See if we can have the variable override")
    class Positioned(override var position: Int) : PositionAware {
        val initialValue: Int = position
        @JvmName("getPosition1")
        fun getPosition(): Int {
            return position
        }

        @JvmName("setPosition1")
        fun setPosition(value: Int) {
            position = value
        }
=======
    private class Positioned(override var position: Int) : PositionAware {
        val initialValue: Int = position
>>>>>>> 67bb9937
    }
}<|MERGE_RESOLUTION|>--- conflicted
+++ resolved
@@ -42,7 +42,6 @@
         return cardCollection
     }
 
-<<<<<<< HEAD
     @KotlinCleanup("See if we can have the variable override")
     class Positioned(override var position: Int) : PositionAware {
         val initialValue: Int = position
@@ -55,9 +54,9 @@
         fun setPosition(value: Int) {
             position = value
         }
-=======
+
     private class Positioned(override var position: Int) : PositionAware {
         val initialValue: Int = position
->>>>>>> 67bb9937
+
     }
 }