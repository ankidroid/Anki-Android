--- conflicted
+++ resolved
@@ -372,7 +372,6 @@
         }
 
     @Test
-<<<<<<< HEAD
     @Config(qualifiers = "da")
     fun `change language to dansk and check columnHeaders`() = runViewModelTest {
         setColumn1(QUESTION)
@@ -385,15 +384,10 @@
     }
 
     @Test
-    fun `notes - changing column index 1`() = runViewModelNotesTest {
-        flowOfColumn1.test {
-            ignoreEventsDuringViewModelInit()
-=======
     fun `notes - changing column index 1`() =
         runViewModelNotesTest {
             flowOfColumn1.test {
                 ignoreEventsDuringViewModelInit()
->>>>>>> 778cc7b2
 
                 assertThat("default column1 value", column1, equalTo(SFLD))
 
