/*
 Copyright (c) 2020 David Allison <davidallisongithub@gmail.com>

 This program is free software; you can redistribute it and/or modify it under
 the terms of the GNU General Public License as published by the Free Software
 Foundation; either version 3 of the License, or (at your option) any later
 version.

 This program is distributed in the hope that it will be useful, but WITHOUT ANY
 WARRANTY; without even the implied warranty of MERCHANTABILITY or FITNESS FOR A
 PARTICULAR PURPOSE. See the GNU General Public License for more details.

 You should have received a copy of the GNU General Public License along with
 this program.  If not, see <http://www.gnu.org/licenses/>.
 */
package com.ichi2.anki

import android.content.Intent
import androidx.test.ext.junit.runners.AndroidJUnit4
import com.ichi2.anki.DeckPicker.CheckDatabaseListener
import com.ichi2.libanki.Collection.CheckDatabaseResult
import org.hamcrest.MatcherAssert.*
import org.junit.Test
import org.junit.runner.RunWith
import org.robolectric.Robolectric

@RunWith(AndroidJUnit4::class)
class DeckPickerCheckDatabaseListenerTest : RobolectricTest() {
    private lateinit var mImpl: DeckPickerTestImpl
    override fun setUp() {
        super.setUp()
        // .visible() crashes: Layout state should be one of 100 but it is 10
        val controller = Robolectric.buildActivity(DeckPickerTestImpl::class.java, Intent())
            .create().start().resume()
        saveControllerForCleanup(controller)
        mImpl = controller.get().apply {
            resetVariables()
        }
    }

    @Test
    fun failedResultWithNoDataWillDisplayFailedDialog() {
        val result = failedResultNoData()

        execute(result)

        assertThat("Load Failed dialog should be shown if no data is supplied", mImpl.didDisplayDialogLoadFailed)
    }

    @Test
    fun failedResultWithEmptyDataWillDisplayFailedDialog() {
        val validData = validData()
        val result = failedResultWithData(validData)

        execute(result)

        assertThat("Load Failed dialog should be shown if empty data is supplied", mImpl.didDisplayDialogLoadFailed)
    }

    @Test
    fun validResultWithValidDataWillDisplayMessageBox() {
        val validData = validData()
        val result = validResultWithData(validData)

        execute(result)

        assertThat("Load Failed dialog should not be shown if invalid data is supplied", !mImpl.didDisplayDialogLoadFailed)
        assertThat("Dialog should be displayed", mImpl.didDisplayMessage)
    }

    @Test
    fun validResultWithFailedDatabaseWillShowFailedDialog() {
        val failedDb = failedDatabase()
        val result = validResultWithData(failedDb)

        execute(result)

        assertThat("Load Failed dialog should be shown if failed data is supplied", mImpl.didDisplayDialogLoadFailed)
        assertThat("Locked Database dialog should be shown if Db was locked", !mImpl.didDisplayLockedDialog)
        assertThat("Dialog should not be displayed", !mImpl.didDisplayMessage)
    }

    @Test
    fun validResultWithLockedDatabaseWillShowLockedDialog() {
        val lockedDb = lockedDatabase()
        val result = validResultWithData(lockedDb)

        execute(result)

        assertThat("Load Failed dialog should not be shown if invalid data is supplied", !mImpl.didDisplayDialogLoadFailed)
        assertThat("Locked Database dialog should be shown if Db was locked", mImpl.didDisplayLockedDialog)
        assertThat("Dialog should not be displayed", !mImpl.didDisplayMessage)
    }

    private fun lockedDatabase(): CheckDatabaseResult {
        return CheckDatabaseResult(1).markAsLocked()
    }

    private fun failedDatabase(): CheckDatabaseResult {
        return CheckDatabaseResult(1).markAsFailed()
    }

    private fun validData(): CheckDatabaseResult {
        return CheckDatabaseResult(1)
    }

    private fun failedResultWithData(obj: CheckDatabaseResult): Pair<Boolean, CheckDatabaseResult?> {
        return Pair(false, obj)
    }

    private fun validResultWithData(obj: CheckDatabaseResult): Pair<Boolean, CheckDatabaseResult?> {
        return Pair(true, obj)
    }

    private fun failedResultNoData(): Pair<Boolean, CheckDatabaseResult?> {
        return Pair(false, null)
    }

    private fun execute(result: Pair<Boolean, CheckDatabaseResult?>) {
        val listener = getInstance(mImpl)
        listener.onPostExecute(result)
    }

    private fun getInstance(test: DeckPickerTestImpl?): CheckDatabaseListener {
        return test!!.CheckDatabaseListener()
    }

    /**COULD_BE_BETTER: Listener is too coupled to this  */
    private class DeckPickerTestImpl : DeckPicker() {
        var didDisplayDialogLoadFailed = false
            private set

        var didDisplayMessage = false
            private set

        var didDisplayLockedDialog = false
            private set

        override fun handleDbError() {
            didDisplayDialogLoadFailed = true
            super.handleDbError()
        }

        override fun handleDbLocked() {
            didDisplayLockedDialog = true
            super.handleDbLocked()
        }

        fun resetVariables() {
            didDisplayMessage = false
            didDisplayDialogLoadFailed = false
            didDisplayLockedDialog = false
        }

<<<<<<< HEAD
        override fun showSimpleMessageDialog(message: String, title: String, reload: Boolean) {
            mDidDisplayMessage = true
=======
        override fun showSimpleMessageDialog(message: String?, title: String, reload: Boolean) {
            didDisplayMessage = true
>>>>>>> ff438271
            super.showSimpleMessageDialog(message = message, title = title, reload = reload)
        }
    }
}<|MERGE_RESOLUTION|>--- conflicted
+++ resolved
@@ -152,13 +152,8 @@
             didDisplayLockedDialog = false
         }
 
-<<<<<<< HEAD
-        override fun showSimpleMessageDialog(message: String, title: String, reload: Boolean) {
-            mDidDisplayMessage = true
-=======
         override fun showSimpleMessageDialog(message: String?, title: String, reload: Boolean) {
             didDisplayMessage = true
->>>>>>> ff438271
             super.showSimpleMessageDialog(message = message, title = title, reload = reload)
         }
     }
