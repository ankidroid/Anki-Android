--- conflicted
+++ resolved
@@ -298,11 +298,7 @@
 
     // for untar .tgz file downloaded from npmjs for AnkiDroid js addon support
     implementation 'org.rauschig:jarchivelib:1.1.0'
-<<<<<<< HEAD
-    implementation 'com.android.volley:volley:1.2.0'
 
     // for note editor js addon
     implementation 'com.github.evgenyneu:js-evaluator-for-android:v5.0.0'
-=======
->>>>>>> c6b1ac90
 }