--- conflicted
+++ resolved
@@ -296,16 +296,7 @@
     //For AnkiDroid JS API Versioning
     implementation "com.github.zafarkhaja:java-semver:0.9.0"
 
-<<<<<<< HEAD
-    // for untar .tgz file downloaded from npmjs for AnkiDroid addon support
-    implementation 'org.rauschig:jarchivelib:1.1.0'
-
-    // for note editor addon support
-    implementation 'com.github.evgenyneu:js-evaluator-for-android:v5.0.0'
-
-=======
     // for untar .tgz file downloaded from npmjs for AnkiDroid js addon support
     implementation 'org.rauschig:jarchivelib:1.1.0'
     implementation 'com.android.volley:volley:1.2.0'
->>>>>>> 1176b01e
 }