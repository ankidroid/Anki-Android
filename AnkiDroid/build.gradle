plugins {
 // Gradle plugin portal 
 id 'com.github.triplet.play' version '3.6.0'
}

apply plugin: 'com.android.application'
apply plugin: 'app.brant.amazonappstorepublisher'
apply plugin: 'idea'
apply plugin: 'kotlin-android'
apply plugin: 'kotlin-parcelize'


repositories {
    google()
    mavenCentral()
    maven { url "https://jitpack.io" }
}


idea {
    module {
        downloadJavadoc = System.getenv("CI") != "true"
        downloadSources = System.getenv("CI") != "true"
    }
}

def homePath = System.properties['user.home']
android {
    compileSdkVersion 30 // change api compileSdkVersion at the same time

    defaultConfig {
        applicationId "com.ichi2.anki"
        buildConfigField "Boolean", "CI", (System.getenv("CI") == "true").toString()

        // The version number is of the form:
        // <major>.<minor>.<maintenance>[dev|alpha<build>|beta<build>|]
        // The <build> is only present for alpha and beta releases (e.g., 2.0.4alpha2 or 2.0.4beta4), developer builds do
        // not have a build number (e.g., 2.0.4dev) and official releases only have three components (e.g., 2.0.4).
        //
        // The version code is derived from the version name as follows:
        // AbbCCtDD
        // A: 1-digit decimal number representing the major version
        // bb: 2-digit decimal number representing the minor version
        // CC: 2-digit decimal number representing the maintenance version
        // t: 1-digit decimal number representing the type of the build
        // 0: developer build
        // 1: alpha release
        // 2: beta release
        // 3: public release
        // DD: 2-digit decimal number representing the build
        // 00 for internal builds and public releases
        // alpha/beta build number for alpha/beta releases
        //
        // This ensures the correct ordering between the various types of releases (dev < alpha < beta < release) which is
        // needed for upgrades to be offered correctly.
        versionCode=21600118
        versionName="2.16alpha18"
        minSdkVersion 21
        //noinspection OldTargetApi - also performed in api/build.fradle
        targetSdkVersion 29 // change .travis.yml platform download at same time
        testApplicationId "com.ichi2.anki.tests"
        vectorDrawables.useSupportLibrary = true
        testInstrumentationRunner 'androidx.test.runner.AndroidJUnitRunner'
    }
    signingConfigs {
        release {
            storeFile file("${homePath}/src/android-keystore")
            keyAlias "nrkeystorealias"
            storePassword System.getenv("KSTOREPWD")
            keyPassword System.getenv("KEYPWD")
        }
    }
    buildTypes {
        debug {
            debuggable true
            splits.abi.universalApk = true // Build universal APK for debug always
            // Check Crash Reports page on developer wiki for info on ACRA testing
            buildConfigField "String", "ACRA_URL", '"https://918f7f55-f238-436c-b34f-c8b5f1331fe5-bluemix.cloudant.com/acra-ankidroid/_design/acra-storage/_update/report"'

            // #6009 Allow optional disabling of JaCoCo for general build (assembleDebug).
            // jacocoDebug task was slow, hung, and wasn't required unless I wanted coverage
            if (project.rootProject.file('local.properties').exists()) {
                Properties localProperties = new Properties()
                localProperties.load(project.rootProject.file('local.properties').newDataInputStream())
                testCoverageEnabled localProperties['enable_coverage'] != "false"
            } else {
                testCoverageEnabled true
            }

            // make the icon red if in debug mode
            resValue 'color', 'anki_foreground_icon_color_0', "#FFFF0000"
            resValue 'color', 'anki_foreground_icon_color_1', "#FFFF0000"

            // show addon menu in side nav, will be remove after all jsaddons PR merged
            resValue 'bool', 'anki_show_addon_menu', "true"
        }
        release {
            minifyEnabled true
            splits.abi.universalApk = universalApkEnabled // Build universal APK for release with `-Duniversal-apk=true`
            proguardFiles getDefaultProguardFile('proguard-android.txt'), 'proguard-rules.pro'
            signingConfig signingConfigs.release
            buildConfigField "String", "ACRA_URL", '"https://ankidroid.org/acra/report"'
            resValue 'color', 'anki_foreground_icon_color_0', "#FF29B6F6"
            resValue 'color', 'anki_foreground_icon_color_1', "#FF0288D1"

            // hide addon menu in side nav, will be remove after all jsaddons PR merged
            resValue 'bool', 'anki_show_addon_menu', "false"
        }
    }

    /**
     * Product Flavors are used for Amazon App Store and Google Play Store.
     * This is because we cannot use Camera Permissions in Amazon App Store (for FireTv etc...)
     * Therefore, different AndroidManifest for Camera Permissions is used in Amazon flavor.
     */
    flavorDimensions "appStore"
    productFlavors {
        play {
            dimension "appStore"
        }
        amazon {
            dimension "appStore"
        }
    }

    /**
     * Set this to true to create five separate APKs instead of one:
     *   - 2 APKs that only work on ARM/ARM64 devices
     *   - 2 APKs that only works on x86/x86_64 devices
     *   - a universal APK that works on all devices
     * The advantage is the size of most APKs is reduced by about 2.5MB.
     * Upload all the APKs to the Play Store and people will download
     * the correct one based on the CPU architecture of their device.
     */
    def enableSeparateBuildPerCPUArchitecture = true

    splits {
        abi {
            reset()
            enable enableSeparateBuildPerCPUArchitecture
            //universalApk enableUniversalApk  // set in debug + release config blocks above
            include "armeabi-v7a", "x86", "arm64-v8a", "x86_64"
        }
    }
    // applicationVariants are e.g. debug, release
    applicationVariants.all { variant ->

        // We want the same version stream for all ABIs in debug but for release we can split them
        if (variant.buildType.name == 'release') {
            variant.outputs.all { output ->

                // For each separate APK per architecture, set a unique version code as described here:
                // https://developer.android.com/studio/build/configure-apk-splits.html
                def versionCodes = ["armeabi-v7a": 1, "x86": 2, "arm64-v8a": 3, "x86_64": 4]
                def outputFile = output.outputFile
                if (outputFile != null && outputFile.name.endsWith('.apk')) {
                    def abi = output.getFilter("ABI")
                    if (abi != null) {  // null for the universal-debug, universal-release variants
                        //  From: https://developer.android.com/studio/publish/versioning#appversioning
                        //  "Warning: The greatest value Google Play allows for versionCode is 2100000000"
                        //  AnkiDroid versionCodes have a budget 8 digits (through AnkiDroid 9)
                        //  This style does ABI version code ranges with the 9th digit as 0-4.
                        //  This consumes ~20% of the version range space, w/50 years of versioning at our major-version pace
                        output.versionCodeOverride =
                                // ex:  321200106 = 3 * 100000000 + 21200106
                                versionCodes.get(abi) * 100000000 + defaultConfig.versionCode
                    }
                }
            }
        }
    }

    testOptions {
        animationsDisabled true

        unitTests {
            includeAndroidResources = true
        }
    }

    compileOptions {
        coreLibraryDesugaringEnabled true
    }
    packagingOptions {
        exclude 'META-INF/DEPENDENCIES'
    }
    testOptions.unitTests.all {
        testLogging {
            events "failed", "skipped"
            showStackTraces = true
            exceptionFormat = "full"
        }

        maxParallelForks = gradleTestMaxParallelForks
        forkEvery = 40
        maxHeapSize = "2048m"
        minHeapSize = "1024m"
        systemProperties['junit.jupiter.execution.parallel.enabled'] = true
        systemProperties['junit.jupiter.execution.parallel.mode.default'] = "concurrent"
    }
    sourceSets {
        debug {
            manifest.srcFile 'src/test/AndroidManifest.xml'
        }
    }
    ndkVersion "22.0.7026061"

    ktlint {
        disabledRules = ["no-wildcard-imports"]
    }
}

play {
    serviceAccountCredentials.set(file("${homePath}/src/AnkiDroid-GCP-Publish-Credentials.json"))
    track.set('alpha')
}
amazon {
    securityProfile = file("${homePath}/src/AnkiDroid-Amazon-Publish-Security-Profile.json")
    applicationId = "amzn1.devportal.mobileapp.524a424d314931494c55383833305539"
    pathToApks = [ file("./build/outputs/apk/amazon/release/AnkiDroid-amazon-universal-release.apk") ]
    replaceEdit = true
}

// Deprecation is an error. Use @SuppressWarnings("deprecation") and justify in the PR if you must
tasks.withType(JavaCompile) {
    options.compilerArgs << "-Xlint:deprecation" << "-Xlint:fallthrough" << "-Xmaxwarns" << "1000" << "-Werror"

    // https://guides.gradle.org/performance/#compiling_java
    // 1- fork improves things over time with repeated builds, doesn't harm CI single builds
    options.fork = true
    // 2- incremental will be the default in the future and can help now
    options.incremental = true
}

// Install Git pre-commit hook for Ktlint
task installGitHook(type: Copy) {
    from new File(rootProject.rootDir, 'pre-commit')
    into { new File(rootProject.rootDir, '.git/hooks') }
    fileMode 0755
}
tasks.getByPath(':AnkiDroid:preBuild').dependsOn installGitHook

tasks.withType(org.jetbrains.kotlin.gradle.tasks.KotlinCompile).all {
    kotlinOptions.allWarningsAsErrors = true
}

apply from: "./robolectricDownloader.gradle"
apply from: "./jacoco.gradle"
apply from: "../lint.gradle"

dependencies {
    // Can possibly remove if upstream PR merges https://github.com/JakeWharton/timber/pull/398
    configurations.all {
        resolutionStrategy {
            force 'org.jetbrains:annotations:22.0.0'
            force 'androidx.test:core:1.4.0' // Pending fix here: https://issuetracker.google.com/issues/189353863
        }
    }

    lintChecks project(":lint-rules")

    coreLibraryDesugaring 'com.android.tools:desugar_jdk_libs:1.1.5'
    compileOnly 'org.jetbrains:annotations:21.0.1'
    compileOnly "com.google.auto.service:auto-service-annotations:1.0"
    annotationProcessor "com.google.auto.service:auto-service:1.0"

    implementation 'androidx.activity:activity-ktx:1.3.1'
    implementation 'androidx.annotation:annotation:1.2.0'
    implementation 'androidx.appcompat:appcompat:1.3.1'
    implementation 'androidx.browser:browser:1.3.0'
    implementation "androidx.core:core-ktx:1.6.0"
    implementation 'androidx.exifinterface:exifinterface:1.3.3'
    implementation 'androidx.fragment:fragment-ktx:1.3.6'
    implementation 'androidx.localbroadcastmanager:localbroadcastmanager:1.0.0'
    implementation "androidx.preference:preference-ktx:1.1.1"
    implementation 'androidx.recyclerview:recyclerview:1.2.1'
    implementation 'androidx.sqlite:sqlite-framework:2.1.0'
    implementation 'androidx.swiperefreshlayout:swiperefreshlayout:1.1.0'
    implementation 'androidx.viewpager2:viewpager2:1.0.0'
    // noinspection GradleDependency - pinned at 1.12 until API26 minSdkVersion (File.toPath usage)
    implementation 'androidx.constraintlayout:constraintlayout:2.1.1'
    implementation 'androidx.webkit:webkit:1.4.0'
    // Note: the design support library can be quite buggy, so test everything thoroughly before updating it
    implementation 'com.google.android.material:material:1.3.0'
    implementation 'com.fasterxml.jackson.core:jackson-databind:2.13.0'
    implementation 'com.github.CanHub:Android-Image-Cropper:3.1.3'


    // == Rust conversion (from Anki-Android-Backend on GitHub) ==
    String backendVersion = "0.1.9" // We want both testing and implementation on the same version
    // build with ./gradlew rsdroid:assembleRelease
    // In my experience, using `files()` currently requires a reindex operation, which is slow.
    // implementation files("C:\\GitHub\\Rust-Test\\rsdroid\\build\\outputs\\aar\\rsdroid-release.aar")
    implementation 'com.google.protobuf:protobuf-java:3.18.1' // This is required when loading from a file
    implementation "io.github.david-allison-1:anki-android-backend:$backendVersion"
    // build with ./gradlew rsdroid-testing:assembleRelease
    // RobolectricTest.java: replace RustBackendLoader.init(); with RustBackendLoader.loadRsdroid(path);
    // A path for a testing library is typically under rsdroid-testing/assets
    testImplementation "io.github.david-allison-1:anki-android-backend-testing:$backendVersion"

    // May need a resolution strategy for support libs to our versions
    implementation'ch.acra:acra-http:5.7.0'
    implementation'ch.acra:acra-dialog:5.7.0'
    implementation'ch.acra:acra-toast:5.7.0'
    implementation'ch.acra:acra-limiter:5.7.0'

    implementation 'com.afollestad.material-dialogs:core:0.9.6.0'
    implementation 'com.getbase:floatingactionbutton:1.10.1'
    // io.github.java-diff-utils:java-diff-utils is the natural successor here, but requires API24, #7091
    implementation 'org.bitbucket.cowwoc:diff-match-patch:1.2'
    // noinspection GradleDependency - commons-compress 1.12 - later versions use `File.toPath`; API26 can remove?
    implementation 'org.apache.commons:commons-compress:1.12' // #6419 - handle >2GB apkg files
    implementation 'org.apache.commons:commons-collections4:4.4' // SetUniqueList
    implementation 'net.mikehardy:google-analytics-java7:2.0.13'
    implementation 'com.squareup.okhttp3:okhttp:4.9.2'
    implementation 'com.arcao:slf4j-timber:3.1'
    // TODO: Re-enable Timber inspections in lint-release.xml after https://github.com/JakeWharton/timber/issues/408
    implementation 'com.jakewharton.timber:timber:5.0.1'
    implementation 'org.jsoup:jsoup:1.14.3'
    implementation "com.github.zafarkhaja:java-semver:0.9.0" // For AnkiDroid JS API Versioning
    implementation 'com.drakeet.drawer:drawer:1.0.3'
    implementation "org.jetbrains.kotlin:kotlin-stdlib:$kotlin_version"
    implementation "org.jetbrains.kotlin:kotlin-stdlib-jdk7:$kotlin_version"
    implementation 'uk.co.samuelwall:material-tap-target-prompt:3.3.0'
    api project(":api")

    testImplementation 'org.junit.vintage:junit-vintage-engine:5.8.1'
    testImplementation 'org.mockito:mockito-inline:4.0.0'
    testImplementation "org.mockito.kotlin:mockito-kotlin:3.2.0"
    testImplementation 'org.hamcrest:hamcrest-all:1.3'
    testImplementation 'net.lachlanmckee:timber-junit-rule:1.0.1'
    testImplementation "org.robolectric:robolectric:4.6.1"
    testImplementation 'androidx.test:core:1.4.0'
    testImplementation 'androidx.test.ext:junit:1.1.3'
    testImplementation "org.jetbrains.kotlin:kotlin-reflect:$kotlin_version"
    // debugImplementation required vs testImplementation: https://issuetracker.google.com/issues/128612536
    debugImplementation 'androidx.fragment:fragment-testing:1.3.6'

    // May need a resolution strategy for support libs to our versions
    androidTestImplementation 'androidx.test.espresso:espresso-core:3.4.0'
    androidTestImplementation 'androidx.test.espresso:espresso-contrib:3.4.0'
    androidTestImplementation 'androidx.test.ext:junit:1.1.3'
    androidTestImplementation 'androidx.test:rules:1.4.0'
<<<<<<< HEAD

    // for running script.js in note editor addon
    implementation 'com.github.evgenyneu:js-evaluator-for-android:v5.0.0'
}
=======
}
apply from: "./kotlinMigration.gradle"
>>>>>>> ee928357
<|MERGE_RESOLUTION|>--- conflicted
+++ resolved
@@ -341,12 +341,8 @@
     androidTestImplementation 'androidx.test.espresso:espresso-contrib:3.4.0'
     androidTestImplementation 'androidx.test.ext:junit:1.1.3'
     androidTestImplementation 'androidx.test:rules:1.4.0'
-<<<<<<< HEAD
 
     // for running script.js in note editor addon
     implementation 'com.github.evgenyneu:js-evaluator-for-android:v5.0.0'
 }
-=======
-}
-apply from: "./kotlinMigration.gradle"
->>>>>>> ee928357
+apply from: "./kotlinMigration.gradle"