plugins {
    // Gradle plugin portal
    alias(libs.plugins.tripletPlay)
    alias(libs.plugins.android.application)
    alias(libs.plugins.amazonappstorepublisher)
    alias(libs.plugins.kotlin.android)
    alias(libs.plugins.kotlin.parcelize)
    alias(libs.plugins.kotlin.serialization)
    alias(libs.plugins.anki.application.plugin)
    alias(libs.plugins.anki.idea.plugin)
    alias(libs.plugins.anki.application.lint.plugin)
}


def homePath = System.properties['user.home']




play {
    serviceAccountCredentials.set(file("${homePath}/src/AnkiDroid-GCP-Publish-Credentials.json"))
    track.set('alpha')
}

amazon {
    securityProfile = file("${homePath}/src/AnkiDroid-Amazon-Publish-Security-Profile.json")
    applicationId = "amzn1.devportal.mobileapp.524a424d314931494c55383833305539"
    pathToApks = [file("./build/outputs/apk/amazon/release/AnkiDroid-amazon-universal-release.apk")]
    replaceEdit = true
}

android{

<<<<<<< HEAD
    defaultConfig{
=======
        // The version number is of the form:
        // <major>.<minor>.<maintenance>[dev|alpha<build>|beta<build>|]
        // The <build> is only present for alpha and beta releases (e.g., 2.0.4alpha2 or 2.0.4beta4), developer builds do
        // not have a build number (e.g., 2.0.4dev) and official releases only have three components (e.g., 2.0.4).
        //
        // The version code is derived from the version name as follows:
        // AbbCCtDD
        // A: 1-digit decimal number representing the major version
        // bb: 2-digit decimal number representing the minor version
        // CC: 2-digit decimal number representing the maintenance version
        // t: 1-digit decimal number representing the type of the build
        // 0: developer build
        // 1: alpha release
        // 2: beta release
        // 3: public release
        // DD: 2-digit decimal number representing the build
        // 00 for internal builds and public releases
        // alpha/beta build number for alpha/beta releases
        //
        // This ensures the correct ordering between the various types of releases (dev < alpha < beta < release) which is
        // needed for upgrades to be offered correctly.
        versionCode=21900103
        versionName="2.19alpha3"
        minSdk 23 // also in testlib/build.gradle.kts
        // After #13695: change .tests_emulator.yml
        targetSdk 33 // also in [api|testlib]/build.gradle.kts and ../robolectricDownloader.gradle
        testApplicationId "com.ichi2.anki.tests"
        vectorDrawables.useSupportLibrary = true
>>>>>>> c2bb60da
        testInstrumentationRunner 'com.ichi2.testutils.NewCollectionPathTestRunner'
    }
    buildTypes {
        named('debug') {
            versionNameSuffix "-debug"
            debuggable true
            applicationIdSuffix ".debug"
            splits.abi.universalApk = true // Build universal APK for debug always
            // Check Crash Reports page on developer wiki for info on ACRA testing
            // buildConfigField "String", "ACRA_URL", '"https://918f7f55-f238-436c-b34f-c8b5f1331fe5-bluemix.cloudant.com/acra-ankidroid/_design/acra-storage/_update/report"'
            if (project.rootProject.file('local.properties').exists()) {
                Properties localProperties = new Properties()
                localProperties.load(project.rootProject.file('local.properties').newDataInputStream())
                // #6009 Allow optional disabling of JaCoCo for general build (assembleDebug).
                // jacocoDebug task was slow, hung, and wasn't required unless I wanted coverage
                testCoverageEnabled localProperties['enable_coverage'] != "false"
                // not profiled: optimization for build times
                if (localProperties['enable_languages'] == "false") {
                    android.defaultConfig.resConfigs "en"
                }
                // allows the scoped storage migration when the user is not logged in
                if (localProperties["allow_unsafe_migration"] != null) {
                    buildConfigField "Boolean", "ALLOW_UNSAFE_MIGRATION", localProperties["allow_unsafe_migration"]
                }
                // allow disabling leak canary
                if (localProperties["enable_leak_canary"] != null) {
                    buildConfigField "Boolean", "ENABLE_LEAK_CANARY", localProperties["enable_leak_canary"]
                } else {
                    buildConfigField "Boolean", "ENABLE_LEAK_CANARY", "true"
                }
            } else {
                testCoverageEnabled true
            }

            // make the icon red if in debug mode
            resValue 'color', 'anki_foreground_icon_color_0', "#FFFF0000"
            resValue 'color', 'anki_foreground_icon_color_1', "#FFFF0000"
            resValue "string", "applicationId", "${defaultConfig.applicationId}${applicationIdSuffix}"
        }



        named('release') {
            minifyEnabled true
            splits.abi.universalApk = true // Build universal APK for release with `-Duniversal-apk=true`
            proguardFiles getDefaultProguardFile('proguard-android.txt'), 'proguard-rules.pro'
            signingConfig signingConfigs.release

            // syntax: assembleRelease -PcustomSuffix="suffix" -PcustomName="New name"
            if (project.hasProperty("customSuffix")) {
                // the suffix needs a '.' at the start
                applicationIdSuffix project.property("customSuffix").replaceFirst(/^\.*/, ".")
                resValue "string", "applicationId", "${defaultConfig.applicationId}${applicationIdSuffix}"
            } else {
                resValue "string", "applicationId", defaultConfig.applicationId
            }
            if (project.hasProperty("customName")) {
                resValue "string", "app_name", project.property("customName")
            }

            resValue 'color', 'anki_foreground_icon_color_0', "#FF29B6F6"
            resValue 'color', 'anki_foreground_icon_color_1', "#FF0288D1"
        }
    }
}

// Install Git pre-commit hook for Ktlint
tasks.register('installGitHook', Copy) {
    from new File(rootProject.rootDir, 'pre-commit')
    into { new File(rootProject.rootDir, '.git/hooks') }
    fileMode 0755
}

tasks.register('assertNonzeroAndroidTests') {
    doLast {
        // androidTest currently creates one .xml file per emulator with aggregate results in this dir
        File folder = file("./build/outputs/androidTest-results/connected/flavors/play")
        File[] listOfFiles = folder.listFiles({ d, f -> f ==~ /.*.xml/ } as FilenameFilter)
        for (File file : listOfFiles) {
            // The aggregate results file currently contains a line with this pattern holding test count
            String[] matches = file.readLines().findAll { it.contains('<testsuite') }
            if (matches.length != 1) {
                throw new GradleScriptException("Unable to determine count of tests executed for " + file.name + ". Regex pattern out of date?", null)
            }
            if (!(matches[0] ==~ /.* tests="\d+" .*/) || matches[0].contains('tests="0"')) {
                throw new GradleScriptException("androidTest executed 0 tests for " + file.name + " - Probably a bug with the emulator. Try another image.", null)
            }
        }
    }
}
afterEvaluate {
    tasks.named('connectedPlayDebugAndroidTest').configure { finalizedBy('assertNonzeroAndroidTests') }
}

apply from: "./robolectricDownloader.gradle"
apply from: "./jacoco.gradle"
<<<<<<< HEAD
=======
apply from: "../lint.gradle"

dependencies {
    configurations.configureEach {
        resolutionStrategy {
            // Timber has this as a dependency but they are not up to date. We want to force our version.
            force 'org.jetbrains:annotations:24.1.0'
        }
    }
    api project(":api")
    implementation libs.androidx.work.runtime
    lintChecks project(":lint-rules")
    coreLibraryDesugaring libs.desugar.jdk.libs.nio

    compileOnly libs.jetbrains.annotations
    compileOnly libs.auto.service.annotations
    annotationProcessor libs.auto.service

    implementation libs.androidx.activity
    implementation libs.androidx.annotation
    implementation libs.androidx.appcompat
    implementation libs.androidx.browser
    implementation libs.androidx.core.ktx
    implementation libs.androidx.exifinterface
    implementation libs.androidx.fragment.ktx
    implementation libs.androidx.media
    implementation libs.androidx.preference.ktx
    implementation libs.androidx.recyclerview
    implementation libs.androidx.sqlite.framework
    implementation libs.androidx.swiperefreshlayout
    implementation libs.androidx.viewpager2
    implementation libs.androidx.constraintlayout
    implementation libs.androidx.webkit
    implementation libs.google.material
    implementation libs.android.image.cropper
    implementation libs.nanohttpd
    implementation libs.kotlinx.serialization.json
    implementation libs.seismic

    debugImplementation libs.androidx.fragment.testing.manifest

    // Backend libraries

    implementation libs.protobuf.kotlin.lite // This is required when loading from a file

    Properties localProperties = new Properties()
    if (project.rootProject.file('local.properties').exists()) {
        localProperties.load(project.rootProject.file('local.properties').newDataInputStream())
    }
    if (localProperties['local_backend'] == "true") {
        implementation files("../../Anki-Android-Backend/rsdroid/build/outputs/aar/rsdroid-release.aar")
        testImplementation files("../../Anki-Android-Backend/rsdroid-testing/build/libs/rsdroid-testing.jar")
    } else {
        implementation libs.ankiBackend.backend
        implementation libs.ankiBackend.testing
    }

    // May need a resolution strategy for support libs to our versions
    implementation libs.acra.limiter
    implementation libs.acra.toast
    implementation libs.acra.dialog
    implementation libs.acra.http

    implementation libs.commons.compress
    implementation libs.commons.collections4 // SetUniqueList
    implementation libs.commons.io // FileUtils.contentEquals
    implementation libs.mikehardy.google.analytics.java7
    implementation libs.okhttp
    implementation libs.slf4j.timber
    implementation libs.jakewharton.timber
    implementation libs.jsoup
    implementation libs.java.semver // For AnkiDroid JS API Versioning
    implementation libs.drakeet.drawer
    implementation libs.tapTargetPrompt
    implementation libs.colorpicker
    implementation libs.kotlin.reflect
    implementation libs.kotlin.test
    implementation libs.search.preference

    // Cannot use debugImplementation since classes need to be imported in AnkiDroidApp
    // and there's no no-op version for release build. Usage has been disabled for release
    // build via AnkiDroidApp.
    implementation libs.leakcanary.android

    testImplementation project(':testlib')

    // A path for a testing library which provide Parameterized Test
    testImplementation libs.junit.jupiter
    testImplementation libs.junit.jupiter.params
    testImplementation libs.junit.vintage.engine
    testImplementation libs.mockito.inline
    testImplementation libs.mockito.kotlin
    testImplementation libs.hamcrest
    // robolectricDownloader.gradle *may* need a new SDK jar entry if they release one or if we change targetSdk. Instructions in that gradle file.
    testImplementation libs.robolectric
    testImplementation libs.androidx.test.core
    testImplementation libs.androidx.test.junit
    testImplementation libs.kotlin.reflect
    testImplementation libs.kotlin.test
    testImplementation libs.kotlin.test.junit5
    testImplementation libs.kotlinx.coroutines.test
    testImplementation libs.mockk
    testImplementation libs.commons.exec // obtaining the OS
    testImplementation libs.androidx.fragment.testing
    // in a JvmTest we need org.json.JSONObject to not be mocked
    testImplementation libs.json
    testImplementation libs.ivanshafran.shared.preferences.mock
    testImplementation libs.androidx.test.runner
    testImplementation libs.androidx.test.rules
    testImplementation libs.androidx.espresso.core
    testImplementation(libs.androidx.espresso.contrib) {
        exclude module: "protobuf-lite"
    }
    testImplementation libs.androidx.work.testing

    androidTestImplementation project(':testlib')

    // May need a resolution strategy for support libs to our versions
    androidTestImplementation libs.androidx.espresso.core
    androidTestImplementation(libs.androidx.espresso.contrib) {
        exclude module: "protobuf-lite"
    }
    androidTestImplementation libs.androidx.test.core
    androidTestImplementation libs.androidx.test.junit
    androidTestImplementation libs.androidx.test.rules
    androidTestImplementation libs.androidx.uiautomator
    androidTestImplementation libs.kotlin.test
    androidTestImplementation libs.kotlin.test.junit
    androidTestImplementation libs.androidx.fragment.testing
}
>>>>>>> c2bb60da
<|MERGE_RESOLUTION|>--- conflicted
+++ resolved
@@ -31,38 +31,8 @@
 
 android{
 
-<<<<<<< HEAD
+
     defaultConfig{
-=======
-        // The version number is of the form:
-        // <major>.<minor>.<maintenance>[dev|alpha<build>|beta<build>|]
-        // The <build> is only present for alpha and beta releases (e.g., 2.0.4alpha2 or 2.0.4beta4), developer builds do
-        // not have a build number (e.g., 2.0.4dev) and official releases only have three components (e.g., 2.0.4).
-        //
-        // The version code is derived from the version name as follows:
-        // AbbCCtDD
-        // A: 1-digit decimal number representing the major version
-        // bb: 2-digit decimal number representing the minor version
-        // CC: 2-digit decimal number representing the maintenance version
-        // t: 1-digit decimal number representing the type of the build
-        // 0: developer build
-        // 1: alpha release
-        // 2: beta release
-        // 3: public release
-        // DD: 2-digit decimal number representing the build
-        // 00 for internal builds and public releases
-        // alpha/beta build number for alpha/beta releases
-        //
-        // This ensures the correct ordering between the various types of releases (dev < alpha < beta < release) which is
-        // needed for upgrades to be offered correctly.
-        versionCode=21900103
-        versionName="2.19alpha3"
-        minSdk 23 // also in testlib/build.gradle.kts
-        // After #13695: change .tests_emulator.yml
-        targetSdk 33 // also in [api|testlib]/build.gradle.kts and ../robolectricDownloader.gradle
-        testApplicationId "com.ichi2.anki.tests"
-        vectorDrawables.useSupportLibrary = true
->>>>>>> c2bb60da
         testInstrumentationRunner 'com.ichi2.testutils.NewCollectionPathTestRunner'
     }
     buildTypes {
@@ -158,137 +128,4 @@
 }
 
 apply from: "./robolectricDownloader.gradle"
-apply from: "./jacoco.gradle"
-<<<<<<< HEAD
-=======
-apply from: "../lint.gradle"
-
-dependencies {
-    configurations.configureEach {
-        resolutionStrategy {
-            // Timber has this as a dependency but they are not up to date. We want to force our version.
-            force 'org.jetbrains:annotations:24.1.0'
-        }
-    }
-    api project(":api")
-    implementation libs.androidx.work.runtime
-    lintChecks project(":lint-rules")
-    coreLibraryDesugaring libs.desugar.jdk.libs.nio
-
-    compileOnly libs.jetbrains.annotations
-    compileOnly libs.auto.service.annotations
-    annotationProcessor libs.auto.service
-
-    implementation libs.androidx.activity
-    implementation libs.androidx.annotation
-    implementation libs.androidx.appcompat
-    implementation libs.androidx.browser
-    implementation libs.androidx.core.ktx
-    implementation libs.androidx.exifinterface
-    implementation libs.androidx.fragment.ktx
-    implementation libs.androidx.media
-    implementation libs.androidx.preference.ktx
-    implementation libs.androidx.recyclerview
-    implementation libs.androidx.sqlite.framework
-    implementation libs.androidx.swiperefreshlayout
-    implementation libs.androidx.viewpager2
-    implementation libs.androidx.constraintlayout
-    implementation libs.androidx.webkit
-    implementation libs.google.material
-    implementation libs.android.image.cropper
-    implementation libs.nanohttpd
-    implementation libs.kotlinx.serialization.json
-    implementation libs.seismic
-
-    debugImplementation libs.androidx.fragment.testing.manifest
-
-    // Backend libraries
-
-    implementation libs.protobuf.kotlin.lite // This is required when loading from a file
-
-    Properties localProperties = new Properties()
-    if (project.rootProject.file('local.properties').exists()) {
-        localProperties.load(project.rootProject.file('local.properties').newDataInputStream())
-    }
-    if (localProperties['local_backend'] == "true") {
-        implementation files("../../Anki-Android-Backend/rsdroid/build/outputs/aar/rsdroid-release.aar")
-        testImplementation files("../../Anki-Android-Backend/rsdroid-testing/build/libs/rsdroid-testing.jar")
-    } else {
-        implementation libs.ankiBackend.backend
-        implementation libs.ankiBackend.testing
-    }
-
-    // May need a resolution strategy for support libs to our versions
-    implementation libs.acra.limiter
-    implementation libs.acra.toast
-    implementation libs.acra.dialog
-    implementation libs.acra.http
-
-    implementation libs.commons.compress
-    implementation libs.commons.collections4 // SetUniqueList
-    implementation libs.commons.io // FileUtils.contentEquals
-    implementation libs.mikehardy.google.analytics.java7
-    implementation libs.okhttp
-    implementation libs.slf4j.timber
-    implementation libs.jakewharton.timber
-    implementation libs.jsoup
-    implementation libs.java.semver // For AnkiDroid JS API Versioning
-    implementation libs.drakeet.drawer
-    implementation libs.tapTargetPrompt
-    implementation libs.colorpicker
-    implementation libs.kotlin.reflect
-    implementation libs.kotlin.test
-    implementation libs.search.preference
-
-    // Cannot use debugImplementation since classes need to be imported in AnkiDroidApp
-    // and there's no no-op version for release build. Usage has been disabled for release
-    // build via AnkiDroidApp.
-    implementation libs.leakcanary.android
-
-    testImplementation project(':testlib')
-
-    // A path for a testing library which provide Parameterized Test
-    testImplementation libs.junit.jupiter
-    testImplementation libs.junit.jupiter.params
-    testImplementation libs.junit.vintage.engine
-    testImplementation libs.mockito.inline
-    testImplementation libs.mockito.kotlin
-    testImplementation libs.hamcrest
-    // robolectricDownloader.gradle *may* need a new SDK jar entry if they release one or if we change targetSdk. Instructions in that gradle file.
-    testImplementation libs.robolectric
-    testImplementation libs.androidx.test.core
-    testImplementation libs.androidx.test.junit
-    testImplementation libs.kotlin.reflect
-    testImplementation libs.kotlin.test
-    testImplementation libs.kotlin.test.junit5
-    testImplementation libs.kotlinx.coroutines.test
-    testImplementation libs.mockk
-    testImplementation libs.commons.exec // obtaining the OS
-    testImplementation libs.androidx.fragment.testing
-    // in a JvmTest we need org.json.JSONObject to not be mocked
-    testImplementation libs.json
-    testImplementation libs.ivanshafran.shared.preferences.mock
-    testImplementation libs.androidx.test.runner
-    testImplementation libs.androidx.test.rules
-    testImplementation libs.androidx.espresso.core
-    testImplementation(libs.androidx.espresso.contrib) {
-        exclude module: "protobuf-lite"
-    }
-    testImplementation libs.androidx.work.testing
-
-    androidTestImplementation project(':testlib')
-
-    // May need a resolution strategy for support libs to our versions
-    androidTestImplementation libs.androidx.espresso.core
-    androidTestImplementation(libs.androidx.espresso.contrib) {
-        exclude module: "protobuf-lite"
-    }
-    androidTestImplementation libs.androidx.test.core
-    androidTestImplementation libs.androidx.test.junit
-    androidTestImplementation libs.androidx.test.rules
-    androidTestImplementation libs.androidx.uiautomator
-    androidTestImplementation libs.kotlin.test
-    androidTestImplementation libs.kotlin.test.junit
-    androidTestImplementation libs.androidx.fragment.testing
-}
->>>>>>> c2bb60da
+apply from: "./jacoco.gradle"