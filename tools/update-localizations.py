#!/usr/bin/python
# -*- coding: utf-8 -*-

# Copyright (c) 2010 norbert.nagold@gmail.com
#
# This program is free software; you can redistribute it and/or modify it under
# the terms of the GNU General Public License as published by the Free Software
# Foundation; either version 3 of the License, or (at your option) any later
# version.
#
# This program is distributed in the hope that it will be useful, but WITHOUT ANY
# WARRANTY; without even the implied warranty of MERCHANTABILITY or FITNESS FOR A
# PARTICULAR PURPOSE. See the GNU General Public License for more details.
#
# You should have received a copy of the GNU General Public License along with
# this program.  If not, see <http://www.gnu.org/licenses/>.
#
# This script extract localization from ankidroid.zip into the right folders.
# http://crowdin.net/download/project/ankidroid.zip

# Below is the list of official AnkiDroid localizations.
# Add a language if 01-core.xml is translated
# Do not remove languages.
# When you add a language, please also add it to mAppLanguages in Preferences.java

languages = ['ar', 'ca', 'cs', 'de', 'el', 'es-ES', 'fi', 'fr', 'hu', 'id', 'it', 'ja', 'ko', 'nl', 'pl', 'pt-PT', 'ro', 'ru', 'sr', 'sv-SE', 'tr', 'vi', 'zh-CN', 'zh-TW'];
#languages = ['ar', 'ca', 'cs', 'de', 'el', 'es-ES', 'fi', 'fr', 'hu', 'it', 'ja', 'ko', 'nl', 'pl', 'pt-PT', 'ro', 'ru', 'sr', 'sv-SE', 'vi', 'zh-CN', 'zh-TW', 'th', 'sk', 'da', 'ko', 'he', 'uk'];

fileNames = ['01-core', '02-strings', '03-dialogs', '04-network', '05-feedback', '06-statistics', '07-cardbrowser', '08-widget', '09-backup', '10-preferences', '11-arrays', 'tutorial']


import os
import zipfile
import urllib
import string
import re

def replacechars(filename, fileExt):
	s = open(filename,"r+")
	newfilename = filename + ".tmp"
	fin = open(newfilename,"w")
	errorOccured = False
	if fileExt != '.csv':
		for line in s.readlines():
			if line.startswith("<?xml"):
				line = "<?xml version=\"1.0\" encoding=\"utf-8\"?> \n <!-- \n ~ Copyright (c) 2009 Andrew <andrewdubya@gmail> \n ~ Copyright (c) 2009 Edu Zamora <edu.zasu@gmail.com> \n ~ Copyright (c) 2009 Daniel Svaerd <daniel.svard@gmail.com> \n ~ Copyright (c) 2009 Nicolas Raoul <nicolas.raoul@gmail.com> \n ~ Copyright (c) 2010 Norbert Nagold <norbert.nagold@gmail.com> \n ~ This program is free software; you can redistribute it and/or modify it under \n ~ the terms of the GNU General Public License as published by the Free Software \n ~ Foundation; either version 3 of the License, or (at your option) any later \n ~ version. \n ~ \n ~ This program is distributed in the hope that it will be useful, but WITHOUT ANY \n ~ WARRANTY; without even the implied warranty of MERCHANTABILITY or FITNESS FOR A \n ~ PARTICULAR PURPOSE. See the GNU General Public License for more details. \n ~ \n ~ You should have received a copy of the GNU General Public License along with \n ~ this program.  If not, see <http://www.gnu.org/licenses/>. \n --> \n \n"
			else:
				# some people outwitted crowdin's "0"-bug by filling in "0 ", this changes it back:
				if line.startswith("    <item>0 </item>"): 
					line = "    <item>0</item>\n"
				line = string.replace(line, '\'', '\\\'')
				line = string.replace(line, '\\\\\'', '\\\'')
				line = string.replace(line, 'amp;', '')
				if re.search('%[0-9]\\s\\$|%[0-9]\\$\\s', line) != None:
					errorOccured = True
#			print line		
			fin.write(line)
	else:
		fin.write("<?xml version=\"1.0\" encoding=\"utf-8\"?> \n <!-- \n ~ Copyright (c) 2009 Andrew <andrewdubya@gmail> \n ~ Copyright (c) 2009 Edu Zamora <edu.zasu@gmail.com> \n ~ Copyright (c) 2009 Daniel Svaerd <daniel.svard@gmail.com> \n ~ Copyright (c) 2009 Nicolas Raoul <nicolas.raoul@gmail.com> \n ~ Copyright (c) 2010 Norbert Nagold <norbert.nagold@gmail.com> \n ~ This program is free software; you can redistribute it and/or modify it under \n ~ the terms of the GNU General Public License as published by the Free Software \n ~ Foundation; either version 3 of the License, or (at your option) any later \n ~ version. \n ~ \n ~ This program is distributed in the hope that it will be useful, but WITHOUT ANY \n ~ WARRANTY; without even the implied warranty of MERCHANTABILITY or FITNESS FOR A \n ~ PARTICULAR PURPOSE. See the GNU General Public License for more details. \n ~ \n ~ You should have received a copy of the GNU General Public License along with \n ~ this program.  If not, see <http://www.gnu.org/licenses/>. \n --> \n \n \n<resources> \n <string-array name=\"tutorial_questions\"> \n")
		content = s.read().split("\n")
		length = len(content)
		line = []
		for i in range(length):
			contentLine = content[i][content[i].rfind('\",\"') + 3:len(content[i])-1]
			sepPos = contentLine.find('<separator>')
			if sepPos == -1 and len(contentLine) > 2:
				errorOccured = True
<<<<<<< HEAD
			line.append(["\"<![CDATA[" + contentLine[:sepPos] + "]]>\"", "\"<![CDATA[" + contentLine[sepPos+11:] + "]]>\""])
		for fi in line:
			fin.write("    <item>" + fi[0] + "</item> \n");
		fin.write(" </string-array>\n <string-array name=\"tutorial_answers\">\n");
		for fi in line:
=======
			line.append(["<![CDATA[" + contentLine[:sepPos] + "]]>", "<![CDATA[" + contentLine[sepPos+11:] + "]]>"])
		for fi in line:
			fi[0] = string.replace(fi[0], '\'', '\\\'')
			fi[0] = string.replace(fi[0], '\"', '\\\"');
			fin.write("    <item>" + fi[0] + "</item> \n");
		fin.write(" </string-array>\n <string-array name=\"tutorial_answers\">\n");
		for fi in line:
			fi[1] = string.replace(fi[1], '\'', '\\\'');
			fi[1] = string.replace(fi[1], '\"', '\\\"');
>>>>>>> 43c12f7b
			fin.write("    <item>" + fi[1] + "</item>\n");
		fin.write(" </string-array>\n</resources>");
	s.close()
	fin.close()
	os.rename(newfilename, filename)
	if errorOccured:
		os.remove(filename)
		print 'error in file ' + filename
	else:
		print 'file ' + filename + ' successfully copied'
	
zipname = 'ankidroid.zip'

print "downloading crowdin-file"
req = urllib.urlopen('http://crowdin.net/download/project/ankidroid.zip')
file(zipname, 'w').write(req.read())
req.close()

zip = zipfile.ZipFile(zipname, "r")

for language in languages:
	if language == 'zh-TW':
		androidLanguage = 'zh-rTW'
	elif language == 'zh-CN':
		androidLanguage = 'zh-rCN'
	else:
		androidLanguage = language[:2] # Example: pt-PT becomes pt

	print "\ncopying language files for: " + androidLanguage
	valuesDirectory = "../res/values-" + androidLanguage + "/"

	# Create directory if it does not exist yet.
	if not os.path.isdir(valuesDirectory):
		os.mkdir(valuesDirectory)

	# Copy localization files, mask chars and append gnu/gpl licence
	for f in fileNames:
		if f == 'tutorial':
			fileExt = '.csv'
		else:
			fileExt = '.xml'
		newfile = valuesDirectory + f + '.xml'
		file(newfile, 'w').write(zip.read(language + "/" + f + fileExt))
		replacechars(newfile, fileExt)

print "removing crowdin-file"
os.remove(zipname)

<|MERGE_RESOLUTION|>--- conflicted
+++ resolved
@@ -65,13 +65,6 @@
 			sepPos = contentLine.find('<separator>')
 			if sepPos == -1 and len(contentLine) > 2:
 				errorOccured = True
-<<<<<<< HEAD
-			line.append(["\"<![CDATA[" + contentLine[:sepPos] + "]]>\"", "\"<![CDATA[" + contentLine[sepPos+11:] + "]]>\""])
-		for fi in line:
-			fin.write("    <item>" + fi[0] + "</item> \n");
-		fin.write(" </string-array>\n <string-array name=\"tutorial_answers\">\n");
-		for fi in line:
-=======
 			line.append(["<![CDATA[" + contentLine[:sepPos] + "]]>", "<![CDATA[" + contentLine[sepPos+11:] + "]]>"])
 		for fi in line:
 			fi[0] = string.replace(fi[0], '\'', '\\\'')
@@ -81,7 +74,6 @@
 		for fi in line:
 			fi[1] = string.replace(fi[1], '\'', '\\\'');
 			fi[1] = string.replace(fi[1], '\"', '\\\"');
->>>>>>> 43c12f7b
 			fin.write("    <item>" + fi[1] + "</item>\n");
 		fin.write(" </string-array>\n</resources>");
 	s.close()
